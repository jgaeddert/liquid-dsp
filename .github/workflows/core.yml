--- conflicted
+++ resolved
@@ -18,57 +18,21 @@
     steps:
     - uses: actions/checkout@v4
 
-<<<<<<< HEAD
-    - name: Setup environment (macOS)
-      if: runner.os == 'macos'
-      run: |
-        brew update
-        brew install autoconf automake pybind11 virtualenv
-
-    - name: Setup environment (Linux)
-=======
     - name: setup (macos)
       if: runner.os == 'macos'
       run: |
         brew update
-        brew install cmake
+        brew install cmake pybind11 virtualenv
 
     - name: setup (linux)
       if: runner.os == 'Linux'
       run: |
         sudo apt-get update --fix-missing
-        sudo apt-get install -y --no-install-recommends cmake valgrind time curl
+        sudo apt-get install -y --no-install-recommends build-essential cmake pybind11-dev virtualenv python3-dev
 
     #- name: Setup libfec
     #  run: git clone https://github.com/jgaeddert/libfec.git && cd libfec && ./configure && make && sudo make install
 
-    - name: build
-      run: |
-        mkdir build
-        cd build
-        cmake -DBUILD_AUTOTESTS=ON -DBUILD_BENCHMARKS=ON -DBUILD_EXAMPLES=ON ..
-        make -j2
-
-    - name: check
-      run: |
-        cd build
-        ./xautotest -v -o autotest.json
-
-    - name: make install
-      run: |
-        cd build
-        sudo make install
-
-    - name: ldconfig (Linux)
->>>>>>> f76961e4
-      if: runner.os == 'Linux'
-      run: |
-        sudo apt-get install -y --no-install-recommends build-essential pybind11-dev virtualenv python3-dev
-
-    #- name: Setup libfec
-    #  run: git clone https://github.com/jgaeddert/libfec.git && cd libfec && ./configure && make && sudo make install
-
-<<<<<<< HEAD
     - name: Build and test
       run: |
         virtualenv env/liquid
@@ -85,7 +49,20 @@
         #make check-link
         #make doc-check
         #make bench
-=======
-    - name: check installation
-      run: make -f scripts/liquid_linker_test.mk
->>>>>>> f76961e4
+
+    - name: install
+      run: |
+        cd build
+        sudo make install
+
+    - name: check installation (macos)
+      if: runner.os == 'macos'
+      run: |
+        gcc -Wall -O2 -rpath /usr/local/lib -o liquid_linker_test scripts/liquid_linker_test.c -lm -lc -lliquid
+        ./liquid_linker_test
+
+    - name: check installation (linux)
+      if: runner.os == 'Linux'
+      run: |
+        sudo ldconfig
+        make -f scripts/liquid_linker_test.mk
