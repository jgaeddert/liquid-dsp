name: Core C CI

on:
  workflow_dispatch:
  pull_request:
  push:

jobs:
  standard:
    strategy:
      fail-fast: false
      matrix:
        runs-on: [ubuntu-latest, macos-latest]

    name: "💦 ${{ matrix.runs-on }}"
    runs-on: ${{ matrix.runs-on }}

    steps:
    - uses: actions/checkout@v4

    - name: Setup environment
      if: runner.os == 'macos'
      run: |
        brew update
        brew install autoconf automake pybind11 virtualenv
      if: runner.os == 'Linux'
      run: |
        sudo apt-get install -y --no-install-recommends build-essential pybind11-dev virtualenv

    #- name: Setup libfec
    #  run: git clone https://github.com/jgaeddert/libfec.git && cd libfec && ./configure && make && sudo make install

<<<<<<< HEAD
    - name: Setup python virtual environment
      run: |
        virtualenv liquid
        source liquid/bin/activate
        pip install pybind11 numpy matplotlib
=======
    - name: Setup pybind-dev (Linux)
      if: runner.os == 'Linux'
      run: sudo apt-get install pybind11-dev

    - name: Setup pybind-dev (macOS)
      if: runner.os == 'macOS'
      run: brew install pybind11

    - name: Setup python environment and install dependencies (pip)
      run: |
        python3 -m venv /tmp/liquid
        source /tmp/liquid/bin/activate
        python3 -m pip install pybind11 numpy matplotlib
>>>>>>> 5f5348f2

    - name: bootstrap
      run: ./bootstrap.sh

    - name: configure
      run: ./configure

    - name: make
      run: make -j 2

    - name: make check-doc
      run: make check-doc

    - name: make check
      run: make -j 2 check

    - name: make install
      run: sudo make install

    - name: ldconfig (Linux)
      if: runner.os == 'Linux'
      run: sudo ldconfig

    - name: make check-link
      run: make check-link<|MERGE_RESOLUTION|>--- conflicted
+++ resolved
@@ -30,27 +30,11 @@
     #- name: Setup libfec
     #  run: git clone https://github.com/jgaeddert/libfec.git && cd libfec && ./configure && make && sudo make install
 
-<<<<<<< HEAD
     - name: Setup python virtual environment
-      run: |
-        virtualenv liquid
-        source liquid/bin/activate
-        pip install pybind11 numpy matplotlib
-=======
-    - name: Setup pybind-dev (Linux)
-      if: runner.os == 'Linux'
-      run: sudo apt-get install pybind11-dev
-
-    - name: Setup pybind-dev (macOS)
-      if: runner.os == 'macOS'
-      run: brew install pybind11
-
-    - name: Setup python environment and install dependencies (pip)
       run: |
         python3 -m venv /tmp/liquid
         source /tmp/liquid/bin/activate
-        python3 -m pip install pybind11 numpy matplotlib
->>>>>>> 5f5348f2
+        pip install pybind11 numpy matplotlib
 
     - name: bootstrap
       run: ./bootstrap.sh
