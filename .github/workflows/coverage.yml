--- conflicted
+++ resolved
@@ -7,10 +7,7 @@
     branches:
       - master
       - coverage-dev
-<<<<<<< HEAD
-=======
       - cmake-dev
->>>>>>> f76961e4
 
 jobs:
   standard:
@@ -46,14 +43,11 @@
         cmake -DBUILD_AUTOTESTS=ON -DCOVERAGE=ON -DBUILD_BENCHMARKS=OFF -DBUILD_EXAMPLES=OFF ..
         make -j2
 
-<<<<<<< HEAD
-=======
     - name: check
       run: |
         cd build
         ./xautotest -v -o autotest.json
 
->>>>>>> f76961e4
     - name: upload report to codecov with github action
       uses: codecov/codecov-action@v4
       with:
