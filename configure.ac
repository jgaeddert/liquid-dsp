--- conflicted
+++ resolved
@@ -288,21 +288,6 @@
 fi
 
 
-<<<<<<< HEAD
-# for now all vector operations are portable C versions
-MLIBS_VECTOR="src/vector/src/vectorf_add.port.o   \
-              src/vector/src/vectorf_norm.port.o  \
-              src/vector/src/vectorf_mul.port.o   \
-              src/vector/src/vectorf_trig.port.o  \
-              src/vector/src/vectorcf_add.port.o  \
-              src/vector/src/vectorcf_norm.port.o \
-              src/vector/src/vectorcf_mul.port.o  \
-              src/vector/src/vectorcf_trig.port.o"
-
-# TODO: include specific c++ checks for pybind, python libraries, etc.
-
-=======
->>>>>>> b9cbdb88
 case $target_os in
 darwin*)
     AN_MAKEVAR([LIBTOOL], [AC_PROG_LIBTOOL])
