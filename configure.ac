## 
## Copyright (c) 2007 - 2014 Joseph Gaeddert
##
## This file is part of liquid.
##
## liquid is free software: you can redistribute it and/or modify
## it under the terms of the GNU General Public License as published by
## the Free Software Foundation, either version 3 of the License, or
## (at your option) any later version.
##
## liquid is distributed in the hope that it will be useful,
## but WITHOUT ANY WARRANTY; without even the implied warranty of
## MERCHANTABILITY or FITNESS FOR A PARTICULAR PURPOSE.  See the
## GNU General Public License for more details.
##
## You should have received a copy of the GNU General Public License
## along with liquid.  If not, see <http://www.gnu.org/licenses/>.

# 
# liquid-dsp library configure
# Process with autoconf to generate configure script
#

AC_INIT([liquid-dsp],[1.2.0],[support@liquidsdr.org])
AC_CONFIG_SRCDIR([src/libliquid.c])

# permit auxiliary scripts directory (e.g. config.sub, config.guess, install-sh)
AC_CONFIG_AUX_DIR(scripts/)

# Specify 'C' language
AC_LANG(C)

# Autoheader
AH_TEMPLATE([LIQUID_FFTOVERRIDE],  [Force internal FFT even if libfftw is available])
AH_TEMPLATE([LIQUID_SIMDOVERRIDE], [Force overriding of SIMD (use portable C code)])

AC_CONFIG_HEADER(config.h)
AH_TOP([
#ifndef __LIQUID_CONFIG_H__
#define __LIQUID_CONFIG_H__
])
AH_BOTTOM([
#endif // __LIQUID_CONFIG_H__
])

# Configure options

AC_ARG_ENABLE(debug,
    AS_HELP_STRING([--enable-debug],[debug]),
    [DEBUG_OPTION="-DDEBUG"],
    [DEBUG_OPTION=""]
)

AC_ARG_ENABLE(simdoverride,
    AS_HELP_STRING([--enable-simdoverride],[use portable C code for dotprod, etc. even if SIMD extensions are available]),
    [AC_DEFINE(LIQUID_SIMDOVERRIDE)],
    [],
)

AC_ARG_ENABLE(fftoverride,
    AS_HELP_STRING([--enable-fftoverride],[use internal fft even if libfftw is available]),
    [AC_DEFINE(LIQUID_FFTOVERRIDE)],
    [],
)

# Check for necessary programs
AC_PROG_CC
AC_PROG_SED
AC_PROG_GREP
AC_PROG_INSTALL
AC_PROG_RANLIB

# Check for necessary libraries, library functions
AC_FUNC_ERROR_AT_LINE
AC_FUNC_MALLOC
AC_FUNC_REALLOC

# AC_CHECK_LIB (library, function, [action-if-found], [action-if-not-found], [other-libraries])
AC_CHECK_LIB([c],[main], [],[AC_MSG_ERROR(Could not use standard C library)],   [])
AC_CHECK_LIB([m],[main], [],[AC_MSG_ERROR(Could not use standard math library)],[])

# AC_CHECK_FUNC(function, [action-if-found], [action-if-not-found])
AC_CHECK_FUNC([malloc],  [],[AC_MSG_ERROR(Could not use malloc())])
AC_CHECK_FUNC([realloc], [],[AC_MSG_ERROR(Could not use realloc())],)
AC_CHECK_FUNC([free],    [],[AC_MSG_ERROR(Could not use free())],)
AC_CHECK_FUNC([memset],  [],[AC_MSG_ERROR(Could not use memset())],)
AC_CHECK_FUNC([memmove], [],[AC_MSG_ERROR(Could not use memove())],)

AC_CHECK_FUNC([sinf],    [],[AC_MSG_ERROR(Could not use sinf())],)
AC_CHECK_FUNC([cosf],    [],[AC_MSG_ERROR(Could not use cosf())],)
AC_CHECK_FUNC([expf],    [],[AC_MSG_ERROR(Could not use expf())],)
AC_CHECK_FUNC([cargf],   [],[AC_MSG_ERROR(Could not use cargf())],)
AC_CHECK_FUNC([cexpf],   [],[AC_MSG_ERROR(Could not use cexpf())],)
AC_CHECK_FUNC([crealf],  [],[AC_MSG_ERROR(Could not use crealf())],)
AC_CHECK_FUNC([cimagf],  [],[AC_MSG_ERROR(Could not use cimagf())],)
AC_CHECK_FUNC([sqrtf],   [],[AC_MSG_ERROR(Could not use sqrtf())],)

# Check for necessary header files
AC_CHECK_HEADERS([stdio.h stdlib.h complex.h string.h getopt.h sys/resource.h float.h inttypes.h limits.h stdlib.h string.h unistd.h])
if test -z "$HAVE_stdio.h"
then
    AC_MSG_ERROR([Need stdio.h!])
fi

# Check for optional header files, libraries, programs
AC_CHECK_HEADERS(fec.h fftw3.h)
AC_CHECK_LIB([fftw3f], [fftwf_plan_dft_1d], [],
             [AC_MSG_WARN(fftw3 library useful but not required)],
             [])
AC_CHECK_LIB([fec], [create_viterbi27], [],
             [AC_MSG_WARN(fec library useful but not required)],
             [])

# Checks for typedefs, structures, and compiler characteristics.
AC_C_INLINE
AC_TYPE_SIZE_T
AC_TYPE_UINT32_T
AC_TYPE_UINT8_T

# Check size of certain variables
AC_CHECK_SIZEOF(int)
AC_CHECK_SIZEOF(unsigned int)

# AX_GCC_ARCHFLAG([PORTABLE?], [ACTION-SUCCESS], [ACTION-FAILURE])
# Try to guess the "native" architecture of the target to use with gcc's
# -march or -mtune flags. Default success action adds $ax_cv_gcc_archflag to
# $CFLAGS (sets to "unknown" on failure).
AX_GCC_ARCHFLAG([no],[],[])

<<<<<<< HEAD
# Check canonical system
AC_CANONICAL_TARGET
case $target_cpu in
i386|i486|i586|i686|x86|x86_64)
    # check for MMX/SSE/AVX CPU extensions and intrinsics headers
    #   MMX     :   mmintrin.h
    #   SSE     :   xmmintrin.h
    #   SSE2    :   emmintrin.h
    #   SSE3    :   pmmintrin.h
    #   SSSE3   :   tmmintrin.h
    #   SSE4.1/2:   smmintrin.h
    #   AVX     :   immintrin.h
    AX_EXT

    if [ test "$ax_cv_have_sse41_ext" = yes && test "$ac_cv_header_smmintrin_h" = yes ]; then
        # SSE4.1/2 extensions
        MLIBS_DOTPROD="src/dotprod/src/dotprod_cccf.mmx.o \
                       src/dotprod/src/dotprod_crcf.mmx.o \
                       src/dotprod/src/dotprod_rrrf.mmx.o \
                       src/dotprod/src/sumsq.mmx.o \
                       src/dotprod/src/dotprod_cccq16.mmx.o \
                       src/dotprod/src/dotprod_crcq16.mmx.o \
                       src/dotprod/src/dotprod_rrrq16.mmx.o \
                       src/dotprod/src/dotprod_cccq32.mmx.o \
                       src/dotprod/src/dotprod_crcq32.mmx.o \
                       src/dotprod/src/dotprod_rrrq32.mmx.o \
                       src/dotprod/src/sumsqq16.o"
    elif [ test "$ax_cv_have_sse2_ext" = yes && test "$ac_cv_header_emmintrin_h" = yes ]; then
        # SSE2 extensions
        MLIBS_DOTPROD="src/dotprod/src/dotprod_cccf.mmx.o \
                       src/dotprod/src/dotprod_crcf.mmx.o \
                       src/dotprod/src/dotprod_rrrf.mmx.o \
                       src/dotprod/src/sumsq.mmx.o \
                       src/dotprod/src/dotprod_cccq16.mmx.o \
                       src/dotprod/src/dotprod_crcq16.mmx.o \
                       src/dotprod/src/dotprod_rrrq16.mmx.o \
                       src/dotprod/src/dotprod_cccq32.mmx.o \
                       src/dotprod/src/dotprod_crcq32.mmx.o \
                       src/dotprod/src/dotprod_rrrq32.mmx.o \
                       src/dotprod/src/sumsqq16.o"
    else
        # portable C version
        MLIBS_DOTPROD="src/dotprod/src/dotprod_cccf.o \
                       src/dotprod/src/dotprod_crcf.o \
                       src/dotprod/src/dotprod_rrrf.o \
                       src/dotprod/src/sumsq.o \
                       src/dotprod/src/dotprod_cccq16.o \
                       src/dotprod/src/dotprod_crcq16.o \
                       src/dotprod/src/dotprod_rrrq16.o \
                       src/dotprod/src/dotprod_cccq32.o \
                       src/dotprod/src/dotprod_crcq32.o \
                       src/dotprod/src/dotprod_rrrq32.o \
                       src/dotprod/src/sumsqq16.o"
    fi
    case $target_os in
    darwin*)
        ARCH_OPTION="-march=core2";;
    *)
        ARCH_OPTION="";;
    esac;;
powerpc*)
    MLIBS_DOTPROD="src/dotprod/src/dotprod_cccf.o \
                   src/dotprod/src/dotprod_rrrf.av.o \
                   src/dotprod/src/dotprod_crcf.av.o \
                   src/dotprod/src/dotprod_cccq16.o \
                   src/dotprod/src/dotprod_crcq16.o \
                   src/dotprod/src/dotprod_rrrq16.o \
                   src/dotprod/src/dotprod_cccq32.o \
                   src/dotprod/src/dotprod_crcq32.o \
                   src/dotprod/src/dotprod_rrrq32.o \
                   src/dotprod/src/sumsq.o"
    ARCH_OPTION="-fno-common -faltivec";;
arm*)
    # TODO: check for Neon availability

    # ARM architecture : use neon extensions
    MLIBS_DOTPROD="src/dotprod/src/dotprod_cccf.neon.o \
                   src/dotprod/src/dotprod_crcf.neon.o \
                   src/dotprod/src/dotprod_rrrf.neon.o \
                   src/dotprod/src/sumsq.o \
                   src/dotprod/src/dotprod_cccq16.o \
                   src/dotprod/src/dotprod_crcq16.o \
                   src/dotprod/src/dotprod_rrrq16.o \
                   src/dotprod/src/dotprod_cccq32.o \
                   src/dotprod/src/dotprod_crcq32.o \
                   src/dotprod/src/dotprod_rrrq32.o \
                   src/dotprod/src/sumsqq16.o"
    # TODO: check these flags
    ARCH_OPTION="-ffast-math -mcpu=cortex-a8 -mfloat-abi=softfp -mfpu=neon";;
*)
    # unknown architecture : use portable C version
    MLIBS_DOTPROD="src/dotprod/src/dotprod_cccf.o \
                   src/dotprod/src/dotprod_crcf.o \
                   src/dotprod/src/dotprod_rrrf.o \
                   src/dotprod/src/sumsq.o \
                   src/dotprod/src/dotprod_cccq16.o \
                   src/dotprod/src/dotprod_crcq16.o \
                   src/dotprod/src/dotprod_rrrq16.o \
                   src/dotprod/src/dotprod_cccq32.o \
                   src/dotprod/src/dotprod_crcq32.o \
                   src/dotprod/src/dotprod_rrrq32.o \
                   src/dotprod/src/sumsqq16.o"
    ARCH_OPTION="";;
esac
=======
# override SIMD
if test "${enable_simdoverride+set}" = set; then
    # portable C version
    MLIBS_DOTPROD="src/dotprod/src/dotprod_cccf.o \
                   src/dotprod/src/dotprod_crcf.o \
                   src/dotprod/src/dotprod_rrrf.o \
                   src/dotprod/src/sumsq.o"
else
    # Check canonical system
    AC_CANONICAL_TARGET
    case $target_cpu in
    i386|i486|i586|i686|x86|x86_64)
        # check for MMX/SSE/AVX CPU extensions and intrinsics headers
        #   MMX     :   mmintrin.h
        #   SSE     :   xmmintrin.h
        #   SSE2    :   emmintrin.h
        #   SSE3    :   pmmintrin.h
        #   SSSE3   :   tmmintrin.h
        #   SSE4.1/2:   smmintrin.h
        #   AVX     :   immintrin.h
        AX_EXT

        if [ test "$ax_cv_have_sse41_ext" = yes && test "$ac_cv_header_smmintrin_h" = yes ]; then
            # SSE4.1/2 extensions
            MLIBS_DOTPROD="src/dotprod/src/dotprod_cccf.mmx.o \
                           src/dotprod/src/dotprod_crcf.mmx.o \
                           src/dotprod/src/dotprod_rrrf.mmx.o \
                           src/dotprod/src/sumsq.mmx.o"
        elif [ test "$ax_cv_have_sse2_ext" = yes && test "$ac_cv_header_emmintrin_h" = yes ]; then
            # SSE2 extensions
            MLIBS_DOTPROD="src/dotprod/src/dotprod_cccf.mmx.o \
                           src/dotprod/src/dotprod_crcf.mmx.o \
                           src/dotprod/src/dotprod_rrrf.mmx.o \
                           src/dotprod/src/sumsq.mmx.o"
        else
            # portable C version
            MLIBS_DOTPROD="src/dotprod/src/dotprod_cccf.o \
                           src/dotprod/src/dotprod_crcf.o \
                           src/dotprod/src/dotprod_rrrf.o \
                           src/dotprod/src/sumsq.o"
        fi;;
    powerpc*)
        MLIBS_DOTPROD="src/dotprod/src/dotprod_cccf.o \
                       src/dotprod/src/dotprod_rrrf.av.o \
                       src/dotprod/src/dotprod_crcf.av.o \
                       src/dotprod/src/sumsq.o"
        ARCH_OPTION="-fno-common -faltivec";;
    arm*)
        # TODO: check for Neon availability

        # ARM architecture : use neon extensions
        MLIBS_DOTPROD="src/dotprod/src/dotprod_cccf.neon.o \
                       src/dotprod/src/dotprod_crcf.neon.o \
                       src/dotprod/src/dotprod_rrrf.neon.o \
                       src/dotprod/src/sumsq.o"
        # TODO: check these flags
        ARCH_OPTION="-ffast-math -mcpu=cortex-a8 -mfloat-abi=softfp -mfpu=neon";;
    *)
        # unknown architecture : use portable C version
        MLIBS_DOTPROD="src/dotprod/src/dotprod_cccf.o \
                       src/dotprod/src/dotprod_crcf.o \
                       src/dotprod/src/dotprod_rrrf.o \
                       src/dotprod/src/sumsq.o"
        ARCH_OPTION="";;
    esac
fi

>>>>>>> 39f9b03f

# for now all vector operations are portable C versions
MLIBS_VECTOR="src/vector/src/vectorf_add.port.o   \
              src/vector/src/vectorf_norm.port.o  \
              src/vector/src/vectorf_mul.port.o   \
              src/vector/src/vectorf_trig.port.o  \
              src/vector/src/vectorcf_add.port.o  \
              src/vector/src/vectorcf_norm.port.o \
              src/vector/src/vectorcf_mul.port.o  \
              src/vector/src/vectorcf_trig.port.o"

case $target_os in
darwin*)
    SH_LIB=libliquid.dylib
    REBIND=""
    ;;
*)
    SH_LIB=libliquid.so
    REBIND=ldconfig
    ;;
esac

#
# autoconf variable substitutions
#
AC_SUBST(LIBS)                      # shared libraries (-lc, -lm, etc.)
AC_SUBST(MLIBS_DOTPROD)             # 
AC_SUBST(MLIBS_VECTOR)              #

AC_SUBST(SH_LIB)                    # output shared library target
AC_SUBST(REBIND)                    # rebinding tool (e.g. ldconfig)
AC_SUBST(ARCH_OPTION)               # compiler architecture option

AC_SUBST(DEBUG_OPTION)              # debug option
AC_SUBST(CLIB)                      # C library linkage (e.g. '-lc')

AC_CONFIG_FILES([makefile])
AC_OUTPUT<|MERGE_RESOLUTION|>--- conflicted
+++ resolved
@@ -127,98 +127,9 @@
 # $CFLAGS (sets to "unknown" on failure).
 AX_GCC_ARCHFLAG([no],[],[])
 
-<<<<<<< HEAD
-# Check canonical system
-AC_CANONICAL_TARGET
-case $target_cpu in
-i386|i486|i586|i686|x86|x86_64)
-    # check for MMX/SSE/AVX CPU extensions and intrinsics headers
-    #   MMX     :   mmintrin.h
-    #   SSE     :   xmmintrin.h
-    #   SSE2    :   emmintrin.h
-    #   SSE3    :   pmmintrin.h
-    #   SSSE3   :   tmmintrin.h
-    #   SSE4.1/2:   smmintrin.h
-    #   AVX     :   immintrin.h
-    AX_EXT
-
-    if [ test "$ax_cv_have_sse41_ext" = yes && test "$ac_cv_header_smmintrin_h" = yes ]; then
-        # SSE4.1/2 extensions
-        MLIBS_DOTPROD="src/dotprod/src/dotprod_cccf.mmx.o \
-                       src/dotprod/src/dotprod_crcf.mmx.o \
-                       src/dotprod/src/dotprod_rrrf.mmx.o \
-                       src/dotprod/src/sumsq.mmx.o \
-                       src/dotprod/src/dotprod_cccq16.mmx.o \
-                       src/dotprod/src/dotprod_crcq16.mmx.o \
-                       src/dotprod/src/dotprod_rrrq16.mmx.o \
-                       src/dotprod/src/dotprod_cccq32.mmx.o \
-                       src/dotprod/src/dotprod_crcq32.mmx.o \
-                       src/dotprod/src/dotprod_rrrq32.mmx.o \
-                       src/dotprod/src/sumsqq16.o"
-    elif [ test "$ax_cv_have_sse2_ext" = yes && test "$ac_cv_header_emmintrin_h" = yes ]; then
-        # SSE2 extensions
-        MLIBS_DOTPROD="src/dotprod/src/dotprod_cccf.mmx.o \
-                       src/dotprod/src/dotprod_crcf.mmx.o \
-                       src/dotprod/src/dotprod_rrrf.mmx.o \
-                       src/dotprod/src/sumsq.mmx.o \
-                       src/dotprod/src/dotprod_cccq16.mmx.o \
-                       src/dotprod/src/dotprod_crcq16.mmx.o \
-                       src/dotprod/src/dotprod_rrrq16.mmx.o \
-                       src/dotprod/src/dotprod_cccq32.mmx.o \
-                       src/dotprod/src/dotprod_crcq32.mmx.o \
-                       src/dotprod/src/dotprod_rrrq32.mmx.o \
-                       src/dotprod/src/sumsqq16.o"
-    else
-        # portable C version
-        MLIBS_DOTPROD="src/dotprod/src/dotprod_cccf.o \
-                       src/dotprod/src/dotprod_crcf.o \
-                       src/dotprod/src/dotprod_rrrf.o \
-                       src/dotprod/src/sumsq.o \
-                       src/dotprod/src/dotprod_cccq16.o \
-                       src/dotprod/src/dotprod_crcq16.o \
-                       src/dotprod/src/dotprod_rrrq16.o \
-                       src/dotprod/src/dotprod_cccq32.o \
-                       src/dotprod/src/dotprod_crcq32.o \
-                       src/dotprod/src/dotprod_rrrq32.o \
-                       src/dotprod/src/sumsqq16.o"
-    fi
-    case $target_os in
-    darwin*)
-        ARCH_OPTION="-march=core2";;
-    *)
-        ARCH_OPTION="";;
-    esac;;
-powerpc*)
-    MLIBS_DOTPROD="src/dotprod/src/dotprod_cccf.o \
-                   src/dotprod/src/dotprod_rrrf.av.o \
-                   src/dotprod/src/dotprod_crcf.av.o \
-                   src/dotprod/src/dotprod_cccq16.o \
-                   src/dotprod/src/dotprod_crcq16.o \
-                   src/dotprod/src/dotprod_rrrq16.o \
-                   src/dotprod/src/dotprod_cccq32.o \
-                   src/dotprod/src/dotprod_crcq32.o \
-                   src/dotprod/src/dotprod_rrrq32.o \
-                   src/dotprod/src/sumsq.o"
-    ARCH_OPTION="-fno-common -faltivec";;
-arm*)
-    # TODO: check for Neon availability
-
-    # ARM architecture : use neon extensions
-    MLIBS_DOTPROD="src/dotprod/src/dotprod_cccf.neon.o \
-                   src/dotprod/src/dotprod_crcf.neon.o \
-                   src/dotprod/src/dotprod_rrrf.neon.o \
-                   src/dotprod/src/sumsq.o \
-                   src/dotprod/src/dotprod_cccq16.o \
-                   src/dotprod/src/dotprod_crcq16.o \
-                   src/dotprod/src/dotprod_rrrq16.o \
-                   src/dotprod/src/dotprod_cccq32.o \
-                   src/dotprod/src/dotprod_crcq32.o \
-                   src/dotprod/src/dotprod_rrrq32.o \
-                   src/dotprod/src/sumsqq16.o"
-    # TODO: check these flags
-    ARCH_OPTION="-ffast-math -mcpu=cortex-a8 -mfloat-abi=softfp -mfpu=neon";;
-*)
-    # unknown architecture : use portable C version
+# override SIMD
+if test "${enable_simdoverride+set}" = set; then
+    # portable C version
     MLIBS_DOTPROD="src/dotprod/src/dotprod_cccf.o \
                    src/dotprod/src/dotprod_crcf.o \
                    src/dotprod/src/dotprod_rrrf.o \
@@ -230,16 +141,6 @@
                    src/dotprod/src/dotprod_crcq32.o \
                    src/dotprod/src/dotprod_rrrq32.o \
                    src/dotprod/src/sumsqq16.o"
-    ARCH_OPTION="";;
-esac
-=======
-# override SIMD
-if test "${enable_simdoverride+set}" = set; then
-    # portable C version
-    MLIBS_DOTPROD="src/dotprod/src/dotprod_cccf.o \
-                   src/dotprod/src/dotprod_crcf.o \
-                   src/dotprod/src/dotprod_rrrf.o \
-                   src/dotprod/src/sumsq.o"
 else
     # Check canonical system
     AC_CANONICAL_TARGET
@@ -260,25 +161,53 @@
             MLIBS_DOTPROD="src/dotprod/src/dotprod_cccf.mmx.o \
                            src/dotprod/src/dotprod_crcf.mmx.o \
                            src/dotprod/src/dotprod_rrrf.mmx.o \
-                           src/dotprod/src/sumsq.mmx.o"
+                           src/dotprod/src/sumsq.mmx.o \
+                           src/dotprod/src/dotprod_cccq16.o \
+                           src/dotprod/src/dotprod_crcq16.o \
+                           src/dotprod/src/dotprod_rrrq16.o \
+                           src/dotprod/src/dotprod_cccq32.o \
+                           src/dotprod/src/dotprod_crcq32.o \
+                           src/dotprod/src/dotprod_rrrq32.o \
+                           src/dotprod/src/sumsqq16.o"
         elif [ test "$ax_cv_have_sse2_ext" = yes && test "$ac_cv_header_emmintrin_h" = yes ]; then
             # SSE2 extensions
             MLIBS_DOTPROD="src/dotprod/src/dotprod_cccf.mmx.o \
                            src/dotprod/src/dotprod_crcf.mmx.o \
                            src/dotprod/src/dotprod_rrrf.mmx.o \
-                           src/dotprod/src/sumsq.mmx.o"
+                           src/dotprod/src/sumsq.mmx.o \
+                           src/dotprod/src/dotprod_cccq16.o \
+                           src/dotprod/src/dotprod_crcq16.o \
+                           src/dotprod/src/dotprod_rrrq16.o \
+                           src/dotprod/src/dotprod_cccq32.o \
+                           src/dotprod/src/dotprod_crcq32.o \
+                           src/dotprod/src/dotprod_rrrq32.o \
+                           src/dotprod/src/sumsqq16.o"
         else
             # portable C version
             MLIBS_DOTPROD="src/dotprod/src/dotprod_cccf.o \
                            src/dotprod/src/dotprod_crcf.o \
                            src/dotprod/src/dotprod_rrrf.o \
-                           src/dotprod/src/sumsq.o"
+                           src/dotprod/src/sumsq.o \
+                           src/dotprod/src/dotprod_cccq16.o \
+                           src/dotprod/src/dotprod_crcq16.o \
+                           src/dotprod/src/dotprod_rrrq16.o \
+                           src/dotprod/src/dotprod_cccq32.o \
+                           src/dotprod/src/dotprod_crcq32.o \
+                           src/dotprod/src/dotprod_rrrq32.o \
+                           src/dotprod/src/sumsqq16.o"
         fi;;
     powerpc*)
         MLIBS_DOTPROD="src/dotprod/src/dotprod_cccf.o \
                        src/dotprod/src/dotprod_rrrf.av.o \
                        src/dotprod/src/dotprod_crcf.av.o \
-                       src/dotprod/src/sumsq.o"
+                       src/dotprod/src/sumsq.o \
+                       src/dotprod/src/dotprod_cccq16.o \
+                       src/dotprod/src/dotprod_crcq16.o \
+                       src/dotprod/src/dotprod_rrrq16.o \
+                       src/dotprod/src/dotprod_cccq32.o \
+                       src/dotprod/src/dotprod_crcq32.o \
+                       src/dotprod/src/dotprod_rrrq32.o \
+                       src/dotprod/src/sumsqq16.o"
         ARCH_OPTION="-fno-common -faltivec";;
     arm*)
         # TODO: check for Neon availability
@@ -287,7 +216,14 @@
         MLIBS_DOTPROD="src/dotprod/src/dotprod_cccf.neon.o \
                        src/dotprod/src/dotprod_crcf.neon.o \
                        src/dotprod/src/dotprod_rrrf.neon.o \
-                       src/dotprod/src/sumsq.o"
+                       src/dotprod/src/sumsq.o \
+                       src/dotprod/src/dotprod_cccq16.o \
+                       src/dotprod/src/dotprod_crcq16.o \
+                       src/dotprod/src/dotprod_rrrq16.o \
+                       src/dotprod/src/dotprod_cccq32.o \
+                       src/dotprod/src/dotprod_crcq32.o \
+                       src/dotprod/src/dotprod_rrrq32.o \
+                       src/dotprod/src/sumsqq16.o"
         # TODO: check these flags
         ARCH_OPTION="-ffast-math -mcpu=cortex-a8 -mfloat-abi=softfp -mfpu=neon";;
     *)
@@ -295,12 +231,17 @@
         MLIBS_DOTPROD="src/dotprod/src/dotprod_cccf.o \
                        src/dotprod/src/dotprod_crcf.o \
                        src/dotprod/src/dotprod_rrrf.o \
-                       src/dotprod/src/sumsq.o"
+                       src/dotprod/src/sumsq.o \
+                       src/dotprod/src/dotprod_cccq16.o \
+                       src/dotprod/src/dotprod_crcq16.o \
+                       src/dotprod/src/dotprod_rrrq16.o \
+                       src/dotprod/src/dotprod_cccq32.o \
+                       src/dotprod/src/dotprod_crcq32.o \
+                       src/dotprod/src/dotprod_rrrq32.o \
+                       src/dotprod/src/sumsqq16.o"
         ARCH_OPTION="";;
     esac
 fi
-
->>>>>>> 39f9b03f
 
 # for now all vector operations are portable C versions
 MLIBS_VECTOR="src/vector/src/vectorf_add.port.o   \
