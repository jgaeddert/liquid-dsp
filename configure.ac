<<<<<<< HEAD
# Copyright (c) 2007 - 2021 Joseph Gaeddert
=======
# Copyright (c) 2007 - 2022 Joseph Gaeddert
>>>>>>> ceec622d
# 
# Permission is hereby granted, free of charge, to any person obtaining a copy
# of this software and associated documentation files (the "Software"), to deal
# in the Software without restriction, including without limitation the rights
# to use, copy, modify, merge, publish, distribute, sublicense, and/or sell
# copies of the Software, and to permit persons to whom the Software is
# furnished to do so, subject to the following conditions:
# 
# The above copyright notice and this permission notice shall be included in
# all copies or substantial portions of the Software.
# 
# THE SOFTWARE IS PROVIDED "AS IS", WITHOUT WARRANTY OF ANY KIND, EXPRESS OR
# IMPLIED, INCLUDING BUT NOT LIMITED TO THE WARRANTIES OF MERCHANTABILITY,
# FITNESS FOR A PARTICULAR PURPOSE AND NONINFRINGEMENT. IN NO EVENT SHALL THE
# AUTHORS OR COPYRIGHT HOLDERS BE LIABLE FOR ANY CLAIM, DAMAGES OR OTHER
# LIABILITY, WHETHER IN AN ACTION OF CONTRACT, TORT OR OTHERWISE, ARISING FROM,
# OUT OF OR IN CONNECTION WITH THE SOFTWARE OR THE USE OR OTHER DEALINGS IN
# THE SOFTWARE.

# 
# liquid-dsp library configure
# Process with autoconf to generate configure script
#

AC_INIT([liquid-dsp],[1.5],[joseph@liquidsdr.org])
AC_CONFIG_SRCDIR([src/libliquid.c])
AC_CONFIG_MACRO_DIR([scripts])

# permit auxiliary scripts directory (e.g. config.sub, config.guess, install-sh)
AC_CONFIG_AUX_DIR(scripts/)

# Specify 'C' language
AC_LANG(C)

# uncomment the following line to reset "CFLAGS" variable; it defaults to '-g -O2'
#: ${CFLAGS=""}

# Autoheader
AH_TEMPLATE([LIQUID_FFTOVERRIDE],  [Force internal FFT even if libfftw is available])
AH_TEMPLATE([LIQUID_SIMDOVERRIDE], [Force overriding of SIMD (use portable C code)])
AH_TEMPLATE([LIQUID_SUPPRESS_ERROR_OUTPUT],[Suppress printing errors to stderr])
AH_TEMPLATE([LIQUID_STRICT_EXIT],  [Enable strict program exit on error])

AC_CONFIG_HEADERS([config.h])
AH_TOP([
#ifndef __LIQUID_CONFIG_H__
#define __LIQUID_CONFIG_H__
])
AH_BOTTOM([
#endif // __LIQUID_CONFIG_H__
])

# Configure options

AC_ARG_ENABLE(debug-messages,
    AS_HELP_STRING([--enable-debug-messages],[enable verbose debug messages (-DDEBUG)]),
    [DEBUG_MSG_OPTION="-DDEBUG"],
    [DEBUG_MSG_OPTION=""]
)

AC_ARG_ENABLE(simdoverride,
    AS_HELP_STRING([--enable-simdoverride],[use portable C code for dotprod, etc. even if SIMD extensions are available]),
    [AC_DEFINE(LIQUID_SIMDOVERRIDE)],
    [],
)

AC_ARG_ENABLE(fftoverride,
    AS_HELP_STRING([--enable-fftoverride],[use internal fft even if libfftw is available]),
    [AC_DEFINE(LIQUID_FFTOVERRIDE)],
    [],
)

# code coverage
AC_ARG_ENABLE(coverage,
    AS_HELP_STRING([--enable-coverage],[enable flags to test code coverage]),
    [   # check that gcovr program is installed
        AC_CHECK_PROG(HAVE_GCOVR,gcovr,yes)
        AS_IF([test x"$HAVE_GCOVR" != x"yes"],
              [AC_MSG_ERROR(Need gcovr with coverage option)],
              [COVERAGE_OPTION="--coverage"])],
    [COVERAGE_OPTION=""]
)

AC_ARG_ENABLE(suppress-errors,
    AS_HELP_STRING([--enable-suppress-errors],[suppress printing errors to stderr]),
    [AC_DEFINE(LIQUID_SUPPRESS_ERROR_OUTPUT)],
    [],
)

AC_ARG_ENABLE(strict,
    AS_HELP_STRING([--enable-strict],[use strict error handling at runtime]),
    [AC_DEFINE(LIQUID_STRICT_EXIT)],
    [],
)

# Check for necessary programs
AC_PROG_CC
AC_PROG_SED
AC_PROG_GREP
AC_PROG_INSTALL
AC_PROG_RANLIB

# Check for necessary libraries, library functions
AC_FUNC_ERROR_AT_LINE
AC_FUNC_MALLOC
AC_FUNC_REALLOC

# AC_CHECK_LIB (library, function, [action-if-found], [action-if-not-found], [other-libraries])
AC_CHECK_LIB([c],[main],[],[AC_MSG_ERROR(Could not use standard C library)],   [])
AC_CHECK_LIB([m],[main],[],[AC_MSG_ERROR(Could not use standard math library)],[])

# AC_CHECK_FUNC(function, [action-if-found], [action-if-not-found])
AC_CHECK_FUNCS([malloc realloc free memset memmove],[],
               [AC_MSG_ERROR(Could not use memory allocation functions)])
AC_CHECK_FUNCS([sinf cosf expf cargf cexpf crealf cimagf sqrtf],[],
               [AC_MSG_ERROR(Could not use special math functions)],)

# Check for necessary header files
AC_CHECK_HEADERS([stdio.h stdlib.h complex.h string.h getopt.h sys/resource.h float.h inttypes.h limits.h stdlib.h string.h unistd.h],[],
                 [AC_MSG_ERROR(Could not use standard headers)])

# Check for optional header files, libraries, programs
AC_CHECK_HEADERS(fec.h fftw3.h)
AC_CHECK_LIB([fftw3f], [fftwf_plan_dft_1d], [],
             [AC_MSG_WARN(fftw3 library useful but not required)],
             [])
AC_CHECK_LIB([fec], [create_viterbi27], [],
             [AC_MSG_WARN(fec library useful but not required)],
             [])

# Checks for typedefs, structures, and compiler characteristics.
AC_C_INLINE
AC_TYPE_SIZE_T
AC_TYPE_UINT32_T
AC_TYPE_UINT8_T

# Check size of certain variables
AC_CHECK_SIZEOF(short int)
AC_CHECK_SIZEOF(int)
AC_CHECK_SIZEOF(long int)
AC_CHECK_SIZEOF(long long int)

# AX_GCC_ARCHFLAG([PORTABLE?], [ACTION-SUCCESS], [ACTION-FAILURE])
# Try to guess the "native" architecture of the target to use with gcc's
# -march or -mtune flags. Default success action adds $ax_cv_gcc_archflag to
# $CFLAGS (sets to "unknown" on failure).
#AX_GCC_ARCHFLAG([no],[],[])

# get canonical target architecture
AC_CANONICAL_TARGET

# override SIMD
if test "${enable_simdoverride+set}" = set; then
    # portable C version
    MLIBS_DOTPROD="src/dotprod/src/dotprod_cccf.o \
                   src/dotprod/src/dotprod_crcf.o \
                   src/dotprod/src/dotprod_rrrf.o \
                   src/dotprod/src/sumsq.o"
    ARCH_OPTION=""
else
    # Check canonical system
    case $target_cpu in
    i386|i486|i586|i686|x86|x86_64)
        # check for MMX/SSE/AVX CPU extensions and intrinsics headers
        #   MMX     :   mmintrin.h
        #   SSE     :   xmmintrin.h
        #   SSE2    :   emmintrin.h
        #   SSE3    :   pmmintrin.h
        #   SSSE3   :   tmmintrin.h
        #   SSE4.1/2:   smmintrin.h
        #   AVX     :   immintrin.h
        AX_EXT

        if [ test "$ax_cv_have_avx2_ext" = yes ]; then
            # AVX2 extensions
            MLIBS_DOTPROD="src/dotprod/src/dotprod_cccf.avx.o \
                           src/dotprod/src/dotprod_crcf.avx.o \
                           src/dotprod/src/dotprod_rrrf.avx.o \
                           src/dotprod/src/sumsq.avx.o"
            ARCH_OPTION='-mavx2'
        elif [ test "$ax_cv_have_avx_ext" = yes ]; then
            # AVX extensions
            MLIBS_DOTPROD="src/dotprod/src/dotprod_cccf.avx.o \
                           src/dotprod/src/dotprod_crcf.avx.o \
                           src/dotprod/src/dotprod_rrrf.avx.o \
                           src/dotprod/src/sumsq.avx.o"
            ARCH_OPTION='-mavx'
        elif [ test "$ax_cv_have_sse41_ext" = yes ]; then
            # SSE4.1/2 extensions
            MLIBS_DOTPROD="src/dotprod/src/dotprod_cccf.mmx.o \
                           src/dotprod/src/dotprod_crcf.mmx.o \
                           src/dotprod/src/dotprod_rrrf.sse4.o \
                           src/dotprod/src/sumsq.mmx.o"
            ARCH_OPTION='-msse4.1'
        elif [ test "$ax_cv_have_sse3_ext" = yes ]; then
            # SSE3 extensions
            MLIBS_DOTPROD="src/dotprod/src/dotprod_cccf.mmx.o \
                           src/dotprod/src/dotprod_crcf.mmx.o \
                           src/dotprod/src/dotprod_rrrf.mmx.o \
                           src/dotprod/src/sumsq.mmx.o"
            ARCH_OPTION='-msse3'
        elif [ test "$ax_cv_have_sse2_ext" = yes ]; then
            # SSE2 extensions
            MLIBS_DOTPROD="src/dotprod/src/dotprod_cccf.mmx.o \
                           src/dotprod/src/dotprod_crcf.mmx.o \
                           src/dotprod/src/dotprod_rrrf.mmx.o \
                           src/dotprod/src/sumsq.mmx.o"
            ARCH_OPTION='-msse2'
        else
            # portable C version
            MLIBS_DOTPROD="src/dotprod/src/dotprod_cccf.o \
                           src/dotprod/src/dotprod_crcf.o \
                           src/dotprod/src/dotprod_rrrf.o \
                           src/dotprod/src/sumsq.o"
        fi;;
    powerpc*)
        MLIBS_DOTPROD="src/dotprod/src/dotprod_cccf.o \
                       src/dotprod/src/dotprod_rrrf.av.o \
                       src/dotprod/src/dotprod_crcf.av.o \
                       src/dotprod/src/sumsq.o"
        ARCH_OPTION="-fno-common -faltivec";;
    armv1*|armv2*|armv3*|armv4*|armv5*|armv6*)
        # assume neon instructions are NOT available
        MLIBS_DOTPROD="src/dotprod/src/dotprod_cccf.o \
                       src/dotprod/src/dotprod_crcf.o \
                       src/dotprod/src/dotprod_rrrf.o \
                       src/dotprod/src/sumsq.o"
        ARCH_OPTION="-ffast-math";;
    arm|armv7*|armv8*)
        # assume neon instructions are available
        # TODO: check for Neon availability

        # ARM architecture : use neon extensions
        MLIBS_DOTPROD="src/dotprod/src/dotprod_cccf.neon.o \
                       src/dotprod/src/dotprod_crcf.neon.o \
                       src/dotprod/src/dotprod_rrrf.neon.o \
                       src/dotprod/src/sumsq.o"
        case $target_os in
        darwin*)
            # M1 mac, ARM architecture : use neon extensions
            ARCH_OPTION="-ffast-math";;
        *)
            # TODO: check these flags
            #ARCH_OPTION="-ffast-math -mcpu=cortex-a8 -mfloat-abi=softfp -mfpu=neon";;
            ARCH_OPTION="-ffast-math -mcpu=cortex-a7 -mfloat-abi=hard -mfpu=neon-vfpv4";;
        esac;;
    *)
        # unknown architecture : use portable C version
        MLIBS_DOTPROD="src/dotprod/src/dotprod_cccf.o \
                       src/dotprod/src/dotprod_crcf.o \
                       src/dotprod/src/dotprod_rrrf.o \
                       src/dotprod/src/sumsq.o"
        ARCH_OPTION="";;
    esac
fi


# for now all vector operations are portable C versions
MLIBS_VECTOR="src/vector/src/vectorf_add.port.o   \
              src/vector/src/vectorf_norm.port.o  \
              src/vector/src/vectorf_mul.port.o   \
              src/vector/src/vectorf_trig.port.o  \
              src/vector/src/vectorcf_add.port.o  \
              src/vector/src/vectorcf_norm.port.o \
              src/vector/src/vectorcf_mul.port.o  \
              src/vector/src/vectorcf_trig.port.o"

# TODO: include specific c++ checks for pybind, python libraries, etc.

case $target_os in
darwin*)
    AN_MAKEVAR([LIBTOOL], [AC_PROG_LIBTOOL])
    AN_PROGRAM([libtool], [AC_PROG_LIBTOOL])
    AC_DEFUN([AC_PROG_LIBTOOL], [AC_CHECK_TOOL(LIBTOOL, libtool, :)])
    AC_PROG_LIBTOOL

    AR_LIB=ar	    # archive extension
    SH_LIB=dylib    # shared library extension
    REBIND=""
    CXX_FLAGS_PYBIND="-undefined dynamic_lookup"
    ;;
*)
    AN_MAKEVAR([AR], [AC_PROG_AR])
    AN_PROGRAM([ar], [AC_PROG_AR])
    AC_DEFUN([AC_PROG_AR], [AC_CHECK_TOOL(AR, ar, :)])
    AC_PROG_AR

    AR_LIB=a	    # archive extension
    SH_LIB=so	    # shared library extension
    REBIND=ldconfig
    CXX_FLAGS_PYBIND=""
    ;;
esac

#
# autoconf variable substitutions
#
AC_SUBST(LIBS)                      # shared libraries (-lc, -lm, etc.)
AC_SUBST(MLIBS_DOTPROD)             # 
AC_SUBST(MLIBS_VECTOR)              #

AC_SUBST(AR_LIB)                    # archive library
AC_SUBST(SH_LIB)                    # output shared library target
AC_SUBST(REBIND)                    # rebinding tool (e.g. ldconfig)
AC_SUBST(CXX_FLAGS_PYBIND)          # custom flags for pybind
AC_SUBST(ARCH_OPTION)               # compiler architecture option

AC_SUBST(DEBUG_MSG_OPTION)          # debug messages option (.e.g -DDEBUG)
AC_SUBST(COVERAGE_OPTION)           # source code coverage option (e.g. -fprofile-arcs -ftest-coverage)
AC_SUBST(CLIB)                      # C library linkage (e.g. '-lc')

AC_CONFIG_FILES([makefile])
AC_OUTPUT<|MERGE_RESOLUTION|>--- conflicted
+++ resolved
@@ -1,8 +1,4 @@
-<<<<<<< HEAD
-# Copyright (c) 2007 - 2021 Joseph Gaeddert
-=======
-# Copyright (c) 2007 - 2022 Joseph Gaeddert
->>>>>>> ceec622d
+# Copyright (c) 2007 - 2023 Joseph Gaeddert
 # 
 # Permission is hereby granted, free of charge, to any person obtaining a copy
 # of this software and associated documentation files (the "Software"), to deal
