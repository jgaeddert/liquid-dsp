<<<<<<< HEAD
# Copyright (c) 2007 - 2020 Joseph Gaeddert
=======
# Copyright (c) 2007 - 2025 Joseph Gaeddert
>>>>>>> 9a9d42c1
# 
# Permission is hereby granted, free of charge, to any person obtaining a copy
# of this software and associated documentation files (the "Software"), to deal
# in the Software without restriction, including without limitation the rights
# to use, copy, modify, merge, publish, distribute, sublicense, and/or sell
# copies of the Software, and to permit persons to whom the Software is
# furnished to do so, subject to the following conditions:
# 
# The above copyright notice and this permission notice shall be included in
# all copies or substantial portions of the Software.
# 
# THE SOFTWARE IS PROVIDED "AS IS", WITHOUT WARRANTY OF ANY KIND, EXPRESS OR
# IMPLIED, INCLUDING BUT NOT LIMITED TO THE WARRANTIES OF MERCHANTABILITY,
# FITNESS FOR A PARTICULAR PURPOSE AND NONINFRINGEMENT. IN NO EVENT SHALL THE
# AUTHORS OR COPYRIGHT HOLDERS BE LIABLE FOR ANY CLAIM, DAMAGES OR OTHER
# LIABILITY, WHETHER IN AN ACTION OF CONTRACT, TORT OR OTHERWISE, ARISING FROM,
# OUT OF OR IN CONNECTION WITH THE SOFTWARE OR THE USE OR OTHER DEALINGS IN
# THE SOFTWARE.

# 
# liquid-dsp library configure
# Process with autoconf to generate configure script
#

AC_INIT([liquid-dsp],[1.7.0],[joseph@liquidsdr.org])
AC_CONFIG_SRCDIR([src/libliquid.c])
AC_CONFIG_MACRO_DIR([scripts])

# permit auxiliary scripts directory (e.g. config.sub, config.guess, install-sh)
AC_CONFIG_AUX_DIR(scripts/)

# Specify 'C' language
AC_LANG(C)

# uncomment the following line to reset "CFLAGS" variable; it defaults to '-g -O2'
#: ${CFLAGS=""}

# Autoheader
AH_TEMPLATE([LIQUID_FFTOVERRIDE],  [Force internal FFT even if libfftw is available])
AH_TEMPLATE([LIQUID_SIMDOVERRIDE], [Force overriding of SIMD (use portable C code)])
AH_TEMPLATE([LIQUID_SUPPRESS_ERROR_OUTPUT],[Suppress printing errors to stderr])
AH_TEMPLATE([LIQUID_STRICT_EXIT],  [Enable strict program exit on error])

AC_CONFIG_HEADERS([config.h])
AH_TOP([
#ifndef __LIQUID_CONFIG_H__
#define __LIQUID_CONFIG_H__
])
AH_BOTTOM([
#endif // __LIQUID_CONFIG_H__
])

# Configure options

AC_ARG_ENABLE(debug-messages,
    AS_HELP_STRING([--enable-debug-messages],[enable verbose debug messages (-DDEBUG)]),
    [DEBUG_MSG_OPTION="-DDEBUG"],
    [DEBUG_MSG_OPTION=""]
)

AC_ARG_ENABLE(simdoverride,
    AS_HELP_STRING([--enable-simdoverride],[use portable C code for dotprod, etc. even if SIMD extensions are available]),
    [AC_DEFINE(LIQUID_SIMDOVERRIDE)],
    [],
)

AC_ARG_ENABLE(fftoverride,
    AS_HELP_STRING([--enable-fftoverride],[use internal fft even if libfftw is available]),
    [AC_DEFINE(LIQUID_FFTOVERRIDE)],
    [],
)

# code coverage
AC_ARG_ENABLE(coverage,
    AS_HELP_STRING([--enable-coverage],[enable flags to test code coverage]),
    [   # check that gcovr program is installed
        AC_CHECK_PROG(HAVE_GCOVR,gcovr,yes)
        AS_IF([test x"$HAVE_GCOVR" != x"yes"],
              [AC_MSG_ERROR(Need gcovr with coverage option)],
              [COVERAGE_OPTION="--coverage"])],
    [COVERAGE_OPTION=""]
)

AC_ARG_ENABLE(suppress-errors,
    AS_HELP_STRING([--enable-suppress-errors],[suppress printing errors to stderr]),
    [AC_DEFINE(LIQUID_SUPPRESS_ERROR_OUTPUT)],
    [],
)

AC_ARG_ENABLE(strict,
    AS_HELP_STRING([--enable-strict],[use strict error handling at runtime]),
    [AC_DEFINE(LIQUID_STRICT_EXIT)],
    [],
)

# Check for necessary programs
AC_PROG_CC
AC_PROG_SED
AC_PROG_GREP
AC_PROG_INSTALL
AC_PROG_RANLIB

# Check for necessary libraries, library functions
AC_FUNC_ERROR_AT_LINE
AC_FUNC_MALLOC
AC_FUNC_REALLOC

# AC_CHECK_LIB (library, function, [action-if-found], [action-if-not-found], [other-libraries])
AC_CHECK_LIB([c],[main],[],[AC_MSG_ERROR(Could not use standard C library)],   [])
AC_CHECK_LIB([m],[main],[],[AC_MSG_ERROR(Could not use standard math library)],[])

# AC_CHECK_FUNC(function, [action-if-found], [action-if-not-found])
AC_CHECK_FUNCS([malloc realloc free memset memmove],[],
               [AC_MSG_ERROR(Could not use memory allocation functions)])
AC_CHECK_FUNCS([sinf cosf expf cargf cexpf crealf cimagf sqrtf],[],
               [AC_MSG_ERROR(Could not use special math functions)],)

# Check for necessary header files
AC_CHECK_HEADERS([stdio.h stdlib.h complex.h string.h getopt.h sys/resource.h float.h inttypes.h limits.h stdlib.h string.h unistd.h],[],
                 [AC_MSG_ERROR(Could not use standard headers)])

# Check for optional header files, libraries, programs
AC_CHECK_HEADERS(fec.h fftw3.h)
AC_CHECK_LIB([fftw3f], [fftwf_plan_dft_1d], [],
             [AC_MSG_WARN(fftw3 library useful but not required)],
             [])
AC_CHECK_LIB([fec], [create_viterbi27], [],
             [AC_MSG_WARN(fec library useful but not required)],
             [])

# Checks for typedefs, structures, and compiler characteristics.
AC_C_INLINE
AC_TYPE_SIZE_T
AC_TYPE_UINT32_T
AC_TYPE_UINT8_T

# Check size of certain variables
AC_CHECK_SIZEOF(short int)
AC_CHECK_SIZEOF(int)
AC_CHECK_SIZEOF(long int)
AC_CHECK_SIZEOF(long long int)

# AX_GCC_ARCHFLAG([PORTABLE?], [ACTION-SUCCESS], [ACTION-FAILURE])
# Try to guess the "native" architecture of the target to use with gcc's
# -march or -mtune flags. Default success action adds $ax_cv_gcc_archflag to
# $CFLAGS (sets to "unknown" on failure).
#AX_GCC_ARCHFLAG([no],[],[])

# get canonical target architecture
AC_CANONICAL_TARGET

# override SIMD
if test "${enable_simdoverride+set}" = set; then
    # portable C version
    MLIBS_DOTPROD="src/dotprod/src/dotprod_cccf.o \
                   src/dotprod/src/dotprod_crcf.o \
                   src/dotprod/src/dotprod_rrrf.o \
                   src/dotprod/src/sumsq.o \
                   src/dotprod/src/dotprod_cccq16.o \
                   src/dotprod/src/dotprod_crcq16.o \
                   src/dotprod/src/dotprod_rrrq16.o \
                   src/dotprod/src/dotprod_cccq32.o \
                   src/dotprod/src/dotprod_crcq32.o \
                   src/dotprod/src/dotprod_rrrq32.o \
                   src/dotprod/src/sumsqq16.o"
else
    # Check canonical system
    case $target_cpu in
    i386|i486|i586|i686|x86|x86_64)
        # check for MMX/SSE/AVX CPU extensions and intrinsics headers
        #   MMX     :   mmintrin.h
        #   SSE     :   xmmintrin.h
        #   SSE2    :   emmintrin.h
        #   SSE3    :   pmmintrin.h
        #   SSSE3   :   tmmintrin.h
        #   SSE4.1/2:   smmintrin.h
        #   AVX     :   immintrin.h
        #   AVX2    :   immintrin.h
        #   AVX512  :   immintrin.h
        AX_EXT

        if [ test "$ax_cv_have_avx512f_ext" = yes ]; then
            # AVX512 extensions
            MLIBS_DOTPROD="src/dotprod/src/dotprod_cccf.avx512f.o \
                           src/dotprod/src/dotprod_crcf.avx512f.o \
                           src/dotprod/src/dotprod_rrrf.avx512f.o \
                           src/dotprod/src/sumsq.avx512f.o"
            MLIBS_VECTOR="src/vector/src/vectorf.port.o \
                          src/vector/src/vectorcf.port.o"
            ARCH_OPTION='-mavx512f'
        elif [ test "$ax_cv_have_avx2_ext" = yes ]; then
            # AVX2 extensions
            MLIBS_DOTPROD="src/dotprod/src/dotprod_cccf.avx.o \
                           src/dotprod/src/dotprod_crcf.avx.o \
                           src/dotprod/src/dotprod_rrrf.avx.o \
                           src/dotprod/src/sumsq.avx.o"
            MLIBS_VECTOR="src/vector/src/vectorf.port.o \
                          src/vector/src/vectorcf.port.o"
            ARCH_OPTION='-mavx2'
        elif [ test "$ax_cv_have_avx_ext" = yes ]; then
            # AVX extensions
            MLIBS_DOTPROD="src/dotprod/src/dotprod_cccf.avx.o \
                           src/dotprod/src/dotprod_crcf.avx.o \
                           src/dotprod/src/dotprod_rrrf.avx.o \
                           src/dotprod/src/sumsq.avx.o"
            MLIBS_VECTOR="src/vector/src/vectorf.port.o \
                          src/vector/src/vectorcf.port.o"
            ARCH_OPTION='-mavx'
        elif [ test "$ax_cv_have_sse41_ext" = yes ]; then
            # SSE4.1/2 extensions
<<<<<<< HEAD
            MLIBS_DOTPROD="src/dotprod/src/dotprod_cccf.mmx.o \
                           src/dotprod/src/dotprod_crcf.mmx.o \
                           src/dotprod/src/dotprod_rrrf.mmx.o \
                           src/dotprod/src/sumsq.mmx.o \
                           src/dotprod/src/dotprod_cccq16.mmx.o \
                           src/dotprod/src/dotprod_crcq16.mmx.o \
                           src/dotprod/src/dotprod_rrrq16.mmx.o \
                           src/dotprod/src/dotprod_cccq32.mmx.o \
                           src/dotprod/src/dotprod_crcq32.mmx.o \
                           src/dotprod/src/dotprod_rrrq32.mmx.o \
                           src/dotprod/src/sumsqq16.o"
=======
            MLIBS_DOTPROD="src/dotprod/src/dotprod_cccf.sse.o \
                           src/dotprod/src/dotprod_crcf.sse.o \
                           src/dotprod/src/dotprod_rrrf.sse.o \
                           src/dotprod/src/sumsq.sse.o"
            MLIBS_VECTOR="src/vector/src/vectorf.port.o \
                          src/vector/src/vectorcf.port.o"
>>>>>>> 9a9d42c1
            ARCH_OPTION='-msse4.1'
        elif [ test "$ax_cv_have_sse3_ext" = yes ]; then
            # SSE3 extensions
<<<<<<< HEAD
            MLIBS_DOTPROD="src/dotprod/src/dotprod_cccf.mmx.o \
                           src/dotprod/src/dotprod_crcf.mmx.o \
                           src/dotprod/src/dotprod_rrrf.mmx.o \
                           src/dotprod/src/sumsq.mmx.o \
                           src/dotprod/src/dotprod_cccq16.mmx.o \
                           src/dotprod/src/dotprod_crcq16.mmx.o \
                           src/dotprod/src/dotprod_rrrq16.mmx.o \
                           src/dotprod/src/dotprod_cccq32.mmx.o \
                           src/dotprod/src/dotprod_crcq32.mmx.o \
                           src/dotprod/src/dotprod_rrrq32.mmx.o \
                           src/dotprod/src/sumsqq16.o"
=======
            MLIBS_DOTPROD="src/dotprod/src/dotprod_cccf.sse.o \
                           src/dotprod/src/dotprod_crcf.sse.o \
                           src/dotprod/src/dotprod_rrrf.sse.o \
                           src/dotprod/src/sumsq.sse.o"
            MLIBS_VECTOR="src/vector/src/vectorf.port.o \
                          src/vector/src/vectorcf.port.o"
>>>>>>> 9a9d42c1
            ARCH_OPTION='-msse3'
        elif [ test "$ax_cv_have_sse2_ext" = yes ]; then
            # SSE2 extensions
<<<<<<< HEAD
            MLIBS_DOTPROD="src/dotprod/src/dotprod_cccf.mmx.o \
                           src/dotprod/src/dotprod_crcf.mmx.o \
                           src/dotprod/src/dotprod_rrrf.mmx.o \
                           src/dotprod/src/sumsq.mmx.o \
                           src/dotprod/src/dotprod_cccq16.mmx.o \
                           src/dotprod/src/dotprod_crcq16.mmx.o \
                           src/dotprod/src/dotprod_rrrq16.mmx.o \
                           src/dotprod/src/dotprod_cccq32.mmx.o \
                           src/dotprod/src/dotprod_crcq32.mmx.o \
                           src/dotprod/src/dotprod_rrrq32.mmx.o \
                           src/dotprod/src/sumsqq16.o"
=======
            MLIBS_DOTPROD="src/dotprod/src/dotprod_cccf.sse.o \
                           src/dotprod/src/dotprod_crcf.sse.o \
                           src/dotprod/src/dotprod_rrrf.sse.o \
                           src/dotprod/src/sumsq.sse.o"
            MLIBS_VECTOR="src/vector/src/vectorf.port.o \
                          src/vector/src/vectorcf.port.o"
>>>>>>> 9a9d42c1
            ARCH_OPTION='-msse2'
        else
            # portable C version
            MLIBS_DOTPROD="src/dotprod/src/dotprod_cccf.o \
                           src/dotprod/src/dotprod_crcf.o \
                           src/dotprod/src/dotprod_rrrf.o \
<<<<<<< HEAD
                           src/dotprod/src/sumsq.o \
                           src/dotprod/src/dotprod_cccq16.o \
                           src/dotprod/src/dotprod_crcq16.o \
                           src/dotprod/src/dotprod_rrrq16.o \
                           src/dotprod/src/dotprod_cccq32.o \
                           src/dotprod/src/dotprod_crcq32.o \
                           src/dotprod/src/dotprod_rrrq32.o \
                           src/dotprod/src/sumsqq16.o"
=======
                           src/dotprod/src/sumsq.o"
            MLIBS_VECTOR="src/vector/src/vectorf.port.o \
                          src/vector/src/vectorcf.port.o"
>>>>>>> 9a9d42c1
        fi;;
    powerpc*)
        MLIBS_DOTPROD="src/dotprod/src/dotprod_cccf.o \
                       src/dotprod/src/dotprod_rrrf.av.o \
                       src/dotprod/src/dotprod_crcf.av.o \
<<<<<<< HEAD
                       src/dotprod/src/sumsq.o \
                       src/dotprod/src/dotprod_cccq16.o \
                       src/dotprod/src/dotprod_crcq16.o \
                       src/dotprod/src/dotprod_rrrq16.o \
                       src/dotprod/src/dotprod_cccq32.o \
                       src/dotprod/src/dotprod_crcq32.o \
                       src/dotprod/src/dotprod_rrrq32.o \
                       src/dotprod/src/sumsqq16.o"
=======
                       src/dotprod/src/sumsq.o"
        MLIBS_VECTOR="src/vector/src/vectorf.port.o \
                      src/vector/src/vectorcf.port.o"
>>>>>>> 9a9d42c1
        ARCH_OPTION="-fno-common -faltivec";;
    armv1*|armv2*|armv3*|armv4*|armv5*|armv6*)
        # assume neon instructions are NOT available
        MLIBS_DOTPROD="src/dotprod/src/dotprod_cccf.o \
                       src/dotprod/src/dotprod_crcf.o \
                       src/dotprod/src/dotprod_rrrf.o \
                       src/dotprod/src/sumsq.o"
        MLIBS_VECTOR="src/vector/src/vectorf.port.o \
                      src/vector/src/vectorcf.port.o"
        ARCH_OPTION="-ffast-math";;
    arm|armv7*|armv8*|aarch64)
        # assume neon instructions are available
        # TODO: check for Neon availability

        # ARM architecture : use neon extensions
        MLIBS_DOTPROD="src/dotprod/src/dotprod_cccf.neon.o \
                       src/dotprod/src/dotprod_crcf.neon.o \
                       src/dotprod/src/dotprod_rrrf.neon.o \
<<<<<<< HEAD
                       src/dotprod/src/sumsq.o \
                       src/dotprod/src/dotprod_cccq16.o \
                       src/dotprod/src/dotprod_crcq16.o \
                       src/dotprod/src/dotprod_rrrq16.o \
                       src/dotprod/src/dotprod_cccq32.o \
                       src/dotprod/src/dotprod_crcq32.o \
                       src/dotprod/src/dotprod_rrrq32.o \
                       src/dotprod/src/sumsqq16.o"
        # TODO: check these flags
        #ARCH_OPTION="-ffast-math -mcpu=cortex-a8 -mfloat-abi=softfp -mfpu=neon";;
        ARCH_OPTION="-ffast-math -mcpu=cortex-a7 -mfloat-abi=hard -mfpu=neon-vfpv4";;
=======
                       src/dotprod/src/sumsq.o"
        MLIBS_VECTOR="src/vector/src/vectorf.port.o \
                      src/vector/src/vectorcf.port.o"
        case $target_os in
        darwin*)
            # M1 mac, ARM architecture : use neon extensions
            ARCH_OPTION="-ffast-math";;
        *)
            # TODO: check these flags
            #ARCH_OPTION="-ffast-math -mcpu=cortex-a8 -mfloat-abi=softfp -mfpu=neon";;
            #ARCH_OPTION="-ffast-math -mcpu=cortex-a7 -mfloat-abi=hard -mfpu=neon-vfpv4";;
            ARCH_OPTION="";; # -ffast-math causes tests to fail on pi4 due to imprecision
        esac;;
>>>>>>> 9a9d42c1
    *)
        # unknown architecture : use portable C version
        MLIBS_DOTPROD="src/dotprod/src/dotprod_cccf.o \
                       src/dotprod/src/dotprod_crcf.o \
                       src/dotprod/src/dotprod_rrrf.o \
<<<<<<< HEAD
                       src/dotprod/src/sumsq.o \
                       src/dotprod/src/dotprod_cccq16.o \
                       src/dotprod/src/dotprod_crcq16.o \
                       src/dotprod/src/dotprod_rrrq16.o \
                       src/dotprod/src/dotprod_cccq32.o \
                       src/dotprod/src/dotprod_crcq32.o \
                       src/dotprod/src/dotprod_rrrq32.o \
                       src/dotprod/src/sumsqq16.o"
=======
                       src/dotprod/src/sumsq.o"
        MLIBS_VECTOR="src/vector/src/vectorf.port.o \
                      src/vector/src/vectorcf.port.o"
>>>>>>> 9a9d42c1
        ARCH_OPTION="";;
    esac
fi

<<<<<<< HEAD
# for now all vector operations are portable C versions
MLIBS_VECTOR="src/vector/src/vectorf_add.port.o   \
              src/vector/src/vectorf_norm.port.o  \
              src/vector/src/vectorf_mul.port.o   \
              src/vector/src/vectorf_trig.port.o  \
              src/vector/src/vectorcf_add.port.o  \
              src/vector/src/vectorcf_norm.port.o \
              src/vector/src/vectorcf_mul.port.o  \
              src/vector/src/vectorcf_trig.port.o"
=======
>>>>>>> 9a9d42c1

case $target_os in
darwin*)
    AN_MAKEVAR([LIBTOOL], [AC_PROG_LIBTOOL])
    AN_PROGRAM([libtool], [AC_PROG_LIBTOOL])
    AC_DEFUN([AC_PROG_LIBTOOL], [AC_CHECK_TOOL(LIBTOOL, libtool, :)])
    AC_PROG_LIBTOOL

    AR_LIB=ar	    # archive extension
    SH_LIB=dylib    # shared library extension
    REBIND=""
    ;;
*)
    AN_MAKEVAR([AR], [AC_PROG_AR])
    AN_PROGRAM([ar], [AC_PROG_AR])
    AC_DEFUN([AC_PROG_AR], [AC_CHECK_TOOL(AR, ar, :)])
    AC_PROG_AR

    AR_LIB=a	    # archive extension
    SH_LIB=so	    # shared library extension
    REBIND=ldconfig
    ;;
esac

#
# autoconf variable substitutions
#
AC_SUBST(LIBS)                      # shared libraries (-lc, -lm, etc.)
AC_SUBST(MLIBS_DOTPROD)             # 
AC_SUBST(MLIBS_VECTOR)              #

AC_SUBST(AR_LIB)                    # archive library
AC_SUBST(SH_LIB)                    # output shared library target
AC_SUBST(REBIND)                    # rebinding tool (e.g. ldconfig)
AC_SUBST(ARCH_OPTION)               # compiler architecture option

AC_SUBST(DEBUG_MSG_OPTION)          # debug messages option (.e.g -DDEBUG)
AC_SUBST(COVERAGE_OPTION)           # source code coverage option (e.g. -fprofile-arcs -ftest-coverage)
AC_SUBST(CLIB)                      # C library linkage (e.g. '-lc')

AC_CONFIG_FILES([makefile])
AC_OUTPUT<|MERGE_RESOLUTION|>--- conflicted
+++ resolved
@@ -1,8 +1,4 @@
-<<<<<<< HEAD
-# Copyright (c) 2007 - 2020 Joseph Gaeddert
-=======
 # Copyright (c) 2007 - 2025 Joseph Gaeddert
->>>>>>> 9a9d42c1
 # 
 # Permission is hereby granted, free of charge, to any person obtaining a copy
 # of this software and associated documentation files (the "Software"), to deal
@@ -213,117 +209,103 @@
             ARCH_OPTION='-mavx'
         elif [ test "$ax_cv_have_sse41_ext" = yes ]; then
             # SSE4.1/2 extensions
-<<<<<<< HEAD
-            MLIBS_DOTPROD="src/dotprod/src/dotprod_cccf.mmx.o \
-                           src/dotprod/src/dotprod_crcf.mmx.o \
-                           src/dotprod/src/dotprod_rrrf.mmx.o \
-                           src/dotprod/src/sumsq.mmx.o \
+            MLIBS_DOTPROD="src/dotprod/src/dotprod_cccf.sse.o \
+                           src/dotprod/src/dotprod_crcf.sse.o \
+                           src/dotprod/src/dotprod_rrrf.sse.o \
                            src/dotprod/src/dotprod_cccq16.mmx.o \
                            src/dotprod/src/dotprod_crcq16.mmx.o \
                            src/dotprod/src/dotprod_rrrq16.mmx.o \
                            src/dotprod/src/dotprod_cccq32.mmx.o \
                            src/dotprod/src/dotprod_crcq32.mmx.o \
                            src/dotprod/src/dotprod_rrrq32.mmx.o \
-                           src/dotprod/src/sumsqq16.o"
-=======
+                           src/dotprod/src/sumsqq16.o \
+                           src/dotprod/src/sumsq.sse.o"
+            MLIBS_VECTOR="src/vector/src/vectorf.port.o \
+                          src/vector/src/vectorcf.port.o"
+            ARCH_OPTION='-msse4.1'
+        elif [ test "$ax_cv_have_sse3_ext" = yes ]; then
+            # SSE3 extensions
             MLIBS_DOTPROD="src/dotprod/src/dotprod_cccf.sse.o \
                            src/dotprod/src/dotprod_crcf.sse.o \
                            src/dotprod/src/dotprod_rrrf.sse.o \
-                           src/dotprod/src/sumsq.sse.o"
-            MLIBS_VECTOR="src/vector/src/vectorf.port.o \
-                          src/vector/src/vectorcf.port.o"
->>>>>>> 9a9d42c1
-            ARCH_OPTION='-msse4.1'
-        elif [ test "$ax_cv_have_sse3_ext" = yes ]; then
-            # SSE3 extensions
-<<<<<<< HEAD
-            MLIBS_DOTPROD="src/dotprod/src/dotprod_cccf.mmx.o \
-                           src/dotprod/src/dotprod_crcf.mmx.o \
-                           src/dotprod/src/dotprod_rrrf.mmx.o \
-                           src/dotprod/src/sumsq.mmx.o \
                            src/dotprod/src/dotprod_cccq16.mmx.o \
                            src/dotprod/src/dotprod_crcq16.mmx.o \
                            src/dotprod/src/dotprod_rrrq16.mmx.o \
                            src/dotprod/src/dotprod_cccq32.mmx.o \
                            src/dotprod/src/dotprod_crcq32.mmx.o \
                            src/dotprod/src/dotprod_rrrq32.mmx.o \
-                           src/dotprod/src/sumsqq16.o"
-=======
+                           src/dotprod/src/sumsqq16.o \
+                           src/dotprod/src/sumsq.sse.o"
             MLIBS_DOTPROD="src/dotprod/src/dotprod_cccf.sse.o \
                            src/dotprod/src/dotprod_crcf.sse.o \
                            src/dotprod/src/dotprod_rrrf.sse.o \
                            src/dotprod/src/sumsq.sse.o"
             MLIBS_VECTOR="src/vector/src/vectorf.port.o \
                           src/vector/src/vectorcf.port.o"
->>>>>>> 9a9d42c1
             ARCH_OPTION='-msse3'
         elif [ test "$ax_cv_have_sse2_ext" = yes ]; then
             # SSE2 extensions
-<<<<<<< HEAD
-            MLIBS_DOTPROD="src/dotprod/src/dotprod_cccf.mmx.o \
-                           src/dotprod/src/dotprod_crcf.mmx.o \
-                           src/dotprod/src/dotprod_rrrf.mmx.o \
-                           src/dotprod/src/sumsq.mmx.o \
+            MLIBS_DOTPROD="src/dotprod/src/dotprod_cccf.sse.o \
+                           src/dotprod/src/dotprod_crcf.sse.o \
+                           src/dotprod/src/dotprod_rrrf.sse.o \
                            src/dotprod/src/dotprod_cccq16.mmx.o \
                            src/dotprod/src/dotprod_crcq16.mmx.o \
                            src/dotprod/src/dotprod_rrrq16.mmx.o \
                            src/dotprod/src/dotprod_cccq32.mmx.o \
                            src/dotprod/src/dotprod_crcq32.mmx.o \
                            src/dotprod/src/dotprod_rrrq32.mmx.o \
-                           src/dotprod/src/sumsqq16.o"
-=======
+                           src/dotprod/src/sumsqq16.o \
+                           src/dotprod/src/sumsq.sse.o"
             MLIBS_DOTPROD="src/dotprod/src/dotprod_cccf.sse.o \
                            src/dotprod/src/dotprod_crcf.sse.o \
                            src/dotprod/src/dotprod_rrrf.sse.o \
                            src/dotprod/src/sumsq.sse.o"
             MLIBS_VECTOR="src/vector/src/vectorf.port.o \
                           src/vector/src/vectorcf.port.o"
->>>>>>> 9a9d42c1
             ARCH_OPTION='-msse2'
         else
             # portable C version
             MLIBS_DOTPROD="src/dotprod/src/dotprod_cccf.o \
                            src/dotprod/src/dotprod_crcf.o \
                            src/dotprod/src/dotprod_rrrf.o \
-<<<<<<< HEAD
-                           src/dotprod/src/sumsq.o \
                            src/dotprod/src/dotprod_cccq16.o \
                            src/dotprod/src/dotprod_crcq16.o \
                            src/dotprod/src/dotprod_rrrq16.o \
                            src/dotprod/src/dotprod_cccq32.o \
                            src/dotprod/src/dotprod_crcq32.o \
                            src/dotprod/src/dotprod_rrrq32.o \
-                           src/dotprod/src/sumsqq16.o"
-=======
+                           src/dotprod/src/sumsqq16.o \
                            src/dotprod/src/sumsq.o"
             MLIBS_VECTOR="src/vector/src/vectorf.port.o \
                           src/vector/src/vectorcf.port.o"
->>>>>>> 9a9d42c1
         fi;;
     powerpc*)
         MLIBS_DOTPROD="src/dotprod/src/dotprod_cccf.o \
                        src/dotprod/src/dotprod_rrrf.av.o \
                        src/dotprod/src/dotprod_crcf.av.o \
-<<<<<<< HEAD
-                       src/dotprod/src/sumsq.o \
                        src/dotprod/src/dotprod_cccq16.o \
                        src/dotprod/src/dotprod_crcq16.o \
                        src/dotprod/src/dotprod_rrrq16.o \
                        src/dotprod/src/dotprod_cccq32.o \
                        src/dotprod/src/dotprod_crcq32.o \
                        src/dotprod/src/dotprod_rrrq32.o \
-                       src/dotprod/src/sumsqq16.o"
-=======
+                       src/dotprod/src/sumsqq16.o \
                        src/dotprod/src/sumsq.o"
         MLIBS_VECTOR="src/vector/src/vectorf.port.o \
                       src/vector/src/vectorcf.port.o"
->>>>>>> 9a9d42c1
         ARCH_OPTION="-fno-common -faltivec";;
     armv1*|armv2*|armv3*|armv4*|armv5*|armv6*)
         # assume neon instructions are NOT available
         MLIBS_DOTPROD="src/dotprod/src/dotprod_cccf.o \
                        src/dotprod/src/dotprod_crcf.o \
                        src/dotprod/src/dotprod_rrrf.o \
+                       src/dotprod/src/dotprod_cccq16.o \
+                       src/dotprod/src/dotprod_crcq16.o \
+                       src/dotprod/src/dotprod_rrrq16.o \
+                       src/dotprod/src/dotprod_cccq32.o \
+                       src/dotprod/src/dotprod_crcq32.o \
+                       src/dotprod/src/dotprod_rrrq32.o \
+                       src/dotprod/src/sumsqq16.o \
                        src/dotprod/src/sumsq.o"
         MLIBS_VECTOR="src/vector/src/vectorf.port.o \
                       src/vector/src/vectorcf.port.o"
@@ -336,19 +318,13 @@
         MLIBS_DOTPROD="src/dotprod/src/dotprod_cccf.neon.o \
                        src/dotprod/src/dotprod_crcf.neon.o \
                        src/dotprod/src/dotprod_rrrf.neon.o \
-<<<<<<< HEAD
-                       src/dotprod/src/sumsq.o \
                        src/dotprod/src/dotprod_cccq16.o \
                        src/dotprod/src/dotprod_crcq16.o \
                        src/dotprod/src/dotprod_rrrq16.o \
                        src/dotprod/src/dotprod_cccq32.o \
                        src/dotprod/src/dotprod_crcq32.o \
                        src/dotprod/src/dotprod_rrrq32.o \
-                       src/dotprod/src/sumsqq16.o"
-        # TODO: check these flags
-        #ARCH_OPTION="-ffast-math -mcpu=cortex-a8 -mfloat-abi=softfp -mfpu=neon";;
-        ARCH_OPTION="-ffast-math -mcpu=cortex-a7 -mfloat-abi=hard -mfpu=neon-vfpv4";;
-=======
+                       src/dotprod/src/sumsqq16.o \
                        src/dotprod/src/sumsq.o"
         MLIBS_VECTOR="src/vector/src/vectorf.port.o \
                       src/vector/src/vectorcf.port.o"
@@ -362,42 +338,25 @@
             #ARCH_OPTION="-ffast-math -mcpu=cortex-a7 -mfloat-abi=hard -mfpu=neon-vfpv4";;
             ARCH_OPTION="";; # -ffast-math causes tests to fail on pi4 due to imprecision
         esac;;
->>>>>>> 9a9d42c1
     *)
         # unknown architecture : use portable C version
         MLIBS_DOTPROD="src/dotprod/src/dotprod_cccf.o \
                        src/dotprod/src/dotprod_crcf.o \
                        src/dotprod/src/dotprod_rrrf.o \
-<<<<<<< HEAD
-                       src/dotprod/src/sumsq.o \
                        src/dotprod/src/dotprod_cccq16.o \
                        src/dotprod/src/dotprod_crcq16.o \
                        src/dotprod/src/dotprod_rrrq16.o \
                        src/dotprod/src/dotprod_cccq32.o \
                        src/dotprod/src/dotprod_crcq32.o \
                        src/dotprod/src/dotprod_rrrq32.o \
+                       src/dotprod/src/sumsq.o \
                        src/dotprod/src/sumsqq16.o"
-=======
-                       src/dotprod/src/sumsq.o"
         MLIBS_VECTOR="src/vector/src/vectorf.port.o \
                       src/vector/src/vectorcf.port.o"
->>>>>>> 9a9d42c1
         ARCH_OPTION="";;
     esac
 fi
 
-<<<<<<< HEAD
-# for now all vector operations are portable C versions
-MLIBS_VECTOR="src/vector/src/vectorf_add.port.o   \
-              src/vector/src/vectorf_norm.port.o  \
-              src/vector/src/vectorf_mul.port.o   \
-              src/vector/src/vectorf_trig.port.o  \
-              src/vector/src/vectorcf_add.port.o  \
-              src/vector/src/vectorcf_norm.port.o \
-              src/vector/src/vectorcf_mul.port.o  \
-              src/vector/src/vectorcf_trig.port.o"
-=======
->>>>>>> 9a9d42c1
 
 case $target_os in
 darwin*)
