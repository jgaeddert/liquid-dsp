char __docstr__[] =
"This example tests the performance for detecting and decoding frames"
" with the dsssframe64gen and dsssframe64sync objects.";

#include <stdio.h>
#include <stdlib.h>
#include <math.h>
#include "liquid.h"
#include "liquid.argparse.h"

// add noise to channel
void frame64_add_noise(float complex * _buf,
        unsigned int _buf_len, float _SNRdB)
{
    float nstd = powf(10.0f, -_SNRdB/20.0f);
    nstd *= M_SQRT2; // scale noise to account for signal being over-sampled by 2
    unsigned int i;
    for (i=0; i<_buf_len; i++)
        _buf[i] += nstd*( randnf() + _Complex_I*randnf() ) * M_SQRT1_2;
}

int main(int argc, char*argv[])
{
    // define variables and parse command-line arguments
    liquid_argparse_init(__docstr__);
    liquid_argparse_add(char*, filename, "dsssframe64sync_performance_example.m", 'o', "output filename", NULL);
    liquid_argparse_add(unsigned, nfft,  2400,  'n', "FFT size", NULL);
    liquid_argparse_add(unsigned, min_errors,    5, 'e', "minimum number of errors to simulation", NULL);
    liquid_argparse_add(unsigned, min_trials,   80, 't', "minimum number of packet trials to simulate", NULL);
    liquid_argparse_add(unsigned, max_trials, 1000, 'T', "maximum number of packet trials to simulate", NULL);
    liquid_argparse_parse(argc,argv);

    // create frame generator, synchronizer objects
    dsssframe64gen  fg = dsssframe64gen_create();
    dsssframe64sync fs = dsssframe64sync_create(NULL,NULL);
<<<<<<< HEAD
=======
    unsigned int min_errors =   5;
    unsigned int min_trials =  20;
    unsigned int max_trials = 400;
>>>>>>> c2539c02

    // create buffer for the frame samples
    unsigned int  frame_len = dsssframe64gen_get_frame_len(fg);
    float complex * frame = (float complex *)malloc(frame_len*sizeof(float complex));
    float SNRdB = -25.0f;
    FILE* fid = fopen(filename, "w");
    fprintf(fid,"%% %s: auto-generated file\n", filename);
    fprintf(fid,"clear all; close all;\n");
    fprintf(fid,"SNR=[]; pdetect=[]; pvalid=[];\n");
    printf("# %8s %6s (%7s) %6s (%7s) %6s\n", "SNR", "missed", "percent", "errors", "percent", "trials");
    fclose(fid);
    while (SNRdB <  -5.0f) {
        dsssframe64sync_reset_framedatastats(fs);
        unsigned int num_trials = 0, num_errors = 0;
        while (1) {
            unsigned int i;
            for (i=0; i<min_trials; i++) {
                // reset frame synchronizer
                dsssframe64sync_reset(fs);

                // generate the frame with random header and payload
                dsssframe64gen_execute(fg, NULL, NULL, frame);

                // add channel effects
                frame64_add_noise(frame, frame_len, SNRdB);

                // synchronize/receive the frame
                dsssframe64sync_execute(fs, frame, frame_len);
            }
            num_trials += min_trials;
            num_errors = num_trials - dsssframe64sync_get_framedatastats(fs).num_payloads_valid;
            if (num_errors >= min_errors)
                break;
            if (num_trials >= max_trials)
                break;
        }
        // print results
        framedatastats_s stats = dsssframe64sync_get_framedatastats(fs);
        unsigned int num_misses = num_trials - stats.num_frames_detected;
        float pmd = (float) num_misses / (float) num_trials;
        float per = (float) num_errors / (float) num_trials;
        printf("  %8.3f %6u (%6.2f%%) %6u (%6.2f%%) %6u\n",
            SNRdB,num_misses,pmd*100,num_errors,per*100,num_trials);
        fid = fopen(filename,"a");
        fprintf(fid,"SNR(end+1)=%g; pdetect(end+1)=%12g; pvalid(end+1)=%12g;\n",
                SNRdB,
                (float)stats.num_frames_detected / (float)num_trials,
                (float)stats.num_payloads_valid  / (float)num_trials);
        fclose(fid);
        if (num_errors < min_errors)
            break;
        SNRdB += 1.0f;
    }
    fid = fopen(filename,"a");
    fprintf(fid,"figure;\n");
    fprintf(fid,"hold on;\n");
    fprintf(fid,"  semilogy(SNR, 1-pdetect+eps,'-o', 'LineWidth',2, 'MarkerSize',2);\n");
    fprintf(fid,"  semilogy(SNR, 1-pvalid +eps,'-o', 'LineWidth',2, 'MarkerSize',2);\n");
    fprintf(fid,"hold off;\n");
    fprintf(fid,"xlabel('SNR [dB]');\n");
    fprintf(fid,"ylabel('Prob. of Error');\n");
    fprintf(fid,"legend('detect','decoding','location','northeast');\n");
    fprintf(fid,"axis([-30 10 1e-3 1]);\n");
    fprintf(fid,"grid on;\n");
    fclose(fid);
    printf("results written to %s\n", filename);

    // clean up allocated objects and memory blocks
    dsssframe64gen_destroy(fg);
    dsssframe64sync_destroy(fs);
    free(frame);
    return 0;
}<|MERGE_RESOLUTION|>--- conflicted
+++ resolved
@@ -26,19 +26,13 @@
     liquid_argparse_add(char*, filename, "dsssframe64sync_performance_example.m", 'o', "output filename", NULL);
     liquid_argparse_add(unsigned, nfft,  2400,  'n', "FFT size", NULL);
     liquid_argparse_add(unsigned, min_errors,    5, 'e', "minimum number of errors to simulation", NULL);
-    liquid_argparse_add(unsigned, min_trials,   80, 't', "minimum number of packet trials to simulate", NULL);
-    liquid_argparse_add(unsigned, max_trials, 1000, 'T', "maximum number of packet trials to simulate", NULL);
+    liquid_argparse_add(unsigned, min_trials,   20, 't', "minimum number of packet trials to simulate", NULL);
+    liquid_argparse_add(unsigned, max_trials,  400, 'T', "maximum number of packet trials to simulate", NULL);
     liquid_argparse_parse(argc,argv);
 
     // create frame generator, synchronizer objects
     dsssframe64gen  fg = dsssframe64gen_create();
     dsssframe64sync fs = dsssframe64sync_create(NULL,NULL);
-<<<<<<< HEAD
-=======
-    unsigned int min_errors =   5;
-    unsigned int min_trials =  20;
-    unsigned int max_trials = 400;
->>>>>>> c2539c02
 
     // create buffer for the frame samples
     unsigned int  frame_len = dsssframe64gen_get_frame_len(fg);
