<<<<<<< HEAD
// Tests library versioning.

=======
// test library versioning
>>>>>>> f76961e4
#include <stdio.h>
#include <stdlib.h>
#include "liquid.h"

int main() {
    // macro to validate version in header matches linked library
    LIQUID_VALIDATE_LIBVERSION

<<<<<<< HEAD
    printf("liquid version              :   %s\n", liquid_version);
    printf("  major                     :   %d\n", LIQUID_VERSION_MAJOR);
    printf("  minor                     :   %d\n", LIQUID_VERSION_MINOR);
    printf("  patch                     :   %d\n", LIQUID_VERSION_PATCH);
    printf("liquid libversion           :   %s\n", liquid_libversion());
    printf("liquid libversion number    : 0x%.8x\n", liquid_libversion_number());
=======
    printf("liquid version           : %s\n", liquid_version);
    printf("liquid libversion        : %s\n", liquid_libversion());
    printf("liquid libversion number : 0x%.6x\n", liquid_libversion_number());
>>>>>>> f76961e4

    return 0;
}<|MERGE_RESOLUTION|>--- conflicted
+++ resolved
@@ -1,9 +1,4 @@
-<<<<<<< HEAD
-// Tests library versioning.
-
-=======
 // test library versioning
->>>>>>> f76961e4
 #include <stdio.h>
 #include <stdlib.h>
 #include "liquid.h"
@@ -12,18 +7,11 @@
     // macro to validate version in header matches linked library
     LIQUID_VALIDATE_LIBVERSION
 
-<<<<<<< HEAD
     printf("liquid version              :   %s\n", liquid_version);
     printf("  major                     :   %d\n", LIQUID_VERSION_MAJOR);
     printf("  minor                     :   %d\n", LIQUID_VERSION_MINOR);
     printf("  patch                     :   %d\n", LIQUID_VERSION_PATCH);
     printf("liquid libversion           :   %s\n", liquid_libversion());
     printf("liquid libversion number    : 0x%.8x\n", liquid_libversion_number());
-=======
-    printf("liquid version           : %s\n", liquid_version);
-    printf("liquid libversion        : %s\n", liquid_libversion());
-    printf("liquid libversion number : 0x%.6x\n", liquid_libversion_number());
->>>>>>> f76961e4
-
     return 0;
 }