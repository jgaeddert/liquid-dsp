--- conflicted
+++ resolved
@@ -62,12 +62,7 @@
     FILE * fid = fopen(OUTPUT_FILENAME,"w");
     fprintf(fid, "%% %s : auto-generated file\n", OUTPUT_FILENAME);
     fprintf(fid, "clear all; close all;\n");
-<<<<<<< HEAD
-    fprintf(fid, "phase_error=zeros(1,%u);\n",n);
-    fprintf(fid, "freq_error =zeros(1,%u);\n",n);
-=======
     fprintf(fid, "phi=zeros(1,%u);\n",n);
->>>>>>> c6609736
     fprintf(fid, "r=zeros(1,%u);\n",n);
 
     // objects
@@ -127,13 +122,8 @@
         //phase_error = nco_tx->theta - nco_rx->theta;
 
         // print every line in a format that octave can read
-<<<<<<< HEAD
-        fprintf(fid, "phase_error(%u) = %10.6E;\n", i+1, phase_error); // measured phase error
-        fprintf(fid, "freq_error(%u)  = %10.6E;\n", i+1, nco_crcf_get_frequency(nco_tx)-nco_crcf_get_frequency(nco_rx));
-=======
         fprintf(fid, "phi(%u) = %10.6E;\n", i+1, phase_error);
         fprintf(fid, "dphi(%u) = %10.6E;\n", i+1, nco_crcf_get_frequency(nco_rx));
->>>>>>> c6609736
         fprintf(fid, "r(%u) = %10.6E + j*%10.6E;\n",
                 i+1, crealf(v), cimagf(v));
 
@@ -156,28 +146,12 @@
         nco_crcf_step(nco_rx);
     }
 
-<<<<<<< HEAD
-    fprintf(fid, "figure;\n");
-    fprintf(fid, "n = length(phase_error);\n");
-    fprintf(fid, "t = 0:(n-1);\n");
-    fprintf(fid, "subplot(2,1,1);\n");
-    fprintf(fid, "  plot(t,phase_error,'LineWidth',2,'Color',[0 0.25 0.5]);\n");
-    fprintf(fid, "  xlabel('Symbol Index');\n");
-    fprintf(fid, "  ylabel('Phase Error [radians]');\n");
-    fprintf(fid, "  grid on;\n");
-    fprintf(fid, "subplot(2,1,2);\n");
-    fprintf(fid, "  plot(t,freq_error,'LineWidth',2,'Color',[0 0.25 0.5]);\n");
-    fprintf(fid, "  xlabel('Symbol Index');\n");
-    fprintf(fid, "  ylabel('Frequency Error [radians/sample]');\n");
-    fprintf(fid, "  grid on;\n");
-=======
     fprintf(fid, "figure('color','white','position',[100 100 1200 400]);\n");
     fprintf(fid, "subplot(1,3,1:2);\n");
     fprintf(fid, "plot(1:length(phi),phi,'LineWidth',2,'Color',[0 0.25 0.5]);\n");
     fprintf(fid, "xlabel('Symbol Index');\n");
     fprintf(fid, "ylabel('Phase Error [radians]');\n");
     fprintf(fid, "grid on;\n");
->>>>>>> c6609736
 
     fprintf(fid, "t0 = round(0.25*length(r));\n");
     fprintf(fid, "subplot(1,3,3);\n");
@@ -187,11 +161,7 @@
     fprintf(fid, "axis('square');\n");
     fprintf(fid, "xlabel('In-Phase');\n");
     fprintf(fid, "ylabel('Quadrature');\n");
-<<<<<<< HEAD
-    fprintf(fid, "legend(['first 25%%'],['last 75%%']);\n");
-=======
     //fprintf(fid, "legend(['first 25%%'],['last 75%%'],1);\n");
->>>>>>> c6609736
     fclose(fid);
 
     printf("results written to %s.\n",OUTPUT_FILENAME);
