--- conflicted
+++ resolved
@@ -8,18 +8,12 @@
 
 int main(int argc, char*argv[])
 {
-<<<<<<< HEAD
     // define variables and parse command-line options
     liquid_argparse_init(__docstr__);
     liquid_argparse_add(char*,    filename, "firdespm_halfband_example.m", 'o', "output filename", NULL);
-    liquid_argparse_add(unsigned, m,    4, 'm', "filter semi-length", NULL);
-    liquid_argparse_add(float,    ft, 0.4, 'f', "filter transition bandwidth", NULL);
+    liquid_argparse_add(unsigned, m,   12, 'm', "filter semi-length", NULL);
+    liquid_argparse_add(float,    As,  60, 'a', "filter stop-band attenuation [dB]", NULL);
     liquid_argparse_parse(argc,argv);
-=======
-    // filter design parameters
-    unsigned int m  = 12;
-    float        As = 60;
->>>>>>> d06aa62c
 
     // derived values
     unsigned int h_len = 4*m + 1;
