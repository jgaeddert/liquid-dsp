--- conflicted
+++ resolved
@@ -1,19 +1,8 @@
-<<<<<<< HEAD
-// 
-// eqlms_cccf_block_example.c
-//
-// This example tests the least mean-squares (LMS) equalizer (EQ) on a
-// signal with an unknown modulation and carrier frequency offset.
-// Equalization is performed blind on a block of samples and the resulting
-// constellation is output to a file for plotting.
-//
-=======
 char __docstr__[] =
 "This example tests the least mean-squares (LMS) equalizer (EQ) on a"
 " signal with an unknown modulation and carrier frequency offset."
-" Equalization is performed blind on a block of samples and the reulting"
+" Equalization is performed blind on a block of samples and the resulting"
 " constellation is output to a file for plotting.";
->>>>>>> 98bd4015
 
 #include <stdio.h>
 #include <stdlib.h>
