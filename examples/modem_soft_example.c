<<<<<<< HEAD
// Demonstrate soft demodulation of linear modulation schemes.
=======
char __docstr__[] = "Demonstate soft demodulation of linear modulation schemes.";

>>>>>>> 98bd4015
#include <stdlib.h>
#include <stdio.h>

#include "liquid.h"
#include "liquid.argparse.h"

int main(int argc, char*argv[])
{
    // define variables and parse command-line options
    liquid_argparse_init(__docstr__);
    //liquid_argparse_add(char*, filename, "modem_soft_example.m", 'o', "output filename", NULL);
    liquid_argparse_add(char*, mod_str, "qam16", 'm', "modulation scheme", liquid_argparse_modem);
    liquid_argparse_parse(argc,argv);

    // create modem objects
    int   ms  = liquid_getopt_str2mod(mod_str);
    modem mod = modem_create(ms);   // modulator
    modem dem = modem_create(ms);   // demodulator

    // ensure bits/symbol matches modem description (only
    // applicable to certain specific modems)
    unsigned int bps = modemcf_get_bps(mod);

    modemcf_print(mod);

    unsigned int i;         // modulated symbol
    unsigned int s_hard;    // demodulated symbol (hard)
    unsigned char soft_bits[bps];
    unsigned int s_soft;    // demodulated symbol (soft, compacted)
    unsigned int num_symbols = 1<<bps;
    float complex x;
    unsigned int num_sym_errors = 0;
    unsigned int num_bit_errors = 0;

    printf("\n");
    printf("  %-11s %-11s %-11s  : ", "input sym.", "hard demod", "soft demod");
    for (i=0; i<bps; i++)
        printf("   b[%1u]", i);
    printf("\n");

    for (i=0; i<num_symbols; i++) {
        // modulate symbol
        modemcf_modulate(mod, i, &x);

        // demodulate, including soft decision
        modemcf_demodulate_soft(dem, x, &s_hard, soft_bits);

        // re-pack soft bits to hard decision
        liquid_pack_soft_bits(soft_bits, bps, &s_soft);

        // print results
        printf("  ");
        liquid_print_bitstring(i,     bps); printf("%.*s", 12-bps, "            ");
        liquid_print_bitstring(s_hard,bps); printf("%.*s", 12-bps, "            ");
        liquid_print_bitstring(s_soft,bps); printf("%.*s", 12-bps, "            ");
        printf(" : ");
        unsigned int j;
        for (j=0; j<bps; j++)
            printf("%7u", soft_bits[j]);
        printf("\n");

        num_sym_errors += i == s_soft ? 0 : 1;
        num_bit_errors += count_bit_errors(i,s_soft);
    }
    printf("num sym errors: %4u / %4u\n", num_sym_errors, num_symbols);
    printf("num bit errors: %4u / %4u\n", num_bit_errors, num_symbols*bps);

    modemcf_destroy(mod);
    modemcf_destroy(dem);
    return 0;
}<|MERGE_RESOLUTION|>--- conflicted
+++ resolved
@@ -1,9 +1,6 @@
-<<<<<<< HEAD
 // Demonstrate soft demodulation of linear modulation schemes.
-=======
-char __docstr__[] = "Demonstate soft demodulation of linear modulation schemes.";
+char __docstr__[] = "Demonstrate soft demodulation of linear modulation schemes.";
 
->>>>>>> 98bd4015
 #include <stdlib.h>
 #include <stdio.h>
 
