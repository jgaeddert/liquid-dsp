//
// msresamp_crcf_noise_example.c
//
// Demonstration of mulsti-stage resamp object whereby an input noise signal
// is resampled at a rate 'r'.
//

#include <stdio.h>
#include <stdlib.h>
#include <complex.h>
#include <math.h>
#include <getopt.h>

#include "liquid.h"

#define OUTPUT_FILENAME "msresamp_crcf_noise_example.m"

// print usage/help message
void usage()
{
    printf("Usage: %s [OPTION]\n", __FILE__);
    printf("  -h         : print help\n");
    printf("  -r <rate>  : resampling rate,                   default: 0.3\n");
    printf("  -s <atten> : filter stop-band attenuation [dB], default: 60\n");
}

int main(int argc, char*argv[])
{
    // options
    float   rate= 0.30f;    // resampling rate
    float   As  = 60.0f;    // resampling filter stop-band attenuation [dB]

    int dopt;
    while ((dopt = getopt(argc,argv,"hr:s:")) != EOF) {
        switch (dopt) {
        case 'h':   usage();             return 0;
        case 'r':   rate = atof(optarg); break;
        case 's':   As   = atof(optarg); break;
        default:
            exit(1);
        }
    }

    // validate input
    if (rate >= 1.0f) {
        fprintf(stderr,"error: %s, input rate r must be less than 1\n", argv[0]);
        exit(1);
    }

    // create resampler object
    msresamp_crcf q = msresamp_crcf_create(rate,As);
    msresamp_crcf_print(q);

    // number of sample blocks
    unsigned int num_blocks = 1000;

    // arrays
    unsigned int  buf_len = 1024;
    float complex buf_x[  buf_len];
    float complex buf_y[2*buf_len];

    // create multi-signal source generator
    msourcecf gen = msourcecf_create_default();

    // wide-band noise
    msourcecf_add_noise(gen,  0.0f, 1.00f, -60);

    // in-band signal
    msourcecf_add_noise(gen, 0.0f, 0.5f*rate, 0);

    // high-power signal just out of band
<<<<<<< HEAD
    id = msourcecf_add_noise(gen, 0.02f);
    msourcecf_set_gain(gen, id, +40.0f);
    msourcecf_set_frequency(gen, id, 2*M_PI*(0.5*rate + 0.05f));
=======
    msourcecf_add_noise(gen, (0.5*rate + 0.12f), 0.10f, 10);
>>>>>>> abb74f9a

    // create spectral periodogram objects
    unsigned int nfft = 2400;
    spgramcf px = spgramcf_create_default(nfft);
    spgramcf py = spgramcf_create_default(nfft);

    // generate input signal (filtered noise)
    unsigned int i;
    for (i=0; i<num_blocks; i++) {
        // write samples to buffer
        msourcecf_write_samples(gen, buf_x, buf_len);

        // run resampler in blocks
        unsigned int num_written = 0;
        msresamp_crcf_execute(q, buf_x, buf_len, buf_y, &num_written);

        // write input and output to respective spectral periodogram estimate
        spgramcf_write(px, buf_x, buf_len);
        spgramcf_write(py, buf_y, num_written);
    }
    printf("num samples in  : %lu\n", spgramcf_get_num_samples_total(px));
    printf("num samples out : %lu\n", spgramcf_get_num_samples_total(py));

    // clean up allocated objects
    msresamp_crcf_destroy(q);

    // compute power spectral density output
    float X[nfft];
    float Y[nfft];
    spgramcf_get_psd(px, X);
    spgramcf_get_psd(py, Y);

    // export results to file for plotting
    FILE * fid = fopen(OUTPUT_FILENAME,"w");
    fprintf(fid,"%% %s: auto-generated file\n",OUTPUT_FILENAME);
    fprintf(fid,"clear all;\n");
    fprintf(fid,"close all;\n");
    fprintf(fid,"r    = %f;\n", rate);
    fprintf(fid,"nfft = %u;\n", nfft);
    fprintf(fid,"X    = zeros(1,nfft);\n");
    fprintf(fid,"Y    = zeros(1,nfft);\n");
    for (i=0; i<nfft; i++) {
        fprintf(fid,"X(%3u) = %12.4e;\n", i+1, X[i]);
        fprintf(fid,"Y(%3u) = %12.4e;\n", i+1, Y[i]);
    }
    fprintf(fid,"\n\n");
    fprintf(fid,"%% plot time-domain result\n");
    fprintf(fid,"fx=[0:(nfft-1)]/nfft-0.5;\n");
    fprintf(fid,"fy=fx*r;\n");
    fprintf(fid,"Y = Y - 10*log10(r);\n");
    fprintf(fid,"figure('Color','white','position',[500 500 800 600]);\n");
    fprintf(fid,"plot(fx,X,'-','LineWidth',2,'Color',[0.5 0.5 0.5],'MarkerSize',1,...\n");
    fprintf(fid,"     fy,Y,'-','LineWidth',2,'Color',[0.5 0 0],    'MarkerSize',1);\n");
    fprintf(fid,"legend('original','resampled','location','northeast');");
    fprintf(fid,"xlabel('Normalized Frequency [f/F_s]');\n");
    fprintf(fid,"ylabel('Power Spectral Density [dB]');\n");
    fprintf(fid,"fmin = min(fx(   1),fy(   1));\n");
    fprintf(fid,"fmax = max(fx(nfft),fy(nfft));\n");
    fprintf(fid,"axis([fmin fmax -80 20]);\n");
    fprintf(fid,"grid on;\n");
    fclose(fid);
    printf("results written to %s\n",OUTPUT_FILENAME);
    return 0;
}<|MERGE_RESOLUTION|>--- conflicted
+++ resolved
@@ -69,13 +69,7 @@
     msourcecf_add_noise(gen, 0.0f, 0.5f*rate, 0);
 
     // high-power signal just out of band
-<<<<<<< HEAD
-    id = msourcecf_add_noise(gen, 0.02f);
-    msourcecf_set_gain(gen, id, +40.0f);
-    msourcecf_set_frequency(gen, id, 2*M_PI*(0.5*rate + 0.05f));
-=======
     msourcecf_add_noise(gen, (0.5*rate + 0.12f), 0.10f, 10);
->>>>>>> abb74f9a
 
     // create spectral periodogram objects
     unsigned int nfft = 2400;
