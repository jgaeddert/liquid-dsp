--- conflicted
+++ resolved
@@ -98,17 +98,13 @@
 
         // check values along this column and find the maximum
         for (r_hat=r; r_hat<_XR; r_hat++) {
-<<<<<<< HEAD
 #if defined LIQUID_FIXED && T_COMPLEX==0
             v = Q(_abs)( matrix_access(_X,_XR,_XC,r_hat,r) );
 #elif defined LIQUID_FIXED && T_COMPLEX==1
             v = CQ(_cabs)( matrix_access(_X,_XR,_XC,r_hat,r) );
 #else
-            v = cabsf( matrix_access(_X,_XR,_XC,r_hat,r) );
-#endif
-=======
             v = T_ABS( matrix_access(_X,_XR,_XC,r_hat,r) );
->>>>>>> 382d65b3
+#endif
             // swap rows if necessary
             if (v > v_max || r_hat==r) {
                 r_opt = r_hat;
