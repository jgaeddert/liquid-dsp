/*
 * Copyright (c) 2007, 2008, 2009, 2010, 2012 Joseph Gaeddert
 * Copyright (c) 2007, 2008, 2009, 2010, 2012 Virginia Polytechnic
 *                                      Institute & State University
 *
 * This file is part of liquid.
 *
 * liquid is free software: you can redistribute it and/or modify
 * it under the terms of the GNU General Public License as published by
 * the Free Software Foundation, either version 3 of the License, or
 * (at your option) any later version.
 *
 * liquid is distributed in the hope that it will be useful,
 * but WITHOUT ANY WARRANTY; without even the implied warranty of
 * MERCHANTABILITY or FITNESS FOR A PARTICULAR PURPOSE.  See the
 * GNU General Public License for more details.
 *
 * You should have received a copy of the GNU General Public License
 * along with liquid.  If not, see <http://www.gnu.org/licenses/>.
 */

//
// modem_common.c : common utilities specific to precision
//

#include <stdlib.h>
#include <stdio.h>
#include <string.h>

#include "liquid.internal.h"

#define DEBUG_DEMODULATE_SOFT 0

// modem structure used for both modulation and demodulation 
//
// The modem structure implements a variety of common modulation schemes,
// including (differential) phase-shift keying, and (quadrature) amplitude
// modulation.
//
// While the same modem structure may be used for both modulation and
// demodulation for most schemes, it is important to use separate objects
// for differential-mode modems (e.g. LIQUID_MODEM_DPSK) as the internal state
// will change after each symbol.  It is usually good practice to keep
// separate instances of modulators and demodulators.
struct MODEM(_s)
{
    // common data
    modulation_scheme scheme;   // modulation scheme
    unsigned int m;             // bits per symbol (modulation depth)
    unsigned int M;             // constellation size, M=2^m
<<<<<<< HEAD
    T alpha;                    // scaling factor to ensure unity energy
=======
>>>>>>> 4cded566

    // Reference vector for demodulating linear arrays
    //
    // By storing these values in an array they do not need to be
    // calculated during run-time.  This speeds up the demodulation by
    // approximately 8%.
    T ref[MAX_MOD_BITS_PER_SYMBOL];

    // modulation
    TC * symbol_map;     // complete symbol map
    int modulate_using_map;         // modulate using map (look-up table) flag

    // demodulation
    TC r;                // received state vector
    TC x_hat;            // estimated symbol (demodulator)

    // common data structure shared between specific modem types
    union {
        // QAM modem
        struct {
            unsigned int m_i;   // bits per symbol, in-phase
            unsigned int m_q;   // bits per symbol, quadrature
            unsigned int M_i;   // in-phase dimension, M_i=2^{m_i}
            unsigned int M_q;   // quadrature dimension, M_q=2^{m_q}
<<<<<<< HEAD
        } qam;

        // PSK/DPSK modem
        struct {
            T d_phi;            // half of phase between symbols
=======
            T alpha;            // scaling factor to ensure unity energy
        } qam;

        // ASK modem
        struct {
            T alpha;            // scaling factor to ensure unity energy
        } ask;

        // PSK/DPSK modem
        struct {
            T d_phi;            // half of phase between symbols
            T alpha;            // scaling factor for phase symbols
>>>>>>> 4cded566
        } psk;

        // DPSK modem
        struct {
            T d_phi;            // half of phase between symbols
            T phi;              // angle state for differential PSK
<<<<<<< HEAD
=======
            T alpha;            // scaling factor for phase symbols
>>>>>>> 4cded566
        } dpsk;

        // APSK modem
        struct {
            unsigned int num_levels;   // number of levels
            unsigned int * p;          // number of symbols per level
            T * r;                     // radii of levels
            T * r_slicer;              // slicer radii of levels
            T * phi;                   // phase offset of levels
            unsigned int * symbol_map; // symbol mapping
        } apsk;
    } data;

    // modulate function pointer
    void (*modulate_func)(MODEM() _q,
                          unsigned int _symbol_in,
                          TC * _y);

    // demodulate function pointer
    void (*demodulate_func)(MODEM() _q,
                            TC _x,
                            unsigned int * _symbol_out);

    // soft demodulation
    //int demodulate_soft;    // soft demodulation flag
    // neighbors array
    unsigned char * demod_soft_neighbors;   // array of nearest neighbors
    unsigned int demod_soft_p;              // number of neighbors in array
};

// create digital modem of a specific scheme and bits/symbol
MODEM() MODEM(_create)(modulation_scheme _scheme)
{
    switch (_scheme) {
    
    // Phase-shift keying (PSK)
    case LIQUID_MODEM_PSK2:     return MODEM(_create_psk)(1);
    case LIQUID_MODEM_PSK4:     return MODEM(_create_psk)(2);
    case LIQUID_MODEM_PSK8:     return MODEM(_create_psk)(3);
    case LIQUID_MODEM_PSK16:    return MODEM(_create_psk)(4);
    case LIQUID_MODEM_PSK32:    return MODEM(_create_psk)(5);
    case LIQUID_MODEM_PSK64:    return MODEM(_create_psk)(6);
    case LIQUID_MODEM_PSK128:   return MODEM(_create_psk)(7);
    case LIQUID_MODEM_PSK256:   return MODEM(_create_psk)(8);

    // Differential phase-shift keying (DPSK)
    case LIQUID_MODEM_DPSK2:    return MODEM(_create_dpsk)(1);
    case LIQUID_MODEM_DPSK4:    return MODEM(_create_dpsk)(2);
    case LIQUID_MODEM_DPSK8:    return MODEM(_create_dpsk)(3);
    case LIQUID_MODEM_DPSK16:   return MODEM(_create_dpsk)(4);
    case LIQUID_MODEM_DPSK32:   return MODEM(_create_dpsk)(5);
    case LIQUID_MODEM_DPSK64:   return MODEM(_create_dpsk)(6);
    case LIQUID_MODEM_DPSK128:  return MODEM(_create_dpsk)(7);
    case LIQUID_MODEM_DPSK256:  return MODEM(_create_dpsk)(8);

    // amplitude-shift keying (ASK)
    case LIQUID_MODEM_ASK2:     return MODEM(_create_ask)(1);
    case LIQUID_MODEM_ASK4:     return MODEM(_create_ask)(2);
    case LIQUID_MODEM_ASK8:     return MODEM(_create_ask)(3);
    case LIQUID_MODEM_ASK16:    return MODEM(_create_ask)(4);
    case LIQUID_MODEM_ASK32:    return MODEM(_create_ask)(5);
    case LIQUID_MODEM_ASK64:    return MODEM(_create_ask)(6);
    case LIQUID_MODEM_ASK128:   return MODEM(_create_ask)(7);
    case LIQUID_MODEM_ASK256:   return MODEM(_create_ask)(8);

    // rectangular quadrature amplitude-shift keying (QAM)
    case LIQUID_MODEM_QAM4:     return MODEM(_create_qam)(2);
    case LIQUID_MODEM_QAM8:     return MODEM(_create_qam)(3);
    case LIQUID_MODEM_QAM16:    return MODEM(_create_qam)(4);
    case LIQUID_MODEM_QAM32:    return MODEM(_create_qam)(5);
    case LIQUID_MODEM_QAM64:    return MODEM(_create_qam)(6);
    case LIQUID_MODEM_QAM128:   return MODEM(_create_qam)(7);
    case LIQUID_MODEM_QAM256:   return MODEM(_create_qam)(8);

    // amplitude phase-shift keying (APSK)
    case LIQUID_MODEM_APSK4:    return MODEM(_create_apsk)(2);
    case LIQUID_MODEM_APSK8:    return MODEM(_create_apsk)(3);
    case LIQUID_MODEM_APSK16:   return MODEM(_create_apsk)(4);
    case LIQUID_MODEM_APSK32:   return MODEM(_create_apsk)(5);
    case LIQUID_MODEM_APSK64:   return MODEM(_create_apsk)(6);
    case LIQUID_MODEM_APSK128:  return MODEM(_create_apsk)(7);
    case LIQUID_MODEM_APSK256:  return MODEM(_create_apsk)(8);

    // specific modems
    case LIQUID_MODEM_BPSK:      return MODEM(_create_bpsk)();
    case LIQUID_MODEM_QPSK:      return MODEM(_create_qpsk)();
    case LIQUID_MODEM_OOK:       return MODEM(_create_ook)();
    case LIQUID_MODEM_SQAM32:    return MODEM(_create_sqam32)();
    case LIQUID_MODEM_SQAM128:   return MODEM(_create_sqam128)();
    case LIQUID_MODEM_V29:       return MODEM(_create_V29)();
    case LIQUID_MODEM_ARB16OPT:  return MODEM(_create_arb16opt)();
    case LIQUID_MODEM_ARB32OPT:  return MODEM(_create_arb32opt)();
    case LIQUID_MODEM_ARB64OPT:  return MODEM(_create_arb64opt)();
    case LIQUID_MODEM_ARB128OPT: return MODEM(_create_arb128opt)();
    case LIQUID_MODEM_ARB256OPT: return MODEM(_create_arb256opt)();
    case LIQUID_MODEM_ARB64VT:   return MODEM(_create_arb64vt)();
    
    // arbitrary modem
    case LIQUID_MODEM_ARB:
        fprintf(stderr,"error: modem_create(), cannot create arbitrary modem (LIQUID_MODEM_ARB) without specifying constellation\n");
        exit(1);

    // unknown modulation scheme
    default:
        fprintf(stderr,"error: modem_create(), unknown/unsupported modulation scheme : %u\n", _scheme);
        exit(1);
    }

    // should never get to this point, but adding return statment
    // to keep compiler happy
    return NULL;
}

// recreate modulation scheme, re-allocating memory as necessary
MODEM() MODEM(_recreate)(MODEM() _q,
                         modulation_scheme _scheme)
{
    // TODO : regenerate modem only when truly necessary
    if (_q->scheme != _scheme) {
        // destroy and re-create modem
        MODEM(_destroy)(_q);
        _q = MODEM(_create)(_scheme);
    }

    // return object
    return _q;
}

// destroy a modem object
void MODEM(_destroy)(MODEM() _q)
{
    // free internally-allocated memory
    if (_q->symbol_map != NULL)
        free(_q->symbol_map);

    // free main object memory
    free(_q);
}

// print a modem object
void MODEM(_print)(MODEM() _q)
{
    printf("linear modem:\n");
    printf("    scheme:         %s\n", modulation_types[_q->scheme].name);
    printf("    bits/symbol:    %u\n", _q->m);
}

// reset a modem object (only an issue with dpsk)
void MODEM(_reset)(MODEM() _q)
{
    _q->r = 1.0f;         // received sample
    _q->x_hat = _q->r;  // estimated symbol

    if ( liquid_modem_is_dpsk(_q->scheme) )
        _q->data.dpsk.phi = 0.0f;  // reset differential PSK phase state
}

// initialize a generic modem object
void MODEM(_init)(MODEM() _q,
                  unsigned int _bits_per_symbol)
{
    if (_bits_per_symbol < 1 ) {
        fprintf(stderr,"error: modem_init(), modem must have at least 1 bit/symbol\n");
        exit(1);
    } else if (_bits_per_symbol > MAX_MOD_BITS_PER_SYMBOL) {
        fprintf(stderr,"error: modem_init(), maximum number of bits per symbol exceeded\n");
        exit(1);
    }

    // initialize common elements
    _q->symbol_map = NULL;    // symbol map (LIQUID_MODEM_ARB only)
    _q->modulate_using_map=0; // modulate using map flag
<<<<<<< HEAD
    _q->alpha = 0.0f;         // scaling factor
=======
>>>>>>> 4cded566

    // common data
    _q->m = _bits_per_symbol; // bits/symbol
    _q->M = 1 << (_q->m);   // constellation size (2^m)

    // set function pointers initially to NULL
    _q->modulate_func = NULL;
    _q->demodulate_func = NULL;

    // soft demodulation
    _q->demod_soft_neighbors = NULL;
    _q->demod_soft_p = 0;

    // reset object
    MODEM(_reset)(_q);
}

// initialize symbol map for fast modulation
void MODEM(_init_map)(MODEM() _q)
{
    // validate input
    if (_q->symbol_map == NULL) {
        fprintf(stderr,"error: modem_init_map(), symbol map array has not been allocated\n");
        exit(1);
    } else if (_q->M == 0 || _q->M > (1<<MAX_MOD_BITS_PER_SYMBOL)) {
        fprintf(stderr,"error: modem_init_map(), constellation size is out of range\n");
        exit(1);
    } else if (_q->modulate_func == NULL) {
        fprintf(stderr,"error: modem_init_map(), modulation function has not been initialized\n");
        exit(1);
    }

    unsigned int i;
    for (i=0; i<_q->M; i++)
        _q->modulate_func(_q, i, &_q->symbol_map[i]);
}

// Generate random symbol
unsigned int MODEM(_gen_rand_sym)(MODEM() _q)
{
    return rand() % (_q->M);
}

// Get modem depth (bits/symbol)
unsigned int MODEM(_get_bps)(MODEM() _q)
{
    return _q->m;
}

// generic modulatio function
//  _q          :   modem object
//  _symbol_in  :   input symbol
//  _y          :   output sample
void MODEM(_modulate)(MODEM() _q,
                      unsigned int _symbol_in,
                      TC * _y)
{
    // validate input
    if (_symbol_in >= _q->M) {
        fprintf(stderr,"error: modem_modulate(), input symbol exceeds constellation size\n");
        exit(1);
    }

    if (_q->modulate_using_map) {
        // modulate simply using map (look-up table)
        MODEM(_modulate_map)(_q, _symbol_in, _y);
    } else {
        // invoke method specific to scheme (calculate symbol on the fly)
        _q->modulate_func(_q, _symbol_in, _y);
    }
}

// modulate using symbol map (look-up table)
void MODEM(_modulate_map)(MODEM() _q,
                          unsigned int _symbol_in,
                          TC * _y)
{
    if (_symbol_in >= _q->M) {
        fprintf(stderr,"error: modem_modulate_table(), input symbol exceeds maximum\n");
        exit(1);
    } else if (_q == NULL) {
        fprintf(stderr,"error: modem_modulate_table(), symbol table not initialized\n");
        exit(1);
    }

    // map sample directly to output
    *_y = _q->symbol_map[_symbol_in]; 
}

// generic demodulation
void MODEM(_demodulate)(MODEM() _q,
                        TC x,
                        unsigned int *symbol_out)
{
    // invoke method specific to scheme (calculate symbol on the fly)
    _q->demodulate_func(_q, x, symbol_out);
}

// generic soft demodulation
void MODEM(_demodulate_soft)(MODEM() _q,
                             TC _x,
                             unsigned int  * _s,
                             unsigned char * _soft_bits)
{
    // switch scheme
    switch (_q->scheme) {
    case LIQUID_MODEM_ARB:  MODEM(_demodulate_soft_arb)( _q,_x,_s,_soft_bits); return;
    case LIQUID_MODEM_BPSK: MODEM(_demodulate_soft_bpsk)(_q,_x,_s,_soft_bits); return;
    case LIQUID_MODEM_QPSK: MODEM(_demodulate_soft_qpsk)(_q,_x,_s,_soft_bits); return;
    default:;
    }

    // check if...
    if (_q->demod_soft_neighbors != NULL && _q->demod_soft_p != 0) {
        // demodulate using approximate log-likelihood method with
        // look-up table for nearest neighbors
        MODEM(_demodulate_soft_table)(_q, _x, _s, _soft_bits);

        return;
    }

    // for now demodulate normally and simply copy the
    // hard-demodulated bits
    unsigned int symbol_out;
    _q->demodulate_func(_q, _x, &symbol_out);
    *_s = symbol_out;

    // unpack soft bits
    liquid_unpack_soft_bits(symbol_out, _q->m, _soft_bits);
}

#if DEBUG_DEMODULATE_SOFT
// print a string of bits to the standard output
void print_bitstring_demod_soft(unsigned int _x,
                                unsigned int _n)
{
    unsigned int i;
    for (i=0; i<_n; i++)
        printf("%1u", (_x >> (_n-i-1)) & 1);
}
#endif

// generic soft demodulation using look-up table...
//  _q          :   demodulator object
//  _r          :   received sample
//  _s          :   hard demodulator output
//  _soft_bits  :   soft bit ouput (approximate log-likelihood ratio)
void MODEM(_demodulate_soft_table)(MODEM() _q,
                                   TC _r,
                                   unsigned int * _s,
                                   unsigned char * _soft_bits)
{
    // run hard demodulation; this will store re-modulated sample
    // as internal variable x_hat
    unsigned int s;
    MODEM(_demodulate)(_q, _r, &s);

    unsigned int bps = MODEM(_get_bps)(_q);

    // gamma = 1/(2*sigma^2), approximate for constellation size
    T gamma = 1.2f*_q->M;

    // set and initialize minimum bit values
    unsigned int i;
    unsigned int k;
    T dmin_0[bps];
    T dmin_1[bps];
    for (k=0; k<bps; k++) {
        dmin_0[k] = 8.0f;
        dmin_1[k] = 8.0f;
    }

    unsigned int bit;
    T d;
    TC x_hat;    // re-modulated symbol
    unsigned char * softab = _q->demod_soft_neighbors;
    unsigned int p = _q->demod_soft_p;

    // check hard demodulation
    d = crealf( (_r-_q->x_hat)*conjf(_r-_q->x_hat) );
    for (k=0; k<bps; k++) {
        bit = (s >> (bps-k-1)) & 0x01;
        if (bit) dmin_1[k] = d;
        else     dmin_0[k] = d;
    }

    // parse all 'nearest neighbors' and find minimum distance for each bit
    for (i=0; i<p; i++) {
        // remodulate symbol
        if (_q->modulate_using_map)
            x_hat = _q->symbol_map[ softab[s*p + i] ];
        else
            MODEM(_modulate)(_q, softab[s*p+i], &x_hat);

        // compute magnitude squared of Euclidean distance
        //d = crealf( (_r-x_hat)*conjf(_r-x_hat) );
        // (same as above, but faster)
        TC e = _r - x_hat;
        d = crealf(e)*crealf(e) + cimagf(e)*cimagf(e);

        // look at each bit in 'nearest neighbor' and update minimum
        for (k=0; k<bps; k++) {
            // strip bit
            unsigned int bit = (softab[s*p+i] >> (bps-k-1)) & 0x01;
            if ( bit ) {
                if (d < dmin_1[k]) dmin_1[k] = d;
            } else {
                if (d < dmin_0[k]) dmin_0[k] = d;
            }
        }
    }

    // make soft bit assignments
    for (k=0; k<bps; k++) {
        int soft_bit = ((dmin_0[k] - dmin_1[k])*gamma)*16 + 127;
        if (soft_bit > 255) soft_bit = 255;
        if (soft_bit <   0) soft_bit = 0;
        _soft_bits[k] = (unsigned char)soft_bit;
    }

    // set hard output symbol
    *_s = s;
}



// get demodulator's estimated transmit sample
void MODEM(_get_demodulator_sample)(MODEM() _q,
                                    TC * _x_hat)
{
    *_x_hat = _q->x_hat;
}

// get demodulator phase error
T MODEM(_get_demodulator_phase_error)(MODEM() _q)
{
    return cimagf(_q->r*conjf(_q->x_hat));
}

// get error vector magnitude
T MODEM(_get_demodulator_evm)(MODEM() _q)
{
    return cabsf(_q->x_hat - _q->r);
}

// Demodulate a linear symbol constellation using dynamic threshold calculation
//  _v      :   input value
//  _m      :   bits per symbol
//  _alpha  :   scaling factor
//  _s      :   demodulated symbol
//  _res    :   residual
void MODEM(_demodulate_linear_array)(T              _v,
                                     unsigned int   _m,
                                     T              _alpha,
                                     unsigned int * _s,
                                     T *            _res)
{
    unsigned int s=0;
    unsigned int i, k = _m;
    T ref=0.0f;
    for (i=0; i<_m; i++) {
        s <<= 1;
        s |= (_v > 0) ? 1 : 0;
        ref = _alpha * (1<<(k-1));
        _v += (_v < 0) ? ref : -ref;
        k--;
    }
    *_s = s;
    *_res = _v;
}

// Demodulate a linear symbol constellation using refereneced lookup table
//  _v      :   input value
//  _m      :   bits per symbol
//  _ref    :   array of thresholds
//  _s      :   demodulated symbol
//  _res    :   residual
void MODEM(_demodulate_linear_array_ref)(T              _v,
                                         unsigned int   _m,
                                         T *            _ref,
                                         unsigned int * _s,
                                         T *            _res)
{
    // initialize loop counter
    register unsigned int i;

    // initialize demodulated symbol
    register unsigned int s=0;

    for (i=0; i<_m; i++) {
        // prepare symbol for next demodulated bit
        s <<= 1;

        // compare received value to zero
        if ( _v > 0 ) {
            // shift '1' into symbol, subtract reference
            s |= 1;
            _v -= _ref[_m-i-1];
        } else {
            // shift '0' into symbol, add reference
            s |= 0;
            _v += _ref[_m-i-1];
        }
    }
    // return demodulated symbol
    *_s = s;

    // return residual
    *_res = _v;
}

<|MERGE_RESOLUTION|>--- conflicted
+++ resolved
@@ -48,10 +48,6 @@
     modulation_scheme scheme;   // modulation scheme
     unsigned int m;             // bits per symbol (modulation depth)
     unsigned int M;             // constellation size, M=2^m
-<<<<<<< HEAD
-    T alpha;                    // scaling factor to ensure unity energy
-=======
->>>>>>> 4cded566
 
     // Reference vector for demodulating linear arrays
     //
@@ -76,13 +72,6 @@
             unsigned int m_q;   // bits per symbol, quadrature
             unsigned int M_i;   // in-phase dimension, M_i=2^{m_i}
             unsigned int M_q;   // quadrature dimension, M_q=2^{m_q}
-<<<<<<< HEAD
-        } qam;
-
-        // PSK/DPSK modem
-        struct {
-            T d_phi;            // half of phase between symbols
-=======
             T alpha;            // scaling factor to ensure unity energy
         } qam;
 
@@ -95,17 +84,13 @@
         struct {
             T d_phi;            // half of phase between symbols
             T alpha;            // scaling factor for phase symbols
->>>>>>> 4cded566
         } psk;
 
         // DPSK modem
         struct {
             T d_phi;            // half of phase between symbols
             T phi;              // angle state for differential PSK
-<<<<<<< HEAD
-=======
             T alpha;            // scaling factor for phase symbols
->>>>>>> 4cded566
         } dpsk;
 
         // APSK modem
@@ -278,10 +263,6 @@
     // initialize common elements
     _q->symbol_map = NULL;    // symbol map (LIQUID_MODEM_ARB only)
     _q->modulate_using_map=0; // modulate using map flag
-<<<<<<< HEAD
-    _q->alpha = 0.0f;         // scaling factor
-=======
->>>>>>> 4cded566
 
     // common data
     _q->m = _bits_per_symbol; // bits/symbol
