--- conflicted
+++ resolved
@@ -181,11 +181,7 @@
         CONTEND_DELTA( dphi_hat, dphi, 0.01f );
 
         // check carrier phase offset estimate
-<<<<<<< HEAD
-        CONTEND_DELTA( phi_hat, phi, 0.15f );
-=======
         CONTEND_DELTA( phi_hat, phi, 0.25f );
->>>>>>> 7274385b
     }
 }
 
