/*
 * Copyright (c) 2007 - 2015 Joseph Gaeddert
 *
 * This file is part of liquid.
 *
 * liquid is free software: you can redistribute it and/or modify
 * it under the terms of the GNU General Public License as published by
 * the Free Software Foundation, either version 3 of the License, or
 * (at your option) any later version.
 *
 * liquid is distributed in the hope that it will be useful,
 * but WITHOUT ANY WARRANTY; without even the implied warranty of
 * MERCHANTABILITY or FITNESS FOR A PARTICULAR PURPOSE.  See the
 * GNU General Public License for more details.
 *
 * You should have received a copy of the GNU General Public License
 * along with liquid.  If not, see <http://www.gnu.org/licenses/>.
 */

//
// framegen64.c
//
// frame64 generator: 8-byte header, 64-byte payload, 1340-sample frame
//

#include <stdlib.h>
#include <stdio.h>
#include <string.h>
#include <math.h>
#include <assert.h>
#include <complex.h>

#include "liquid.internal.h"

struct framegen64_s {
    qpacketmodem    enc;                // packet encoder/modulator
    qpilotgen       pilotgen;           // pilot symbol generator
    float complex   pn_sequence[64];    // 64-symbol p/n sequence
    unsigned char   payload_dec[150];   // 600 = 150 bytes * 8 bits/bytes / 2 bits/symbol
    float complex   payload_sym[600];   // modulated payload symbols
    float complex   payload_tx[630];    // modulated payload symbols with pilots
    unsigned int    m;                  // filter delay (symbols)
    float           beta;               // filter excess bandwidth factor
    firinterp_crcf interp;              // pulse-shaping filter
};

// create framegen64 object
framegen64 framegen64_create()
{
    framegen64 q = (framegen64) malloc(sizeof(struct framegen64_s));
    q->m    = 7;
    q->beta = 0.3f;

    unsigned int i;

    // generate pn sequence
    msequence ms = msequence_create(7, 0x0089, 1);
    for (i=0; i<64; i++) {
        q->pn_sequence[i] = (msequence_advance(ms) ? M_SQRT1_2 : -M_SQRT1_2) +
                            (msequence_advance(ms) ? M_SQRT1_2 : -M_SQRT1_2)*_Complex_I;
    }
    msequence_destroy(ms);

    // create payload encoder/modulator object
    int check      = LIQUID_CRC_24;
    int fec0       = LIQUID_FEC_NONE;
    int fec1       = LIQUID_FEC_GOLAY2412;
    int mod_scheme = LIQUID_MODEM_QPSK;
    q->enc         = qpacketmodem_create();
    qpacketmodem_configure(q->enc, 72, check, fec0, fec1, mod_scheme);
    //qpacketmodem_print(q->enc);
    assert( qpacketmodem_get_frame_len(q->enc)==600 );

    // create pilot generator
    q->pilotgen = qpilotgen_create(600, 21);
    assert( qpilotgen_get_frame_len(q->pilotgen)==630 );

    // create pulse-shaping filter (k=2)
    q->interp = firinterp_crcf_create_rnyquist(LIQUID_FIRFILT_ARKAISER,2,q->m,q->beta,0);

    // return main object
    return q;
}

// destroy framegen64 object
void framegen64_destroy(framegen64 _q)
{
    // destroy internal objects
    qpacketmodem_destroy(_q->enc);
    qpilotgen_destroy(_q->pilotgen);

    // free main object memory
    free(_q);
}

// print framegen64 object internals
void framegen64_print(framegen64 _q)
{
    float eta = (float) (8*(64 + 8)) / (float) (LIQUID_FRAME64_LEN/2);
    printf("framegen64 [m=%u, beta=%4.2f]:\n", _q->m, _q->beta);
    printf("  preamble/etc.\n");
    printf("    * ramp/up symbols       :   %3u\n", _q->m);
    printf("    * p/n symbols           :   %3u\n", 64);
    printf("    * ramp\\down symbols     :   %3u\n", _q->m);
    printf("    * zero padding          :   %3u\n", 12);
    printf("  payload\n");
#if 0
    printf("    * payload crc           :   %s\n", crc_scheme_str[_q->check][1]);
    printf("    * fec (inner)           :   %s\n", fec_scheme_str[_q->fec0][1]);
    printf("    * fec (outer)           :   %s\n", fec_scheme_str[_q->fec1][1]);
#endif
<<<<<<< HEAD
    printf("    * payload len, uncoded  :   %u bytes\n", 64);
    printf("    * payload len, coded    :   %u bytes\n", 150);
    printf("    * modulation scheme     :   %s\n", modulation_types[LIQUID_MODEM_QPSK].name);
    printf("    * payload symbols       :   600\n");
    printf("    * pilot symbols         :    30\n");
    printf("  summary\n");
    printf("    * total symbols         :   700\n");
=======
    printf("    * payload len, uncoded  :   %3u bytes\n", 64);
    printf("    * payload len, coded    :   %3u bytes\n", 150);
    printf("    * modulation scheme     :   %s\n", modulation_types[LIQUID_MODEM_QPSK].name);
    printf("    * payload symbols       :   %3u\n", 600);
    printf("    * pilot symbols         :   %3u\n", 30);
    printf("  summary\n");
    printf("    * total symbols         :   %3u\n", LIQUID_FRAME64_LEN/2);
>>>>>>> 6a283a06
    printf("    * spectral efficiency   :   %6.4f b/s/Hz\n", eta);
}

// execute frame generator (creates a frame)
//  _q          :   frame generator object
//  _header     :   8-byte header data
//  _payload    :   64-byte payload data
//  _frame      :   output frame samples [size: LIQUID_FRAME64_LEN x 1]
void framegen64_execute(framegen64      _q,
                        unsigned char * _header,
                        unsigned char * _payload,
                        float complex * _frame)
{
    unsigned int i;

    // concatenate header and payload
    memmove(&_q->payload_dec[0], _header,   8*sizeof(unsigned char));
    memmove(&_q->payload_dec[8], _payload, 64*sizeof(unsigned char));

    // run packet encoder and modulator
    qpacketmodem_encode(_q->enc, _q->payload_dec, _q->payload_sym);

    // add pilot symbols
    qpilotgen_execute(_q->pilotgen, _q->payload_sym, _q->payload_tx);

    unsigned int n=0;

    // reset interpolator
    firinterp_crcf_reset(_q->interp);

    // p/n sequence
    for (i=0; i<64; i++) {
        firinterp_crcf_execute(_q->interp, _q->pn_sequence[i], &_frame[n]);
        n+=2;
    }

    // frame payload
    for (i=0; i<630; i++) {
        firinterp_crcf_execute(_q->interp, _q->payload_tx[i], &_frame[n]);
        n+=2;
    }

    // interpolator settling
    for (i=0; i<2*_q->m + 2 + 10; i++) {
        firinterp_crcf_execute(_q->interp, 0.0f, &_frame[n]);
        n+=2;
    }

    assert(n==LIQUID_FRAME64_LEN);
}

<|MERGE_RESOLUTION|>--- conflicted
+++ resolved
@@ -109,15 +109,6 @@
     printf("    * fec (inner)           :   %s\n", fec_scheme_str[_q->fec0][1]);
     printf("    * fec (outer)           :   %s\n", fec_scheme_str[_q->fec1][1]);
 #endif
-<<<<<<< HEAD
-    printf("    * payload len, uncoded  :   %u bytes\n", 64);
-    printf("    * payload len, coded    :   %u bytes\n", 150);
-    printf("    * modulation scheme     :   %s\n", modulation_types[LIQUID_MODEM_QPSK].name);
-    printf("    * payload symbols       :   600\n");
-    printf("    * pilot symbols         :    30\n");
-    printf("  summary\n");
-    printf("    * total symbols         :   700\n");
-=======
     printf("    * payload len, uncoded  :   %3u bytes\n", 64);
     printf("    * payload len, coded    :   %3u bytes\n", 150);
     printf("    * modulation scheme     :   %s\n", modulation_types[LIQUID_MODEM_QPSK].name);
@@ -125,7 +116,6 @@
     printf("    * pilot symbols         :   %3u\n", 30);
     printf("  summary\n");
     printf("    * total symbols         :   %3u\n", LIQUID_FRAME64_LEN/2);
->>>>>>> 6a283a06
     printf("    * spectral efficiency   :   %6.4f b/s/Hz\n", eta);
 }
 
