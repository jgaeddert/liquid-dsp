/*
 * Copyright (c) 2007 - 2015 Joseph Gaeddert
 *
 * Permission is hereby granted, free of charge, to any person obtaining a copy
 * of this software and associated documentation files (the "Software"), to deal
 * in the Software without restriction, including without limitation the rights
 * to use, copy, modify, merge, publish, distribute, sublicense, and/or sell
 * copies of the Software, and to permit persons to whom the Software is
 * furnished to do so, subject to the following conditions:
 *
 * The above copyright notice and this permission notice shall be included in
 * all copies or substantial portions of the Software.
 *
 * THE SOFTWARE IS PROVIDED "AS IS", WITHOUT WARRANTY OF ANY KIND, EXPRESS OR
 * IMPLIED, INCLUDING BUT NOT LIMITED TO THE WARRANTIES OF MERCHANTABILITY,
 * FITNESS FOR A PARTICULAR PURPOSE AND NONINFRINGEMENT. IN NO EVENT SHALL THE
 * AUTHORS OR COPYRIGHT HOLDERS BE LIABLE FOR ANY CLAIM, DAMAGES OR OTHER
 * LIABILITY, WHETHER IN AN ACTION OF CONTRACT, TORT OR OTHERWISE, ARISING FROM,
 * OUT OF OR IN CONNECTION WITH THE SOFTWARE OR THE USE OR OTHER DEALINGS IN
 * THE SOFTWARE.
 */

//
// Automatic gain control
//

#include <stdlib.h>
#include <stdio.h>
#include <math.h>

#include "liquid.internal.h"

// default AGC loop bandwidth
#if defined LIQUID_FIXED
#  define AGC_DEFAULT_BW    Q(_float_to_fixed)(1e-2f)
#  define AGC_GAIN_MIN      Q(_min)
#else
#  define AGC_DEFAULT_BW    (1e-2f)
#  define AGC_GAIN_MIN      (1e-16f)
#endif

// forward declaration of internal methods
void AGC(_estimate_input_energy)(AGC() _q, TC _x);
void AGC(_limit_gain)(AGC() _q);
void AGC(_update_auto_squelch)(AGC() _q, T _rssi);
void AGC(_execute_squelch)(AGC() _q);


// agc structure object
struct AGC(_s) {
    // gain variables
    T g;            // current gain value

    // gain control loop filter parameters
    float bandwidth;// bandwidth-time constant
    T alpha;        // feed-back gain

    // signal level estimate
    T y2_prime;     // filtered output signal energy estimate

    // AGC locked flag
    int is_locked;
};

// create agc object
AGC() AGC(_create)(void)
{
    // create object and initialize to default parameters
    AGC() _q = (AGC()) malloc(sizeof(struct AGC(_s)));

    // initialize bandwidth
    AGC(_set_bandwidth)(_q, AGC_DEFAULT_BW);

    // reset object
    AGC(_reset)(_q);

    // return object
    return _q;
}

// destroy agc object, freeing all internally-allocated memory
void AGC(_destroy)(AGC() _q)
{
    // free main object memory
    free(_q);
}

// print agc object internals
void AGC(_print)(AGC() _q)
{
#if defined LIQUID_FIXED
    printf("agc [rssi: %12.4f dB]:\n", Q(_fixed_to_float)( AGC(_get_rssi)(_q)) );
#else
    printf("agc [rssi: %12.4f dB]:\n", AGC(_get_rssi)(_q));
#endif
}

// reset agc object's internal state
void AGC(_reset)(AGC() _q)
{
    // reset gain estimate
    _q->g = 1.0f;

    // reset signal level estimate
    _q->y2_prime = 1.0f;

    // unlock gain control
    AGC(_unlock)(_q);
}

// execute automatic gain control loop
//  _q      :   agc object
//  _x      :   input sample
//  _y      :   output sample
void AGC(_execute)(AGC() _q,
                   TC    _x,
                   TC *  _y)
{
    // apply gain to input sample
#if defined LIQUID_FIXED && TC_COMPLEX == 1
    *_y = CQ(_mul_scalar)(_x, _q->g);
#elif defined LIQUID_FIXED && TC_COMPLEX == 0
    *_y = Q(_mul)(_x, _q->g);
#else
    *_y = _x * _q->g;
#endif

    // compute output signal energy
#if defined LIQUID_FIXED && TC_COMPLEX == 1
    T y2 = CQ(_cabs2)( *_y );
#elif defined LIQUID_FIXED && TC_COMPLEX == 0
    T y2 = Q(_mul)( *_y, *_y );
#else
    T y2 = crealf( (*_y)*conjf(*_y) );
#endif

    // smooth energy estimate using single-pole low-pass filter
#if defined LIQUID_FIXED
    // TODO: store internal 'beta' as 1-alpha
    // TODO: validate this method
    _q->y2_prime = Q(_mul)( Q(_one)-_q->alpha, _q->y2_prime ) +
                   Q(_mul)(         _q->alpha,           y2 );
#else
    _q->y2_prime = (1.0-_q->alpha)*_q->y2_prime + _q->alpha*y2;
#endif

    // return if locked
    if (_q->is_locked)
        return;

    // update gain according to output energy
<<<<<<< HEAD
#if defined LIQUID_FIXED
    T log_y2_prime    =  Q(_log)( _q->y2_prime );
    T gain_exp        = -Q(_mul)( _q->alpha >> 2 , log_y2_prime );
    T gain_correction =  Q(_exp)( gain_exp );
    _q->g             =  Q(_mul)( _q->g, gain_correction );
#else
    _q->g *= expf( -0.5f*_q->alpha*logf(_q->y2_prime) );
#endif
=======
    if (_q->y2_prime > 1e-6f)
        _q->g *= expf( -0.5f*_q->alpha*logf(_q->y2_prime) );

    // clamp to 120 dB gain
    if (_q->g > 1e6f)
        _q->g = 1e6f;
>>>>>>> 382d65b3
}

// execute automatic gain control on block of samples
//  _q      : automatic gain control object
//  _x      : input data array, [size: _n x 1]
//  _n      : number of input, output samples
//  _y      : output data array, [size: _n x 1]
void AGC(_execute_block)(AGC()        _q,
                         TC *         _x,
                         unsigned int _n,
                         TC *         _y)
{
    unsigned int i;
    for (i=0; i<_n; i++)
        AGC(_execute)(_q, _x[i], &_y[i]);
}

// lock agc
void AGC(_lock)(AGC() _q)
{
    _q->is_locked = 1;
}

// unlock agc
void AGC(_unlock)(AGC() _q)
{
    _q->is_locked = 0;
}

// get agc loop bandwidth
float AGC(_get_bandwidth)(AGC() _q)
{
    return _q->bandwidth;
}

// set agc loop bandwidth
//  _q      :   agc object
//  _BT     :   bandwidth
void AGC(_set_bandwidth)(AGC() _q,
                         float _bt)
{
    // check to ensure bandwidth is reasonable
    if ( _bt < 0 ) {
        fprintf(stderr,"error: agc_%s_set_bandwidth(), bandwidth must be positive\n", EXTENSION_FULL);
        exit(-1);
    } else if ( _bt > 1.0f ) {
        fprintf(stderr,"error: agc_%s_set_bandwidth(), bandwidth must less than 1.0\n", EXTENSION_FULL);
        exit(-1);
    }

    // set internal bandwidth
    _q->bandwidth = _bt;

    // compute filter coefficient based on bandwidth
    _q->alpha = _q->bandwidth;
}

// get estimated signal level (linear)
float AGC(_get_signal_level)(AGC() _q)
{
    return 1.0f / _q->g;
}

// set estimated signal level (linear)
void AGC(_set_signal_level)(AGC() _q,
                            float _signal_level)
{
    // check to ensure signal level is reasonable
    if ( _signal_level <= 0 ) {
        fprintf(stderr,"error: agc_%s_set_signal_level(), bandwidth must be greater than zero\n", EXTENSION_FULL);
        exit(-1);
    }

    // set internal gain appropriately
    _q->g = 1.0f / _signal_level;

    // reset internal output signal level
    _q->y2_prime = 1.0f;
}

// get estimated signal level (dB)
float AGC(_get_rssi)(AGC() _q)
{
    return -20*log10(_q->g);
}

// set estimated signal level (dB)
void AGC(_set_rssi)(AGC() _q,
                    float _rssi)
{
    // set internal gain appropriately
    _q->g = powf(10.0f, -_rssi/20.0f);

    // ensure resulting gain is not arbitrarily low
    if (_q->g < AGC_GAIN_MIN)
        _q->g = AGC_GAIN_MIN;

    // reset internal output signal level
    _q->y2_prime = 1.0f;
}

// get internal gain
float AGC(_get_gain)(AGC() _q)
{
    return _q->g;
}

// set internal gain
void AGC(_set_gain)(AGC() _q,
                    float _gain)
{
    // check to ensure gain is reasonable
    if ( _gain <= 0 ) {
        fprintf(stderr,"error: agc_%s_set_gain(), gain must be greater than zero\n", EXTENSION_FULL);
        exit(-1);
    }

    // set internal gain appropriately
    _q->g = _gain;
}

// initialize internal gain on input array
//  _q      : automatic gain control object
//  _x      : input data array, [size: _n x 1]
//  _n      : number of input, output samples
void AGC(_init)(AGC()        _q,
                TC *         _x,
                unsigned int _n)
{
    // ensure number of samples is greater than zero
    if ( _n == 0 ) {
        fprintf(stderr,"error: agc_%s_init(), number of samples must be greater than zero\n", EXTENSION_FULL);
        exit(-1);
    }

#if defined LIQUID_FIXED && TC_COMPLEX == 1
    // compute sum squares on input
    float x2 = Q(_fixed_to_float)( liquid_sumsqcq16(_x, _n) );
#elif defined LIQUID_FIXED && TC_COMPLEX == 0
    float x2 = Q(_fixed_to_float)( liquid_sumsqq16(_x, _n) );
#else
    // compute sum squares on input
    // TODO: use vector methods for this
    unsigned int i;
    float x2 = 0;
    for (i=0; i<_n; i++)
        x2 += crealf( _x[i]*conjf(_x[i]) );
#endif

    // compute RMS level and ensure result is positive
    x2 = sqrtf( x2 / (float) _n ) + 1e-16f;

    // set internal gain based on estimated signal level
    AGC(_set_signal_level)(_q, x2);
}
<|MERGE_RESOLUTION|>--- conflicted
+++ resolved
@@ -149,23 +149,23 @@
         return;
 
     // update gain according to output energy
-<<<<<<< HEAD
 #if defined LIQUID_FIXED
     T log_y2_prime    =  Q(_log)( _q->y2_prime );
     T gain_exp        = -Q(_mul)( _q->alpha >> 2 , log_y2_prime );
     T gain_correction =  Q(_exp)( gain_exp );
     _q->g             =  Q(_mul)( _q->g, gain_correction );
 #else
-    _q->g *= expf( -0.5f*_q->alpha*logf(_q->y2_prime) );
-#endif
-=======
     if (_q->y2_prime > 1e-6f)
         _q->g *= expf( -0.5f*_q->alpha*logf(_q->y2_prime) );
+#endif
 
     // clamp to 120 dB gain
+#if defined LIQUID_FIXED
+    // TODO: clamp fixed-point gain
+#else
     if (_q->g > 1e6f)
         _q->g = 1e6f;
->>>>>>> 382d65b3
+#endif
 }
 
 // execute automatic gain control on block of samples
