--- conflicted
+++ resolved
@@ -28,14 +28,13 @@
 #include "liquid.internal.h"
 
 // default AGC loop bandwidth
-#define AGC_DEFAULT_BW   (1e-2f)
-
-// forward declaration of internal methods
-void AGC(_estimate_input_energy)(AGC() _q, TC _x);
-void AGC(_limit_gain)(AGC() _q);
-void AGC(_update_auto_squelch)(AGC() _q, T _rssi);
-void AGC(_execute_squelch)(AGC() _q);
-
+#ifdef LIQUID_FIXED
+#   define AGC_DEFAULT_BW   Q(_float_to_fixed)(1e-2f)
+#   define AGC_GAIN_MIN     Q(_min)
+#else
+#   define AGC_DEFAULT_BW   (1e-2f)
+#   define AGC_GAIN_MIN     (1e-16f)
+#endif
 
 // agc structure object
 struct AGC(_s) {
@@ -51,26 +50,6 @@
 
     // AGC locked flag
     int is_locked;
-<<<<<<< HEAD
-
-    // 'true' agc method
-    T * buffer;                     // buffered |input values|^2
-    T buffer_sum;                   // accumulated sum of buffer
-    unsigned int buffer_len;        // size of input buffer
-    unsigned int buffer_index;      // write index of input buffer
-    T sqrt_buffer_len;              // sqrt(buffer_len)
-
-    // squelch
-    int squelch_activated;          // squelch activated/deactivated?
-    int squelch_auto;               // automatic squelch?
-    unsigned int squelch_timeout;   // number of samples before timing out
-    unsigned int squelch_timer;     // sub-threshold counter
-    T squelch_threshold_auto;       // squelch threshold (auto)
-    T squelch_threshold;            // squelch threshold
-    T squelch_headroom;             // nominally 4 dB
-    int squelch_status;             // status
-=======
->>>>>>> 83324dc3
 };
 
 // create agc object
@@ -79,42 +58,8 @@
     // create object and initialize to default parameters
     AGC() _q = (AGC()) malloc(sizeof(struct AGC(_s)));
 
-<<<<<<< HEAD
-    // initialize loop filter state variables
-    _q->gamma_hat = 1.0f;
-
-    // set default gain variables
-#if defined LIQUID_FIXED
-    _q->g_min   = Q(_max) >> 1;
-    _q->g_max   = Q(_min) << 1;
-#else
-    _q->g_min   = 1e-6f;
-    _q->g_max   = 1e+6f;
-#endif
-
-    // initialize internals
-    AGC(_set_bandwidth)(_q, 0.0);
-    _q->is_locked = 0;
-
-    // create input buffer, initialize with zeros
-    _q->buffer_len = 16;
-    _q->sqrt_buffer_len = sqrtf(_q->buffer_len);
-    _q->buffer = (T*) malloc((_q->buffer_len)*sizeof(T));
-
-    // squelch
-#if defined LIQUID_FIXED
-    _q->squelch_headroom = Q(_float_to_fixed)(0.39811f);    // roughly 4dB
-#else
-    _q->squelch_headroom = 0.39811f;    // roughly 4dB
-#endif
-    AGC(_squelch_disable_auto)(_q);
-    AGC(_squelch_set_threshold)(_q, -30.0f);
-    AGC(_squelch_set_timeout)(_q, 32);
-    AGC(_squelch_deactivate)(_q);
-=======
     // initialize bandwidth
     AGC(_set_bandwidth)(_q, AGC_DEFAULT_BW);
->>>>>>> 83324dc3
 
     // reset object
     AGC(_reset)(_q);
@@ -146,21 +91,8 @@
     // reset gain estimate
     _q->g = 1.0f;
 
-<<<<<<< HEAD
-    _q->buffer_index = 0;
-    _q->buffer_sum = (T)(_q->buffer_len);
-    unsigned int i;
-    for (i=0; i<_q->buffer_len; i++)
-        _q->buffer[i] = 1.0f;
-
-#if AGC_SQUELCH_GAIN
-    // set 'squelch' gain
-    _q->g_squelch   = 1.0f;
-#endif
-=======
     // reset signal level estimate
     _q->y2_prime = 1.0f;
->>>>>>> 83324dc3
 
     // unlock gain control
     AGC(_unlock)(_q);
@@ -174,52 +106,54 @@
                    TC    _x,
                    TC *  _y)
 {
+#ifdef LIQUID_FIXED
     // apply gain to input sample
-    *_y = _x * _q->g;
+#if TC_COMPLEX
+    *_y = CQ(_mul_scalar)(_x, _q->g);
+#else
+    *_y = Q(_mul)(_x, _q->g);
+#endif
 
     // compute output signal energy
-    T y2 = crealf( (*_y)*conjf(*_y) );
-
-<<<<<<< HEAD
-// set agc loop bandwidth
-//  _q      :   agc object
-//  _BT     :   bandwidth
-void AGC(_set_bandwidth)(AGC() _q,
-                         T     _BT)
-{
-    // FIXME: implement this method for fixed-point math
-
-    // check to ensure _BT is reasonable
-    if ( _BT < 0 ) {
-        fprintf(stderr,"error: agc_%s_set_bandwidth(), bandwidth must be positive\n", EXTENSION_FULL);
-        exit(-1);
-    } else if ( _BT > 1.0f ) {
-        fprintf(stderr,"error: agc_%s_set_bandwidth(), bandwidth must less than 1.0\n", EXTENSION_FULL);
-        exit(-1);
-    }
-=======
+#if TC_COMPLEX
+    T y2 = CQ(_cabs2)(*_y);
+#else
+    T y2 = Q(_mul)( *_y, *_y );
+#endif
+
     // smooth energy estimate using single-pole low-pass filter
-    _q->y2_prime = (1.0-_q->alpha)*_q->y2_prime + _q->alpha*y2;
->>>>>>> 83324dc3
+    //  y2_prime = (1-alpha)*y2_prime + alpha*y2
+    _q->y2_prime = Q(_mul)( (Q(_one)-_q->alpha), _q->y2_prime ) +
+                   Q(_mul)(          _q->alpha , y2           );
 
     // return if locked
     if (_q->is_locked)
         return;
 
-<<<<<<< HEAD
-    // ensure normalized bandwidth is less than one
-    T bt = _q->BT;
-#if defined LIQUID_FIXED
-    if (bt >= Q(_one))
-        bt = Q(_float_to_fixed)(0.95f);
-#else
-    if (bt >= 1.0f) bt = 0.99f;
-#endif
-=======
+    // update gain according to output energy
+    //_q->g *= expf( -0.5f*_q->alpha*logf(_q->y2_prime) );
+    T log_y2_prime = Q(_log)(_q->y2_prime);
+    T gain_exp     = -Q(_mul)(_q->alpha, log_y2_prime) >> 1;
+    T gain_scalar  = Q(_exp)( gain_exp );
+    _q->g          = Q(_mul)(_q->g, gain_scalar);
+#else
+    // apply gain to input sample
+    *_y = _x * _q->g;
+
+    // compute output signal energy
+    T y2 = crealf( (*_y)*conjf(*_y) );
+
+    // smooth energy estimate using single-pole low-pass filter
+    _q->y2_prime = (1.0-_q->alpha)*_q->y2_prime + _q->alpha*y2;
+
+    // return if locked
+    if (_q->is_locked)
+        return;
+
     // update gain according to output energy
     _q->g *= expf( -0.5f*_q->alpha*logf(_q->y2_prime) );
-}
->>>>>>> 83324dc3
+#endif
+}
 
 // execute automatic gain control on block of samples
 //  _q      : automatic gain control object
@@ -260,22 +194,6 @@
 void AGC(_set_bandwidth)(AGC() _q,
                          T     _bt)
 {
-<<<<<<< HEAD
-    // apply internal gain to input
-#if defined LIQUID_FIXED && TC_COMPLEX==1
-    *_y = CQ(_mul_scalar)(*_y,_q->g);
-#elif defined LIQUID_FIXED && TC_COMPLEX==0
-    *_y = Q(_mul)(*_y,_q->g);
-#else
-    *_y *= _q->g;
-#endif
-
-#if AGC_SQUELCH_GAIN
-    // apply squelch gain
-    *_y *= _q->g_squelch;
-#endif
-}
-=======
     // check to ensure bandwidth is reasonable
     if ( _bt < 0 ) {
         fprintf(stderr,"error: agc_%s_set_bandwidth(), bandwidth must be positive\n", EXTENSION_FULL);
@@ -284,73 +202,35 @@
         fprintf(stderr,"error: agc_%s_set_bandwidth(), bandwidth must less than 1.0\n", EXTENSION_FULL);
         exit(-1);
     }
->>>>>>> 83324dc3
 
     // set internal bandwidth
     _q->bandwidth = _bt;
 
-<<<<<<< HEAD
-    // apply gain to input
-    *_y = _x;
-    AGC(_apply_gain)(_q, _y);
-=======
     // compute filter coefficient based on bandwidth
     _q->alpha = _q->bandwidth;
->>>>>>> 83324dc3
 }
 
 // get estimated signal level (linear)
 T AGC(_get_signal_level)(AGC() _q)
 {
-<<<<<<< HEAD
-#if defined LIQUID_FIXED
-    return Q(_inv)(_q->g, 8);
-#else
-    return (1.0 / _q->g);
-#endif
-=======
     return 1.0f / _q->g;
->>>>>>> 83324dc3
 }
 
 // set estimated signal level (linear)
 void AGC(_set_signal_level)(AGC() _q,
                             T     _signal_level)
 {
-<<<<<<< HEAD
-#if defined LIQUID_FIXED
-    return -20*Q(_log10)(_q->g);
-#else
-    return -20.0*log10(_q->g);
-#endif
-}
-=======
     // check to ensure signal level is reasonable
     if ( _signal_level <= 0 ) {
         fprintf(stderr,"error: agc_%s_set_signal_level(), bandwidth must be greater than zero\n", EXTENSION_FULL);
         exit(-1);
     }
->>>>>>> 83324dc3
 
     // set internal gain appropriately
     _q->g = 1.0f / _signal_level;
 
-<<<<<<< HEAD
-// activate squelch
-void AGC(_squelch_activate)(AGC() _q)
-{
-    _q->squelch_activated = 1;
-#if AGC_SQUELCH_GAIN
-#  if defined LIQUID_FIXED
-    _q->g_squelch = Q(_one);
-#  else
-    _q->g_squelch = 1.0f;
-#  endif
-#endif
-=======
     // reset internal output signal level
     _q->y2_prime = 1.0f;
->>>>>>> 83324dc3
 }
 
 // get estimated signal level (dB)
@@ -364,44 +244,28 @@
                     T     _rssi)
 {
     // set internal gain appropriately
+#ifdef LIQUID_FIXED
+    _q->g = Q(_float_to_fixed)( powf(10.0f, -Q(_fixed_to_float)(_rssi)/20.0f) );
+#else
     _q->g = powf(10.0f, -_rssi/20.0f);
+#endif
 
     // ensure resulting gain is not arbitrarily low
-    if (_q->g < 1e-16f)
-        _q->g = 1e-16f;
-
-<<<<<<< HEAD
-// set squelch threshold
-//  _q          :   agc object
-//  _threshold  :   squelch threshold level [dB]
-void AGC(_squelch_set_threshold)(AGC() _q,
-                                 T     _threshold)
-{
-#if defined LIQUID_FIXED
-    // FIXME: implement this method for fixed-point math
-#else
-    _q->squelch_threshold      = powf(10.0f,_threshold / 20.0f);
-    _q->squelch_threshold_auto = _q->squelch_threshold;
-#endif
-=======
+    if (_q->g < AGC_GAIN_MIN)
+        _q->g = AGC_GAIN_MIN;
+
     // reset internal output signal level
+#ifdef LIQUID_FIXED
+    _q->y2_prime = Q(_one);
+#else
     _q->y2_prime = 1.0f;
->>>>>>> 83324dc3
+#endif
 }
 
 // get internal gain
 T AGC(_get_gain)(AGC() _q)
 {
-<<<<<<< HEAD
-#if defined LIQUID_FIXED
-    // FIXME: check this method for fixed-point math
-    return 20*Q(_log10)(_q->squelch_threshold);
-#else
-    return 20.0f*log10f(_q->squelch_threshold);
-#endif
-=======
     return _q->g;
->>>>>>> 83324dc3
 }
 
 // set internal gain
@@ -418,48 +282,6 @@
     _q->g = _gain;
 }
 
-<<<<<<< HEAD
-
-// 
-// internal methods
-//
-
-// estimate signal input energy
-//  _q      :   agc object
-//  _x      :   input sample
-void AGC(_estimate_input_energy)(AGC() _q,
-                                 TC    _x)
-{
-    // compute instantaneous signal energy
-#if defined LIQUID_FIXED && TC_COMPLEX==1
-    _q->e_hat = Q(_mul)(_x.real, _x.real) + Q(_mul)(_x.imag, _x.imag);
-#elif defined LIQUID_FIXED && TC_COMPLEX==0
-    _q->e_hat = Q(_mul)(_x,_x);
-#elif TC_COMPLEX==1
-    _q->e_hat = crealf(_x)*crealf(_x) + cimagf(_x)*cimagf(_x);
-#else
-    _q->e_hat = _x*_x;
-#endif
-
-    // increment sum by |_x|^2
-    _q->buffer_sum += _q->e_hat;
-
-    // decrement sum by buffer value
-    _q->buffer_sum -= _q->buffer[ _q->buffer_index ];
-
-    // push sample into buffer
-    _q->buffer[_q->buffer_index] = _q->e_hat;
-
-    // increment index
-    _q->buffer_index = (_q->buffer_index + 1) % _q->buffer_len;
-
-    // ensure buffer_sum is non-negative
-    if (_q->buffer_sum < 0) _q->buffer_sum = 0;
-
-    // filter energy estimate
-    _q->gamma_hat = sqrtf(_q->buffer_sum);
-}
-=======
 // initialize internal gain on input array
 //  _q      : automatic gain control object
 //  _x      : input data array, [size: _n x 1]
@@ -473,46 +295,24 @@
         fprintf(stderr,"error: agc_%s_init(), number of samples must be greater than zero\n", EXTENSION_FULL);
         exit(-1);
     }
->>>>>>> 83324dc3
 
     // compute sum squares on input
+#if defined LIQUID_FIXED && TC_COMPLEX==0
+    T x2 = liquid_sumsqq16(_x, _n);
+    x2 = Q(_sqrt)( x2 / _n );
+#elif defined LIQUID_FIXED && TC_COMPLEX==1
+    T x2 = liquid_sumsqcq16(_x, _n);
+    x2 = Q(_sqrt)( x2 / _n );
+#else
     // TODO: use vector methods for this
     unsigned int i;
     T x2 = 0;
     for (i=0; i<_n; i++)
         x2 += crealf( _x[i]*conjf(_x[i]) );
 
-<<<<<<< HEAD
-// update automatic squelch threshold
-//  _q      :   agc object
-//  _rssi   :   estimated received signal strength (linear)
-void AGC(_update_auto_squelch)(AGC() _q,
-                               T     _rssi)
-{
-#if defined LIQUID_FIXED
-    // FIXME: test this method for fixed-point math
-    if (_rssi < Q(_mul)(_q->squelch_threshold,_q->squelch_headroom) )
-        _q->squelch_threshold = Q(_mul)(_q->squelch_threshold, Q(_float_to_fixed)(0.95f));
-    else
-        _q->squelch_threshold = Q(_mul)(_q->squelch_threshold, Q(_float_to_fixed)(1.01f));
-#else
-    // if rssi dips too low (roughly 4dB below threshold),
-    // decrease threshold slightly
-    if (_rssi < _q->squelch_threshold * _q->squelch_headroom) {
-        _q->squelch_threshold *= 0.95f;
-#if 0
-        printf("agc auto-squelch threshold : %12.8f dB\n", 20*log10f(_q->squelch_threshold));
-#endif
-    } else {
-        // continuously increase threshold
-        _q->squelch_threshold *= 1.01f;
-    }
-#endif
-}
-=======
     // compute RMS level and ensure result is positive
     x2 = sqrtf( x2 / (float) _n ) + 1e-16f;
->>>>>>> 83324dc3
+#endif
 
     // set internal gain based on estimated signal level
     AGC(_set_signal_level)(_q, x2);
