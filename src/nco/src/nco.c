--- conflicted
+++ resolved
@@ -43,16 +43,8 @@
     void (*compute_sincos)(NCO() _q);
 
     // phase-locked loop
-<<<<<<< HEAD
-    T bandwidth;
-    T zeta;
-    T a[3];
-    T b[3];
-    IIRFILTSOS_RRR() pll_filter;    // phase-locked loop filter
-=======
     T alpha;
     T beta;
->>>>>>> 39f9b03f
 };
 
 // 
@@ -82,14 +74,6 @@
         q->sintab[i] = SIN(2.0f*M_PI*(float)(i)/256.0f);
 
     // set default pll bandwidth
-<<<<<<< HEAD
-    q->a[0] = NCO_ONE;  q->b[0] = 0;
-    q->a[1] = 0;        q->b[1] = 0;
-    q->a[2] = 0;        q->b[2] = 0;
-    q->pll_filter = IIRFILTSOS_RRR(_create)(q->b, q->a);
-    NCO(_reset)(q);
-=======
->>>>>>> 39f9b03f
     NCO(_pll_set_bandwidth)(q, NCO_PLL_BANDWIDTH_DEFAULT);
 
     // set internal method
@@ -110,10 +94,6 @@
 // destroy nco object
 void NCO(_destroy)(NCO() _q)
 {
-<<<<<<< HEAD
-    IIRFILTSOS_RRR(_destroy)(_q->pll_filter);
-=======
->>>>>>> 39f9b03f
     free(_q);
 }
 
@@ -235,20 +215,11 @@
 // reset pll state, retaining base frequency
 void NCO(_pll_reset)(NCO() _q)
 {
-<<<<<<< HEAD
-    // clear phase-locked loop filter
-    IIRFILTSOS_RRR(_reset)(_q->pll_filter);
-=======
->>>>>>> 39f9b03f
 }
 
 // set pll bandwidth
 void NCO(_pll_set_bandwidth)(NCO() _q,
-<<<<<<< HEAD
-                             T     _b)
-=======
                              T     _bandwidth)
->>>>>>> 39f9b03f
 {
     // validate input
     if (_bandwidth < 0.0f) {
@@ -256,36 +227,8 @@
         exit(1);
     }
 
-<<<<<<< HEAD
-    _q->bandwidth = _b;
-    _q->zeta = 1/sqrtf(2.0f);
-
-    float K     = NCO_PLL_GAIN_DEFAULT; // gain
-    float zeta  = 1.0f / sqrtf(2.0f);   // damping factor
-    float wn    = _b;                   // natural frequency
-    float t1    = K/(wn*wn);            // 
-    float t2    = 2*zeta/wn - 1/K;      //
-
-    // compute scaling factor
-    float v = 1.0f / (1. + t1/2.0f);
-
-    // feed-forward coefficients
-    _q->b[0] = v*2*K*(1.+t2/2.0f);
-    _q->b[1] = v*2*K*2.;
-    _q->b[2] = v*2*K*(1.-t2/2.0f);
-
-    // feed-back coefficients
-    _q->a[0] = 1.0f;
-    _q->a[1] = v*(-1. + t1/2.0f);
-    _q->a[2] = 0.0f;
-    //printf("b = [%8.4f %8.4f %8.4f]\n", _q->b[0], _q->b[1], _q->b[2]);
-    //printf("a = [%8.4f %8.4f %8.4f]\n", _q->a[0], _q->a[1], _q->a[2]);
-    
-    IIRFILTSOS_RRR(_set_coefficients)(_q->pll_filter, _q->b, _q->a);
-=======
     _q->alpha = _bandwidth;         // frequency proportion
     _q->beta  = sqrtf(_q->alpha);   // phase proportion
->>>>>>> 39f9b03f
 }
 
 // advance pll phase
@@ -294,15 +237,6 @@
 void NCO(_pll_step)(NCO() _q,
                     T     _dphi)
 {
-<<<<<<< HEAD
-    // execute internal filter (direct form I)
-    T error_filtered = 0.0f;
-    IIRFILTSOS_RRR(_execute_df1)(_q->pll_filter,
-                                 _dphi,
-                                 &error_filtered);
-
-=======
->>>>>>> 39f9b03f
     // increase frequency proportional to error
     NCO(_adjust_frequency)(_q, _dphi*_q->alpha);
 
