/*
 * Copyright (c) 2007 - 2019 Joseph Gaeddert
 *
 * Permission is hereby granted, free of charge, to any person obtaining a copy
 * of this software and associated documentation files (the "Software"), to deal
 * in the Software without restriction, including without limitation the rights
 * to use, copy, modify, merge, publish, distribute, sublicense, and/or sell
 * copies of the Software, and to permit persons to whom the Software is
 * furnished to do so, subject to the following conditions:
 *
 * The above copyright notice and this permission notice shall be included in
 * all copies or substantial portions of the Software.
 *
 * THE SOFTWARE IS PROVIDED "AS IS", WITHOUT WARRANTY OF ANY KIND, EXPRESS OR
 * IMPLIED, INCLUDING BUT NOT LIMITED TO THE WARRANTIES OF MERCHANTABILITY,
 * FITNESS FOR A PARTICULAR PURPOSE AND NONINFRINGEMENT. IN NO EVENT SHALL THE
 * AUTHORS OR COPYRIGHT HOLDERS BE LIABLE FOR ANY CLAIM, DAMAGES OR OTHER
 * LIABILITY, WHETHER IN AN ACTION OF CONTRACT, TORT OR OTHERWISE, ARISING FROM,
 * OUT OF OR IN CONNECTION WITH THE SOFTWARE OR THE USE OR OTHER DEALINGS IN
 * THE SOFTWARE.
 */

//
// Numerically-controlled oscillator (nco) with internal phase-locked
// loop (pll) implementation
//

#include <math.h>
#include <stdlib.h>
#include <stdio.h>
#include <assert.h>

#define NCO_PLL_BANDWIDTH_DEFAULT   (0.1)
#define NCO_PLL_GAIN_DEFAULT        (1000)

#define LIQUID_DEBUG_NCO            (0)

struct NCO(_s) {
    liquid_ncotype  type;           // NCO type (e.g. LIQUID_VCO)
    T               sintab[1024];   // sine look-up table
    uint32_t        theta;          // 32-bit phase     [radians]
    uint32_t        d_theta;        // 32-bit frequency [radians/sample]

    // phase-locked loop
    T               alpha;          // frequency proportion
    T               beta;           // phase proportion
};

<<<<<<< HEAD
// 
// forward declaration of internal methods
//

// constrain phase/frequency to be in [-pi,pi)
void NCO(_constrain_phase)(NCO() _q);
void NCO(_constrain_frequency)(NCO() _q);

// compute trigonometric functions for nco/vco type
void NCO(_compute_sincos_nco)(NCO() _q);
void NCO(_compute_sincos_vco)(NCO() _q);

// reset internal phase-locked loop filter
void NCO(_pll_reset)(NCO() _q);
=======
// constrain phase (or frequency) and convert to fixed-point
uint32_t NCO(_constrain)(float _theta);

// compute index for sine look-up table
unsigned int NCO(_index)(NCO() _q);
>>>>>>> 7274385b

// create nco/vco object
NCO() NCO(_create)(liquid_ncotype _type)
{
    NCO() q = (NCO()) malloc(sizeof(struct NCO(_s)));
    q->type = _type;

    // initialize sine table
    unsigned int i;
    for (i=0; i<1024; i++)
        q->sintab[i] = SIN(2.0f*M_PI*(float)(i)/1024.0f);

    // set default pll bandwidth
    NCO(_pll_set_bandwidth)(q, NCO_PLL_BANDWIDTH_DEFAULT);

    // reset object and return
    NCO(_reset)(q);
    return q;
}

// destroy nco object
void NCO(_destroy)(NCO() _q)
{
    if (!_q) {
        return;
    }

    free(_q);
}

// Print nco object internals to stdout
void NCO(_print)(NCO() _q)
{
    printf("nco [phase: 0x%.8x rad, freq: 0x%.8x rad/sample]\n",
            _q->theta, _q->d_theta);
#if LIQUID_DEBUG_NCO
    // print entire table
    unsigned int i;
    for (i=0; i<1024; i++)
        printf("  sintab[%4u] = %16.12f\n", i, _q->sintab[i]);
#endif
}

// reset internal state of nco object
void NCO(_reset)(NCO() _q)
{
    // reset phase and frequency states
    _q->theta   = 0;
    _q->d_theta = 0;

    // reset pll filter state
    NCO(_pll_reset)(_q);
}

// set frequency of nco object
void NCO(_set_frequency)(NCO() _q,
                         T     _dtheta)
{
    _q->d_theta = NCO(_constrain)(_dtheta);
}

// adjust frequency of nco object
void NCO(_adjust_frequency)(NCO() _q,
                            T     _df)
{
    _q->d_theta += NCO(_constrain)(_df);
}

// set phase of nco object, constraining phase
void NCO(_set_phase)(NCO() _q,
                     T     _phi)
{
    _q->theta = NCO(_constrain)(_phi);
}

// adjust phase of nco object, constraining phase
void NCO(_adjust_phase)(NCO() _q,
                        T     _dphi)
{
    _q->theta += NCO(_constrain)(_dphi);
}

// increment internal phase of nco object
void NCO(_step)(NCO() _q)
{
    _q->theta += _q->d_theta;
}

// get phase [radians]
T NCO(_get_phase)(NCO() _q)
{
    return 2.0f*M_PI*(float)_q->theta / (float)(1LLU<<32);
}

// get frequency [radians/sample]
T NCO(_get_frequency)(NCO() _q)
{
    float d_theta = 2.0f*M_PI*(float)_q->d_theta / (float)(1LLU<<32);
    return d_theta > M_PI ? d_theta - 2*M_PI : d_theta;
}

// compute sine, cosine internally
T NCO(_sin)(NCO() _q)
{
    unsigned int index = NCO(_index)(_q);
    return _q->sintab[index];
}

T NCO(_cos)(NCO() _q)
{
    // add pi/2 phase shift
    unsigned int index = (NCO(_index)(_q) + 256) & 0x3ff;
    return _q->sintab[index];
}

// compute sin, cos of internal phase
void NCO(_sincos)(NCO() _q,
                  T *   _s,
                  T *   _c)
{
    // add pi/2 phase shift
    unsigned int index = NCO(_index)(_q);

    // return result
    *_s = _q->sintab[(index    )        ];
    *_c = _q->sintab[(index+256) & 0x3ff];
}

// compute complex exponential of internal phase
void NCO(_cexpf)(NCO() _q,
                 TC *  _y)
{
<<<<<<< HEAD
    // compute sine, cosine internally, calling implementation-
    // specific function (nco, vco)
    _q->compute_sincos(_q);

    // set _y[0] to [cos(theta) + _Complex_I*sin(theta)]
#if LIQUID_FPM
    _y->real = _q->cosine;
    _y->imag = _q->sine;
#else
    *_y = _q->cosine + _Complex_I*(_q->sine);
#endif
=======
    float vsin;
    float vcos;
    NCO(_sincos)(_q, &vsin, &vcos);
    *_y = vcos + _Complex_I*vsin;
>>>>>>> 7274385b
}

// pll methods

// reset pll state, retaining base frequency
void NCO(_pll_reset)(NCO() _q)
{
}

// set pll bandwidth
void NCO(_pll_set_bandwidth)(NCO() _q,
                             T     _bw)
{
    // validate input
    if (_bw < 0.0f) {
        fprintf(stderr,"error: nco_pll_set_bandwidth(), bandwidth must be positive\n");
        exit(1);
    }

    _q->alpha = _bw;                // frequency proportion
    _q->beta  = sqrtf(_q->alpha);   // phase proportion
}

// advance pll phase
//  _q      :   nco object
//  _dphi   :   phase error
void NCO(_pll_step)(NCO() _q,
                    T     _dphi)
{
    // increase frequency proportional to error
    NCO(_adjust_frequency)(_q, _dphi*_q->alpha);

    // increase phase proportional to error
    NCO(_adjust_phase)(_q, _dphi*_q->beta);

    // constrain frequency
    //NCO(_constrain_frequency)(_q);
}

// mixing functions

// Rotate input vector up by NCO angle, y = x exp{+j theta}
//  _q      :   nco object
//  _x      :   input sample
//  _y      :   output sample
void NCO(_mix_up)(NCO() _q,
                  TC    _x,
                  TC *  _y)
{
    // compute complex phasor
    TC v;
    NCO(_cexpf)(_q, &v);

<<<<<<< HEAD
    // multiply _x by [cos(theta) + _Complex_I*sin(theta)]
#if LIQUID_FPM
    TC v;
    v.real = _q->cosine;
    v.imag = _q->sine;
    *_y = CQ(_mul)(_x, v);
#else
    *_y = _x * (_q->cosine + _Complex_I*(_q->sine));
#endif
=======
    // rotate input
    *_y = _x * v;
>>>>>>> 7274385b
}

// Rotate input vector down by NCO angle, y = x exp{-j theta}
//  _q      :   nco object
//  _x      :   input sample
//  _y      :   output sample
void NCO(_mix_down)(NCO() _q,
                    TC _x,
                    TC *_y)
{
    // compute complex phasor
    TC v;
    NCO(_cexpf)(_q, &v);

<<<<<<< HEAD
    // multiply _x by [cos(-theta) + _Complex_I*sin(-theta)]
#if LIQUID_FPM
    TC v;
    v.real = _q->cosine;
    v.imag = -(_q->sine);
    *_y = CQ(_mul)(_x, v);
#else
    *_y = _x * (_q->cosine - _Complex_I*(_q->sine));
#endif
=======
    // rotate input (negative direction)
    *_y = _x * conj(v);
>>>>>>> 7274385b
}


// Rotate input vector array up by NCO angle:
//      y(t) = x(t) exp{+j (f*t + theta)}
// TODO : implement NCO/VCO-specific versions
//  _q      :   nco object
//  _x      :   input array [size: _n x 1]
//  _y      :   output sample [size: _n x 1]
//  _n      :   number of input, output samples
void NCO(_mix_block_up)(NCO()        _q,
                        TC *         _x,
                        TC *         _y,
                        unsigned int _n)
{
    unsigned int i;
#if LIQUID_FPM
    for (i=0; i<_n; i++)
        NCO(_mix_up)(_q, _x[i], &_y[i]);
#else
    T theta =   _q->theta;
    T d_theta = _q->d_theta;
    for (i=0; i<_n; i++) {
        // multiply _x[i] by [cos(theta) + _Complex_I*sin(theta)]
        _y[i] = _x[i] * liquid_cexpjf(theta);
        
        theta += d_theta;
    }

    NCO(_set_phase)(_q, theta);
#endif
}

// Rotate input vector array down by NCO angle:
//      y(t) = x(t) exp{-j (f*t + theta)}
// TODO : implement NCO/VCO-specific versions
//  _q      :   nco object
//  _x      :   input array [size: _n x 1]
//  _y      :   output sample [size: _n x 1]
//  _n      :   number of input, output samples
void NCO(_mix_block_down)(NCO() _q,
                          TC *_x,
                          TC *_y,
                          unsigned int _n)
{
    unsigned int i;
#if LIQUID_FPM
    for (i=0; i<_n; i++)
        NCO(_mix_down)(_q, _x[i], &_y[i]);
#else
    T theta =   _q->theta;
    T d_theta = _q->d_theta;
    for (i=0; i<_n; i++) {
        // multiply _x[i] by [cos(-theta) + _Complex_I*sin(-theta)]
        _y[i] = _x[i] * liquid_cexpjf(-theta);
        
        theta += d_theta;
    }

    NCO(_set_phase)(_q, theta);
#endif
}

//
// internal methods
//

// constrain phase (or frequency) and convert to fixed-point
uint32_t NCO(_constrain)(float _theta)
{
<<<<<<< HEAD
    if (_q->d_theta > NCO_PI)
        _q->d_theta -= NCO_2PI;
    else if (_q->d_theta < -NCO_PI)
        _q->d_theta += NCO_2PI;
}

// constrain phase of NCO object to be in (-pi,pi)
void NCO(_constrain_phase)(NCO() _q)
{
    if (_q->theta > NCO_PI)
        _q->theta -= NCO_2PI;
    else if (_q->theta < -NCO_PI)
        _q->theta += NCO_2PI;
}
=======
    // divide value by 2*pi and compute modulo
    float p = _theta * 0.159154943091895;   // 1/(2 pi) ~ 0.159154943091895

    // extract fractional part of p
    float fpart = p - ((long)p);    // fpart is in (-1,1)
>>>>>>> 7274385b

    // ensure fpart is in [0,1)
    if (fpart < 0.) fpart += 1.;

    // map to range of precision needed
    return (uint32_t)(fpart * 0xffffffff);
}

// compute index for sine look-up table
unsigned int NCO(_index)(NCO() _q)
{
    //return (_q->theta >> 22) & 0x3ff; // round down
    return ((_q->theta + (1<<21)) >> 22) & 0x3ff; // round appropriately
}
<|MERGE_RESOLUTION|>--- conflicted
+++ resolved
@@ -46,28 +46,13 @@
     T               beta;           // phase proportion
 };
 
-<<<<<<< HEAD
-// 
 // forward declaration of internal methods
-//
-
-// constrain phase/frequency to be in [-pi,pi)
-void NCO(_constrain_phase)(NCO() _q);
-void NCO(_constrain_frequency)(NCO() _q);
-
-// compute trigonometric functions for nco/vco type
-void NCO(_compute_sincos_nco)(NCO() _q);
-void NCO(_compute_sincos_vco)(NCO() _q);
-
-// reset internal phase-locked loop filter
-void NCO(_pll_reset)(NCO() _q);
-=======
+
 // constrain phase (or frequency) and convert to fixed-point
 uint32_t NCO(_constrain)(float _theta);
 
 // compute index for sine look-up table
 unsigned int NCO(_index)(NCO() _q);
->>>>>>> 7274385b
 
 // create nco/vco object
 NCO() NCO(_create)(liquid_ncotype _type)
@@ -200,24 +185,14 @@
 void NCO(_cexpf)(NCO() _q,
                  TC *  _y)
 {
-<<<<<<< HEAD
-    // compute sine, cosine internally, calling implementation-
-    // specific function (nco, vco)
-    _q->compute_sincos(_q);
-
-    // set _y[0] to [cos(theta) + _Complex_I*sin(theta)]
-#if LIQUID_FPM
-    _y->real = _q->cosine;
-    _y->imag = _q->sine;
-#else
-    *_y = _q->cosine + _Complex_I*(_q->sine);
-#endif
-=======
-    float vsin;
-    float vcos;
+    T vsin, vcos;
     NCO(_sincos)(_q, &vsin, &vcos);
+#if LIQUID_FPM
+    _y->real = vcos;
+    _y->imag = vsin;
+#else
     *_y = vcos + _Complex_I*vsin;
->>>>>>> 7274385b
+#endif
 }
 
 // pll methods
@@ -271,20 +246,12 @@
     TC v;
     NCO(_cexpf)(_q, &v);
 
-<<<<<<< HEAD
-    // multiply _x by [cos(theta) + _Complex_I*sin(theta)]
-#if LIQUID_FPM
-    TC v;
-    v.real = _q->cosine;
-    v.imag = _q->sine;
+    // rotate input
+#if LIQUID_FPM
     *_y = CQ(_mul)(_x, v);
 #else
-    *_y = _x * (_q->cosine + _Complex_I*(_q->sine));
-#endif
-=======
-    // rotate input
     *_y = _x * v;
->>>>>>> 7274385b
+#endif
 }
 
 // Rotate input vector down by NCO angle, y = x exp{-j theta}
@@ -299,20 +266,12 @@
     TC v;
     NCO(_cexpf)(_q, &v);
 
-<<<<<<< HEAD
-    // multiply _x by [cos(-theta) + _Complex_I*sin(-theta)]
-#if LIQUID_FPM
-    TC v;
-    v.real = _q->cosine;
-    v.imag = -(_q->sine);
-    *_y = CQ(_mul)(_x, v);
-#else
-    *_y = _x * (_q->cosine - _Complex_I*(_q->sine));
-#endif
-=======
     // rotate input (negative direction)
+#if LIQUID_FPM
+    *_y = CQ(_mul)(_x, CQ(_conj(v));
+#else
     *_y = _x * conj(v);
->>>>>>> 7274385b
+#endif
 }
 
 
@@ -383,28 +342,11 @@
 // constrain phase (or frequency) and convert to fixed-point
 uint32_t NCO(_constrain)(float _theta)
 {
-<<<<<<< HEAD
-    if (_q->d_theta > NCO_PI)
-        _q->d_theta -= NCO_2PI;
-    else if (_q->d_theta < -NCO_PI)
-        _q->d_theta += NCO_2PI;
-}
-
-// constrain phase of NCO object to be in (-pi,pi)
-void NCO(_constrain_phase)(NCO() _q)
-{
-    if (_q->theta > NCO_PI)
-        _q->theta -= NCO_2PI;
-    else if (_q->theta < -NCO_PI)
-        _q->theta += NCO_2PI;
-}
-=======
     // divide value by 2*pi and compute modulo
     float p = _theta * 0.159154943091895;   // 1/(2 pi) ~ 0.159154943091895
 
     // extract fractional part of p
     float fpart = p - ((long)p);    // fpart is in (-1,1)
->>>>>>> 7274385b
 
     // ensure fpart is in [0,1)
     if (fpart < 0.) fpart += 1.;
