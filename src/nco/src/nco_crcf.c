/*
 * Copyright (c) 2007 - 2022 Joseph Gaeddert
 *
 * Permission is hereby granted, free of charge, to any person obtaining a copy
 * of this software and associated documentation files (the "Software"), to deal
 * in the Software without restriction, including without limitation the rights
 * to use, copy, modify, merge, publish, distribute, sublicense, and/or sell
 * copies of the Software, and to permit persons to whom the Software is
 * furnished to do so, subject to the following conditions:
 *
 * The above copyright notice and this permission notice shall be included in
 * all copies or substantial portions of the Software.
 *
 * THE SOFTWARE IS PROVIDED "AS IS", WITHOUT WARRANTY OF ANY KIND, EXPRESS OR
 * IMPLIED, INCLUDING BUT NOT LIMITED TO THE WARRANTIES OF MERCHANTABILITY,
 * FITNESS FOR A PARTICULAR PURPOSE AND NONINFRINGEMENT. IN NO EVENT SHALL THE
 * AUTHORS OR COPYRIGHT HOLDERS BE LIABLE FOR ANY CLAIM, DAMAGES OR OTHER
 * LIABILITY, WHETHER IN AN ACTION OF CONTRACT, TORT OR OTHERWISE, ARISING FROM,
 * OUT OF OR IN CONNECTION WITH THE SOFTWARE OR THE USE OR OTHER DEALINGS IN
 * THE SOFTWARE.
 */

//
// numerically-controlled oscillator (nco) API, floating point precision
//

#include "liquid.internal.h"

<<<<<<< HEAD
#define LIQUID_FPM              (0)
#define NCO(name)               LIQUID_CONCAT(nco_crcf,name)
#define T                       float
#define TC                      float complex

// supporting objects/methods
#define SIN                     sinf
#define COS                     cosf
#define IIRFILT_RRR(name)       LIQUID_CONCAT(iirfilt_rrrf,   name)
#define IIRFILTSOS_RRR(name)    LIQUID_CONCAT(iirfiltsos_rrrf,name)

// constants, etc.
#define NCO_ONE                 (1.0f)
#define NCO_PI                  (M_PI)
#define NCO_2PI                 (2.0f*M_PI)
=======
#define NCO(name)   LIQUID_CONCAT(nco_crcf,name)
#define SYNTH(name) LIQUID_CONCAT(synth_crcf,name)
#define EXTENSION   "crcf"
#define T           float
#define TC          float complex
#define TIL_(l)     l ## .0f
#define TFL_(l)     l ## f
#define TIL(l)      TIL_(l)
#define TFL(l)      TFL_(l)

#define SIN         sinf
#define COS         cosf
#define CONJ        conjf
#define SQRT        sqrtf
#define LIQUID_PI   (3.14159265358979323846264338327950288f)
>>>>>>> 9a9d42c1

// prototypes
#include "nco.proto.c"
#include "synth.proto.c"
<|MERGE_RESOLUTION|>--- conflicted
+++ resolved
@@ -1,5 +1,5 @@
 /*
- * Copyright (c) 2007 - 2022 Joseph Gaeddert
+ * Copyright (c) 2007 - 2025 Joseph Gaeddert
  *
  * Permission is hereby granted, free of charge, to any person obtaining a copy
  * of this software and associated documentation files (the "Software"), to deal
@@ -26,39 +26,35 @@
 
 #include "liquid.internal.h"
 
-<<<<<<< HEAD
-#define LIQUID_FPM              (0)
+// data types
+#define T                       float           // primitive/general
+#define TC                      float complex   // input/output/complex
+
+// naming extensions (useful for print statements)
+#define EXTENSION               "crcf"
+//#define EXTENSION_SHORT         "f"
+//#define EXTENSION_FULL          "crcf"
+
+// macros
 #define NCO(name)               LIQUID_CONCAT(nco_crcf,name)
-#define T                       float
-#define TC                      float complex
+#define SYNTH(name)             LIQUID_CONCAT(synth_crcf,name)
 
 // supporting objects/methods
 #define SIN                     sinf
 #define COS                     cosf
-#define IIRFILT_RRR(name)       LIQUID_CONCAT(iirfilt_rrrf,   name)
-#define IIRFILTSOS_RRR(name)    LIQUID_CONCAT(iirfiltsos_rrrf,name)
+#define SQRT                    sqrtf
+#define CONJ                    conjf
 
 // constants, etc.
-#define NCO_ONE                 (1.0f)
-#define NCO_PI                  (M_PI)
-#define NCO_2PI                 (2.0f*M_PI)
-=======
-#define NCO(name)   LIQUID_CONCAT(nco_crcf,name)
-#define SYNTH(name) LIQUID_CONCAT(synth_crcf,name)
-#define EXTENSION   "crcf"
-#define T           float
-#define TC          float complex
-#define TIL_(l)     l ## .0f
-#define TFL_(l)     l ## f
-#define TIL(l)      TIL_(l)
-#define TFL(l)      TFL_(l)
+//#define NCO_ONE                 (1.0f)
+//#define NCO_PI                  (M_PI)
+//#define NCO_2PI                 (2.0f*M_PI)
 
-#define SIN         sinf
-#define COS         cosf
-#define CONJ        conjf
-#define SQRT        sqrtf
-#define LIQUID_PI   (3.14159265358979323846264338327950288f)
->>>>>>> 9a9d42c1
+// literal macros
+#define TIL_(l)                 l ## .0f
+#define TFL_(l)                 l ## f
+#define TIL(l)                  TIL_(l)
+#define TFL(l)                  TFL_(l)
 
 // prototypes
 #include "nco.proto.c"
