--- conflicted
+++ resolved
@@ -189,21 +189,10 @@
         sum = _mm_add_ps( sum, s );
     }
 
-<<<<<<< HEAD
-#if HAVE_PMMINTRIN_H
-    // SSE3: fold down into single value using parallel hadd_ps()
-    __m128 z = _mm_set1_ps(0.0f);
-    sum.v = _mm_hadd_ps(sum.v, z);
-    sum.v = _mm_hadd_ps(sum.v, z);
-    
-    float total = sum.w[0];
-#else
-    // no SSE3 extensions: fold down using slow method
-    float total = sum.w[0] + sum.w[1] + sum.w[2] + sum.w[3];
-=======
     // aligned output array
     float w[4] __attribute__((aligned(16)));
-#if SSE3
+
+#if HAVE_PMMINTRIN_H
     // fold down into single value
     __m128 z = _mm_setzero_ps();
     sum = _mm_hadd_ps(sum, z);
@@ -216,7 +205,6 @@
     // unload packed array
     _mm_store_ps(w, sum);
     float total = w[0] + w[1] + w[2] + w[3];
->>>>>>> 9b11d80f
 #endif
 
     // cleanup
@@ -277,19 +265,12 @@
     // fold down into single 4-element register
     sum0 = _mm_add_ps( sum0, sum1 );
     sum2 = _mm_add_ps( sum2, sum3 );
-<<<<<<< HEAD
-    total.v = _mm_add_ps( sum0, sum2);
-#if HAVE_PMMINTRIN_H
-    // SSE3
-    total.v = _mm_hadd_ps( total.v, total.v );
-    total.v = _mm_hadd_ps( total.v, total.v );
-=======
     sum0 = _mm_add_ps( sum0, sum2);
-    
+
     // aligned output array
     float w[4] __attribute__((aligned(16)));
 
-#if SSE3
+#if HAVE_PMMINTRIN_H
     // SSE3: fold down to single value using _mm_hadd_ps()
     __m128 z = _mm_setzero_ps();
     sum0 = _mm_hadd_ps(sum0, z);
@@ -298,7 +279,6 @@
     // unload single (lower value)
     _mm_store_ss(w, sum0);
     float total = w[0];
->>>>>>> 9b11d80f
 #else
     // SSE2 and below: unload packed array and perform manual sum
     _mm_store_ps(w, sum0);
