--- conflicted
+++ resolved
@@ -27,78 +27,6 @@
 #include "autotest/autotest.h"
 #include "liquid.internal.h"
 
-<<<<<<< HEAD
-// check low-pass elliptical filter design
-void testbench_iirdes_ellip_lowpass(unsigned int _n,    // filter order
-                                    float        _fc,   // filter cut-off
-                                    float        _fs,   // empirical stop-band frequency
-                                    float        _Ap,   // pass-band ripple
-                                    float        _As)   // stop-band suppression
-{
-    float        tol  = 1e-3f;  // error tolerance [dB], yes, that's dB
-    unsigned int nfft = 200;    // number of points to evaluate
-
-    // design filter from prototype
-    iirfilt_crcf q = iirfilt_crcf_create_prototype(
-        LIQUID_IIRDES_ELLIP, LIQUID_IIRDES_LOWPASS, LIQUID_IIRDES_SOS,
-        _n,_fc,0.0f,_Ap,_As);
-    if (liquid_autotest_verbose)
-        iirfilt_crcf_print(q);
-
-    //            fc fr  fs
-    //             | |   |
-    // |**************  . . . . . . . . H0
-    // |/\/\/\/\/\/\  *
-    // |************\  *. . . . . . . . H1
-    // |           * \  *
-    // |           *  \  *
-    // |           *   \  ************* H2
-    // |           *    \ /^\ /^\ /^\ /
-    // |           *     |   |   |   |
-    // 0           fc    fs
-    float gamma = 0.1, fr = _fc + gamma*(_fs - _fc);
-    float H0 = 0.0f, H1 = -_Ap, H2 = -_As;
-
-    // compute response and compare to expected or mask
-    unsigned int i;
-    for (i=0; i<nfft; i++) {
-        float f = 0.5f * (float)i / (float)nfft;
-        float complex h;
-        iirfilt_crcf_freqresponse(q, f, &h);
-        float H = 10.*log10f(crealf(h*conjf(h)));
-
-        // determine what portion of the band this is
-        if (f < _fc) {
-            float mask_hi = H0 + tol;
-            float mask_lo = H1 - tol;
-            if (liquid_autotest_verbose)
-                printf("%6u, f=%6.3f (pass       band): %12.6f < %12.6f < %12.6f\n", i, f, mask_lo, H, mask_hi);
-            CONTEND_GREATER_THAN(H, mask_lo);
-            CONTEND_LESS_THAN   (H, mask_hi);
-        } else if (f < _fs) {
-            float mask_hi = (f < fr) ? H0 : H2 + (H2 - H0) / (_fs - fr) * (f - _fs);
-            if (liquid_autotest_verbose)
-                printf("%6u, f=%6.3f (transition band):                %12.6f < %12.6f\n", i, f, H, mask_hi);
-            CONTEND_LESS_THAN(H, mask_hi);
-        } else {
-            float mask_hi = H2 + tol;
-            if (liquid_autotest_verbose)
-                printf("%6u, f=%6.3f (stop       band):                %12.6f < %12.6f\n", i, f, H, mask_hi);
-            CONTEND_LESS_THAN(H, mask_hi);
-        }
-    }
-    iirfilt_crcf_destroy(q);    // destroy filter object
-}
-
-// test different filter designs
-void xautotest_iirdes_ellip_lowpass_0(){ testbench_iirdes_ellip_lowpass( 5,0.20f,0.30f,1.0f, 60.0f); }
-void xautotest_iirdes_ellip_lowpass_1(){ testbench_iirdes_ellip_lowpass( 5,0.05f,0.09f,1.0f, 60.0f); }
-void xautotest_iirdes_ellip_lowpass_2(){ testbench_iirdes_ellip_lowpass( 5,0.20f,0.43f,1.0f,100.0f); }
-void xautotest_iirdes_ellip_lowpass_3(){ testbench_iirdes_ellip_lowpass( 5,0.20f,0.40f,0.1f, 60.0f); }
-void xautotest_iirdes_ellip_lowpass_4(){ testbench_iirdes_ellip_lowpass(15,0.35f,0.37f,0.1f,120.0f); }
-
-=======
->>>>>>> 9a9d42c1
 // design specific 2nd-order butterworth filter and compare to known coefficients;
 // design comes from [Ziemer:1998], Example 9-7, pp. 440--442
 void autotest_iirdes_butter_2()
