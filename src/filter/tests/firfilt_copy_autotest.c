--- conflicted
+++ resolved
@@ -50,23 +50,12 @@
         firfilt_crcf_execute_one(filt_orig, x, &y_orig);
         firfilt_crcf_execute_one(filt_copy, x, &y_copy);
 
-<<<<<<< HEAD
         float error = cabsf( y_orig - y_copy );
-        liquid_log_debug(" [%3u] orig:%8.5ff+j%8.5ff, copy:%8.5f+j%8.5f, error:%8g",
+        liquid_log_debug(" [%3u] orig:%8.5f+j%8.5f, copy:%8.5f+j%8.5f, error:%8g",
                 i+n,
                 crealf(y_orig), cimagf(y_orig),
                 crealf(y_copy), cimagf(y_copy),
                 error);
-=======
-        if (liquid_autotest_verbose) {
-            float error = cabsf( y_orig - y_copy );
-            printf(" [%3u] orig: %12.8f + j%12.8f, copy: %12.8f + j%12.8f, err: %8g\n",
-                    i+n,
-                    crealf(y_orig), cimagf(y_orig),
-                    crealf(y_copy), cimagf(y_copy),
-                    error);
-        }
->>>>>>> e4e7c907
         CONTEND_EQUALITY(y_orig, y_copy);
     }
 
