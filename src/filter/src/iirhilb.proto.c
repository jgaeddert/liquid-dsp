/*
 * Copyright (c) 2007 - 2023 Joseph Gaeddert
 *
 * Permission is hereby granted, free of charge, to any person obtaining a copy
 * of this software and associated documentation files (the "Software"), to deal
 * in the Software without restriction, including without limitation the rights
 * to use, copy, modify, merge, publish, distribute, sublicense, and/or sell
 * copies of the Software, and to permit persons to whom the Software is
 * furnished to do so, subject to the following conditions:
 *
 * The above copyright notice and this permission notice shall be included in
 * all copies or substantial portions of the Software.
 *
 * THE SOFTWARE IS PROVIDED "AS IS", WITHOUT WARRANTY OF ANY KIND, EXPRESS OR
 * IMPLIED, INCLUDING BUT NOT LIMITED TO THE WARRANTIES OF MERCHANTABILITY,
 * FITNESS FOR A PARTICULAR PURPOSE AND NONINFRINGEMENT. IN NO EVENT SHALL THE
 * AUTHORS OR COPYRIGHT HOLDERS BE LIABLE FOR ANY CLAIM, DAMAGES OR OTHER
 * LIABILITY, WHETHER IN AN ACTION OF CONTRACT, TORT OR OTHERWISE, ARISING FROM,
 * OUT OF OR IN CONNECTION WITH THE SOFTWARE OR THE USE OR OTHER DEALINGS IN
 * THE SOFTWARE.
 */

// infinite impulse response (IIR) Hilbert transform

#include <stdio.h>
#include <string.h>
#include <stdlib.h>
#include <math.h>

struct IIRHILB(_s) {
    // filter objects
    IIRFILT()       filt_0; // upper filter branch
    IIRFILT()       filt_1; // lower filter branch
    unsigned int    state;  // bookkeeping state
};

// create iirhilb object
//  _ftype  : filter type (e.g. LIQUID_IIRDES_BUTTER)
//  _n      : filter order, _n > 0
//  _ap     : pass-band ripple [dB], _ap > 0
//  _as     : stop-band ripple [dB], _as > 0
IIRHILB() IIRHILB(_create)(liquid_iirdes_filtertype _ftype,
                           unsigned int             _n,
                           float                    _ap,
                           float                    _as)
{
    // validate iirhilb inputs
    if (_n == 0)
        return liquid_error_config("iirhilb_create(), filter order must be greater than zero");

    // allocate memory for main object
    IIRHILB() q = (IIRHILB()) malloc(sizeof(struct IIRHILB(_s)));

    // design filters
    int     btype  = LIQUID_IIRDES_LOWPASS; // filter band type
    int     format = LIQUID_IIRDES_SOS;     // filter coefficients format
    float   fc     =   0.25f;               // cutoff frequency [normalized]
    float   f0     =   0.0f;                // center frequency [normalized]
    q->filt_0 = IIRFILT(_create_prototype)(_ftype,btype,format,_n,fc,f0,_ap,_as);
    q->filt_1 = IIRFILT(_create_prototype)(_ftype,btype,format,_n,fc,f0,_ap,_as);

    // reset internal state and return object
    IIRHILB(_reset)(q);
    return q;
}

// Create a default iirhilb object with a particular filter order.
//  _n      : filter order, _n > 0
IIRHILB() IIRHILB(_create_default)(unsigned int _n)
{
    // validate iirhilb inputs
    if (_n == 0)
        return liquid_error_config("iirhilb_create_default(), filter order must be greater than zero");

    int     ftype  = LIQUID_IIRDES_BUTTER;  // filter design type
    float   Ap     =   0.1f;                // pass-band ripple [dB]
    float   as     =   60.0f;               // stop-band attenuation [dB]
    return IIRHILB(_create)(ftype,_n,Ap,as);
}

IIRHILB() IIRHILB(_copy)(IIRHILB() q_orig)
{
    // validate input
    if (q_orig == NULL)
        return liquid_error_config("iirhilb%s_copy(), object cannot be NULL", EXTENSION_SHORT);

    // create filter object and copy base parameters
    IIRHILB() q_copy = (IIRHILB()) malloc(sizeof(struct IIRHILB(_s)));
    memmove(q_copy, q_orig, sizeof(struct IIRHILB(_s)));

    // copy objects and return
    q_copy->filt_0 = IIRFILT(_copy)(q_orig->filt_0);
    q_copy->filt_1 = IIRFILT(_copy)(q_orig->filt_1);

    return q_copy;
}

// destroy iirhilb object
int IIRHILB(_destroy)(IIRHILB() _q)
{
    // destroy window buffers
    int rc_0 = IIRFILT(_destroy)(_q->filt_0);
    int rc_1 = IIRFILT(_destroy)(_q->filt_1);

    // free main object memory
    free(_q);

    return (rc_0 == LIQUID_OK && rc_1 == LIQUID_OK) ?
        LIQUID_OK :
        liquid_error(LIQUID_EINT,"iirhilb%s_destroy(), could not destroy object", EXTENSION_SHORT);
}

// print iirhilb object internals
int IIRHILB(_print)(IIRHILB() _q)
{
<<<<<<< HEAD
    printf("<iirhilb%s>\n", EXTENSION_SHORT);
=======
    printf("<iirhilb>\n");
>>>>>>> 09f11148
    return LIQUID_OK;
}

// reset iirhilb object internal state
int IIRHILB(_reset)(IIRHILB() _q)
{
    // clear window buffers
    int rc_0 = IIRFILT(_reset)(_q->filt_0);
    int rc_1 = IIRFILT(_reset)(_q->filt_1);

    // reset state flag
    _q->state = 0;
    return (rc_0 == LIQUID_OK && rc_1 == LIQUID_OK) ?
        LIQUID_OK :
        liquid_error(LIQUID_EINT,"iirhilb%s_reset(), could not reset object", EXTENSION_SHORT);
}

// execute Hilbert transform (real to complex)
//  _q      :   iirhilb object
//  _x      :   real-valued input sample
//  _y      :   complex-valued output sample
int IIRHILB(_r2c_execute)(IIRHILB()   _q,
                          T           _x,
                          T complex * _y)
{
    // compute relevant output depending on state
    T yi = 0;
    T yq = 0;
    switch ( _q->state ) {
    case 0:
        IIRFILT(_execute)(_q->filt_0,  _x, &yi);
        IIRFILT(_execute)(_q->filt_1,   0, &yq);
        *_y = 2*(yi + _Complex_I*yq);
        break;
    case 1:
        IIRFILT(_execute)(_q->filt_0,   0, &yi);
        IIRFILT(_execute)(_q->filt_1, -_x, &yq);
        *_y = 2*(-yq + _Complex_I*yi);
        break;
    case 2:
        IIRFILT(_execute)(_q->filt_0, -_x, &yi);
        IIRFILT(_execute)(_q->filt_1,   0, &yq);
        *_y = 2*(-yi - _Complex_I*yq);
        break;
    case 3:
        IIRFILT(_execute)(_q->filt_0,   0, &yi);
        IIRFILT(_execute)(_q->filt_1,  _x, &yq);
        *_y = 2*( yq - _Complex_I*yi);
        break;
    default:;
    }

    // cycle through state
    _q->state = (_q->state + 1) & 0x3;
    return LIQUID_OK;
}

// Execute Hilbert transform (real to complex) on a block of samples
int IIRHILB(_r2c_execute_block)(IIRHILB()    _q,
                                T *          _x,
                                unsigned int _n,
                                T complex *  _y)
{
    unsigned int i;
    for (i=0; i<_n; i++)
        IIRHILB(_r2c_execute)(_q, _x[i], _y+i);
    return LIQUID_OK;
}

// execute Hilbert transform (complex to real)
//  _q      :   iirhilb object
//  _y      :   complex-valued input sample
//  _x      :   real-valued output sample
int IIRHILB(_c2r_execute)(IIRHILB() _q,
                          T complex _x,
                          T *       _y)
{
    // compute relevant output depending on state
    T yi = 0;
    T yq = 0;
    switch ( _q->state ) {
    case 0:
        IIRFILT(_execute)(_q->filt_0,  crealf(_x), &yi);
        IIRFILT(_execute)(_q->filt_1,  cimagf(_x), &yq);
        *_y = yi;
        break;
    case 1:
        IIRFILT(_execute)(_q->filt_0,  cimagf(_x), &yi);
        IIRFILT(_execute)(_q->filt_1, -crealf(_x), &yq);
        *_y = -yq;
        break;
    case 2:
        IIRFILT(_execute)(_q->filt_0, -crealf(_x), &yi);
        IIRFILT(_execute)(_q->filt_1, -cimagf(_x), &yq);
        *_y = -yi;
        break;
    case 3:
        IIRFILT(_execute)(_q->filt_0, -cimagf(_x), &yi);
        IIRFILT(_execute)(_q->filt_1,  crealf(_x), &yq);
        *_y = yq;
        break;
    default:;
    }

    // cycle through state
    _q->state = (_q->state + 1) & 0x3;
    return LIQUID_OK;
}
// Execute Hilbert transform (complex to real) on a block of samples
int IIRHILB(_c2r_execute_block)(IIRHILB()    _q,
                                T complex *  _x,
                                unsigned int _n,
                                T *          _y)
{
    unsigned int i;
    for (i=0; i<_n; i++)
        IIRHILB(_c2r_execute)(_q, _x[i], _y+i);
    return LIQUID_OK;
}

// execute Hilbert transform decimator (real to complex)
//  _q      :   iirhilb object
//  _x      :   real-valued input array [size: 2 x 1]
//  _y      :   complex-valued output sample
int IIRHILB(_decim_execute)(IIRHILB()   _q,
                            T *         _x,
                            T complex * _y)
{
    // mix down by Fs/4
    T xi = _q->state ? -_x[0] :  _x[0];
    T xq = _q->state ?  _x[1] : -_x[1];

    // upper branch
    T yi0, yi1;
    IIRFILT(_execute)(_q->filt_0, xi, &yi0);
    IIRFILT(_execute)(_q->filt_0,  0, &yi1);

    // lower branch
    T yq0, yq1;
    IIRFILT(_execute)(_q->filt_1,  0, &yq0);
    IIRFILT(_execute)(_q->filt_1, xq, &yq1);

    // set return value
    *_y = 2*(yi0 + _Complex_I*yq0);

    // toggle state flag
    _q->state = 1 - _q->state;
    return LIQUID_OK;
}

// execute Hilbert transform decimator (real to complex) on
// a block of samples
//  _q      :   Hilbert transform object
//  _x      :   real-valued input array [size: 2*_n x 1]
//  _n      :   number of *output* samples
//  _y      :   complex-valued output array [size: _n x 1]
int IIRHILB(_decim_execute_block)(IIRHILB()    _q,
                                  T *          _x,
                                  unsigned int _n,
                                  T complex *  _y)
{
    unsigned int i;

    for (i=0; i<_n; i++)
        IIRHILB(_decim_execute)(_q, &_x[2*i], &_y[i]);
    return LIQUID_OK;
}

// execute Hilbert transform interpolator (complex to real)
//  _q      :   iirhilb object
//  _y      :   complex-valued input sample
//  _x      :   real-valued output array [size: 2 x 1]
int IIRHILB(_interp_execute)(IIRHILB() _q,
                             T complex _x,
                             T *       _y)
{
    // upper branch
    T yi0, yi1;
    IIRFILT(_execute)(_q->filt_0, crealf(_x), &yi0);
    IIRFILT(_execute)(_q->filt_0,          0, &yi1);

    // lower branch
    T yq0, yq1;
    IIRFILT(_execute)(_q->filt_1, cimagf(_x), &yq0);
    IIRFILT(_execute)(_q->filt_1,          0, &yq1);

    // mix up by Fs/4 and retain real component
    //     {yi0 + j yq0, yi1 + j yq1}
    // 0: Re{+1 (yi0 + j yq0), +j (yi1 + j yq1)} = Re{ yi0 + j yq0, -yq1 + j yi1} = { yi0, -yq1}
    // 1: Re{-1 (yi0 + j yq0), -j (yi1 + j yq1)} = Re{-yi0 - j yq0,  yq1 - j yi1} = {-yi0,  yq1}
    _y[0] = 2*(_q->state ? -yi0 :  yi0);
    _y[1] = 2*(_q->state ?  yq1 : -yq1);

    // toggle state flag
    _q->state = 1 - _q->state;
    return LIQUID_OK;
}

// execute Hilbert transform interpolator (complex to real)
// on a block of samples
//  _q      :   Hilbert transform object
//  _x      :   complex-valued input array [size: _n x 1]
//  _n      :   number of *input* samples
//  _y      :   real-valued output array [size: 2*_n x 1]
int IIRHILB(_interp_execute_block)(IIRHILB()    _q,
                                   T complex *  _x,
                                   unsigned int _n,
                                   T *          _y)
{
    unsigned int i;

    for (i=0; i<_n; i++)
        IIRHILB(_interp_execute)(_q, _x[i], &_y[2*i]);
    return LIQUID_OK;
}<|MERGE_RESOLUTION|>--- conflicted
+++ resolved
@@ -113,11 +113,7 @@
 // print iirhilb object internals
 int IIRHILB(_print)(IIRHILB() _q)
 {
-<<<<<<< HEAD
     printf("<iirhilb%s>\n", EXTENSION_SHORT);
-=======
-    printf("<iirhilb>\n");
->>>>>>> 09f11148
     return LIQUID_OK;
 }
 
