--- conflicted
+++ resolved
@@ -1,9 +1,5 @@
 /*
-<<<<<<< HEAD
- * Copyright (c) 2007, 2008, 2009, 2010, 2013 Joseph Gaeddert
-=======
  * Copyright (c) 2007, 2008, 2009, 2010, 2011, 2012, 2013 Joseph Gaeddert
->>>>>>> b9ab5e53
  *
  * This file is part of liquid.
  *
@@ -169,8 +165,16 @@
     // copy coefficients to type-specific array (e.g. float complex)
     unsigned int i;
     TC hc[h_len];
-    for (i=0; i<h_len; i++)
-        hc[i] = hf[i];
+    for (i=0; i<h_len; i++) {
+#if defined LIQUID_FIXED && TC_COMPLEX == 1
+        hc[i].real = Q(_float_to_fixed)( hf[i] );
+        hc[i].imag = 0;
+#elif defined LIQUID_FIXED && TC_COMPLEX == 0
+        hc[i] = Q(_float_to_fixed)( hf[i] );
+#else
+        hc[i] = (TC) hf[i];
+#endif
+    }
 
     // return filterbank object
     return FIRFILT(_create)(hc, h_len);
