/*
 * Copyright (c) 2007 - 2017 Joseph Gaeddert
 *
 * Permission is hereby granted, free of charge, to any person obtaining a copy
 * of this software and associated documentation files (the "Software"), to deal
 * in the Software without restriction, including without limitation the rights
 * to use, copy, modify, merge, publish, distribute, sublicense, and/or sell
 * copies of the Software, and to permit persons to whom the Software is
 * furnished to do so, subject to the following conditions:
 *
 * The above copyright notice and this permission notice shall be included in
 * all copies or substantial portions of the Software.
 *
 * THE SOFTWARE IS PROVIDED "AS IS", WITHOUT WARRANTY OF ANY KIND, EXPRESS OR
 * IMPLIED, INCLUDING BUT NOT LIMITED TO THE WARRANTIES OF MERCHANTABILITY,
 * FITNESS FOR A PARTICULAR PURPOSE AND NONINFRINGEMENT. IN NO EVENT SHALL THE
 * AUTHORS OR COPYRIGHT HOLDERS BE LIABLE FOR ANY CLAIM, DAMAGES OR OTHER
 * LIABILITY, WHETHER IN AN ACTION OF CONTRACT, TORT OR OTHERWISE, ARISING FROM,
 * OUT OF OR IN CONNECTION WITH THE SOFTWARE OR THE USE OR OTHER DEALINGS IN
 * THE SOFTWARE.
 */

//
// Infinite impulse response filter (second-order section)
//

#include <stdio.h>
#include <string.h>
#include <stdlib.h>

// defined:
//  IIRFILTSOS()    name-mangling macro
//  TO              output type
//  TC              coefficients type
//  TI              input type
//  PRINTVAL()      print macro(s)

// use structured dot product? 0:no, 1:yes
#define LIQUID_IIRFILTSOS_USE_DOTPROD   (0)

struct IIRFILTSOS(_s) {
    TC b[3];    // feed-forward coefficients
    TC a[3];    // feed-back coefficients

    // internal buffering
    TI x[3];    // Direct form I  buffer (input)
    TO y[3];    // Direct form I  buffer (output)
    TO v[3];    // Direct form II buffer

#if LIQUID_IIRFILTSOS_USE_DOTPROD
    DOTPROD() dpb;  // numerator dot product
    DOTPROD() dpa;  // denominator dot product
#endif
};

// create iirfiltsos object
IIRFILTSOS() IIRFILTSOS(_create)(TC * _b,
                                 TC * _a)
{
    // create filter object
    IIRFILTSOS() q = (IIRFILTSOS()) malloc(sizeof(struct IIRFILTSOS(_s)));

    // set the internal coefficients
    IIRFILTSOS(_set_coefficients)(q, _b, _a);

    // clear filter state
    IIRFILTSOS(_reset)(q);

    return q;
}

// set internal filter coefficients
// NOTE : this does not reset the internal state of the filter and
//        could result in instability if executed on existing filter!
// explicitly set 2nd-order IIR filter coefficients
//  _q      : iirfiltsos object
//  _b      : feed-forward coefficients [size: _3 x 1]
//  _a      : feed-back coefficients    [size: _3 x 1]
void IIRFILTSOS(_set_coefficients)(IIRFILTSOS() _q,
                                   TC *         _b,
                                   TC *         _a)
{
    // retain a0 coefficient for normalization
    TC a0 = _a[0];

#if defined LIQUID_FIXED && TC_COMPLEX==0
    // copy feed-forward coefficients (numerator)
    _q->b[0] = Q(_div)(_b[0], a0);
    _q->b[1] = Q(_div)(_b[1], a0);
    _q->b[2] = Q(_div)(_b[2], a0);

    // copy feed-back coefficients (denominator)
    _q->a[0] = Q(_div)(_a[0], a0);
    _q->a[1] = Q(_div)(_a[1], a0);
    _q->a[2] = Q(_div)(_a[2], a0);
#elif defined LIQUID_FIXED && TC_COMPLEX==1
    // copy feed-forward coefficients (numerator)
    _q->b[0] = CQ(_div)(_b[0], a0);
    _q->b[1] = CQ(_div)(_b[1], a0);
    _q->b[2] = CQ(_div)(_b[2], a0);

    // copy feed-back coefficients (denominator)
    _q->a[0] = CQ(_div)(_a[0], a0);
    _q->a[1] = CQ(_div)(_a[1], a0);
    _q->a[2] = CQ(_div)(_a[2], a0);
#else
    // copy feed-forward coefficients (numerator)
    _q->b[0] = _b[0] / a0;
    _q->b[1] = _b[1] / a0;
    _q->b[2] = _b[2] / a0;

    // copy feed-back coefficients (denominator)
    _q->a[0] = _a[0] / a0;  // unity
    _q->a[1] = _a[1] / a0;
    _q->a[2] = _a[2] / a0;
<<<<<<< HEAD
=======

#if LIQUID_IIRFILTSOS_USE_DOTPROD
    _q->dpa = DOTPROD(_create)(_q->a+1, 2);
    _q->dpb = DOTPROD(_create)(_q->b,   3);
>>>>>>> 7274385b
#endif
}

// destroy iirfiltsos object, freeing all internal memory
void IIRFILTSOS(_destroy)(IIRFILTSOS() _q)
{
#if LIQUID_IIRFILTSOS_USE_DOTPROD
    DOTPROD(_destroy)(_q->dpa);
    DOTPROD(_destroy)(_q->dpb);
#endif
    free(_q);
}

// print iirfiltsos object properties to stdout
void IIRFILTSOS(_print)(IIRFILTSOS() _q)
{
    printf("iir filter | sos:\n");

    printf("  b : ");
    PRINTVAL_TC(_q->b[0],%12.8f); printf(",");
    PRINTVAL_TC(_q->b[1],%12.8f); printf(",");
    PRINTVAL_TC(_q->b[2],%12.8f); printf("\n");

    printf("  a : ");
    PRINTVAL_TC(_q->a[0],%12.8f); printf(",");
    PRINTVAL_TC(_q->a[1],%12.8f); printf(",");
    PRINTVAL_TC(_q->a[2],%12.8f); printf("\n");
}

// clear/reset iirfiltsos object internals
void IIRFILTSOS(_reset)(IIRFILTSOS() _q)
{
#ifdef LIQUID_FIXED
    memset(_q->v, 0x00, sizeof(_q->v));
    memset(_q->x, 0x00, sizeof(_q->x));
    memset(_q->y, 0x00, sizeof(_q->y));
#else
    // set to zero
    _q->v[0] = 0;
    _q->v[1] = 0;
    _q->v[2] = 0;

    _q->x[0] = 0;
    _q->x[1] = 0;
    _q->x[2] = 0;

    _q->y[0] = 0;
    _q->y[1] = 0;
    _q->y[2] = 0;
#endif
}

// compute filter output
//  _q      : iirfiltsos object
//  _x      : input sample
//  _y      : output sample pointer
void IIRFILTSOS(_execute)(IIRFILTSOS() _q,
                          TI           _x,
                          TO *         _y)
{
    // execute type-specific code
    IIRFILTSOS(_execute_df2)(_q,_x,_y);
}


// compute filter output, direct form I method
//  _q      : iirfiltsos object
//  _x      : input sample
//  _y      : output sample pointer
void IIRFILTSOS(_execute_df1)(IIRFILTSOS() _q,
                              TI           _x,
                              TO *         _y)
{
    // advance buffer x
    _q->x[2] = _q->x[1];
    _q->x[1] = _q->x[0];
    _q->x[0] = _x;

    // advance buffer y
    _q->y[2] = _q->y[1];
    _q->y[1] = _q->y[0];

<<<<<<< HEAD
#if 0
=======
#if LIQUID_IIRFILTSOS_USE_DOTPROD
    // NOTE: this is actually slower than the non-dotprod version
    // compute new v
    TI v;
    DOTPROD(_execute)(_q->dpb, _q->x, &v);

    // compute new y[0]
    TI y0;
    DOTPROD(_execute)(_q->dpa, _q->y+1, &y0);
    _q->y[0] = v - y0;
#else
>>>>>>> 7274385b
    // compute new v
    TI v = _q->x[0] * _q->b[0] +
           _q->x[1] * _q->b[1] +
           _q->x[2] * _q->b[2];
#else
    // run dot product
    TO v;
    DOTPROD(_run)(_q->b, _q->x, 3, &v);
#endif

    // compute new y[0]
#ifdef LIQUID_FIXED
    TO t1 = MUL_TI_TC(_q->y[1], _q->a[1]);
    TO t2 = MUL_TI_TC(_q->y[2], _q->a[2]);
    _q->y[0] = SUB_TO_TO(v,        t1);
    _q->y[0] = SUB_TO_TO(_q->y[0], t2);

#else
    _q->y[0] = v -
               _q->y[1] * _q->a[1] -
               _q->y[2] * _q->a[2];
#endif

    // set output
    *_y = _q->y[0];
}

// compute filter output, direct form II method
//  _q      : iirfiltsos object
//  _x      : input sample
//  _y      : output sample pointer
void IIRFILTSOS(_execute_df2)(IIRFILTSOS() _q,
                              TI           _x,
                              TO *         _y)
{
    // advance buffer
    _q->v[2] = _q->v[1];
    _q->v[1] = _q->v[0];

<<<<<<< HEAD
#if defined LIQUID_FIXED
    // compute new v[0]
    TO va1 = MUL_TI_TC( _q->v[1], _q->a[1] );
    TO va2 = MUL_TI_TC( _q->v[2], _q->a[2] );
    _q->v[0] = SUB_TO_TO( _x, ADD_TO_TO(va1, va2) );

    // compute output _y
    TO vb0 = MUL_TI_TC( _q->v[0], _q->b[0] );
    TO vb1 = MUL_TI_TC( _q->v[1], _q->b[1] );
    TO vb2 = MUL_TI_TC( _q->v[2], _q->b[2] );
    *_y = ADD_TO_TO( vb0, ADD_TO_TO(vb1, vb2) );
=======
#if LIQUID_IIRFILTSOS_USE_DOTPROD
    // NOTE: this is actually slower than the non-dotprod version
    // compute new v
    TI v0;
    DOTPROD(_execute)(_q->dpa, _q->v+1, &v0);
    v0 = _x - v0;
    _q->v[0] = v0;

    // compute new y
    DOTPROD(_execute)(_q->dpb, _q->v, _y);
>>>>>>> 7274385b
#else
    // compute new v[0]
    _q->v[0] = _x -
               _q->a[1]*_q->v[1] -
               _q->a[2]*_q->v[2];

    // compute output _y
    *_y = _q->b[0]*_q->v[0] +
          _q->b[1]*_q->v[1] +
          _q->b[2]*_q->v[2];
#endif
}

// compute group delay in samples
//  _q      :   filter object
//  _fc     :   frequency
float IIRFILTSOS(_groupdelay)(IIRFILTSOS() _q,
                              float        _fc)
{
    // copy coefficients
    float b[3];
    float a[3];
    unsigned int i;
    for (i=0; i<3; i++) {
#if defined LIQUID_FIXED && TC_COMPLEX==0
        b[i] = Q(_fixed_to_float)(_q->b[i]);
        a[i] = Q(_fixed_to_float)(_q->a[i]);
#elif defined LIQUID_FIXED && TC_COMPLEX==1
        b[i] = Q(_fixed_to_float)(_q->b[i].real);
        a[i] = Q(_fixed_to_float)(_q->a[i].real);
#else
        b[i] = crealf(_q->b[i]);
        a[i] = crealf(_q->a[i]);
#endif
    }
    return iir_group_delay(b, 3, a, 3, _fc) + 2.0;
}<|MERGE_RESOLUTION|>--- conflicted
+++ resolved
@@ -1,5 +1,5 @@
 /*
- * Copyright (c) 2007 - 2017 Joseph Gaeddert
+ * Copyright (c) 2007 - 2020 Joseph Gaeddert
  *
  * Permission is hereby granted, free of charge, to any person obtaining a copy
  * of this software and associated documentation files (the "Software"), to deal
@@ -48,6 +48,7 @@
     TO v[3];    // Direct form II buffer
 
 #if LIQUID_IIRFILTSOS_USE_DOTPROD
+    // must use dotprod with fixed point
     DOTPROD() dpb;  // numerator dot product
     DOTPROD() dpa;  // denominator dot product
 #endif
@@ -113,13 +114,11 @@
     _q->a[0] = _a[0] / a0;  // unity
     _q->a[1] = _a[1] / a0;
     _q->a[2] = _a[2] / a0;
-<<<<<<< HEAD
-=======
+#endif
 
 #if LIQUID_IIRFILTSOS_USE_DOTPROD
     _q->dpa = DOTPROD(_create)(_q->a+1, 2);
     _q->dpb = DOTPROD(_create)(_q->b,   3);
->>>>>>> 7274385b
 #endif
 }
 
@@ -152,11 +151,12 @@
 // clear/reset iirfiltsos object internals
 void IIRFILTSOS(_reset)(IIRFILTSOS() _q)
 {
-#ifdef LIQUID_FIXED
+//#ifdef LIQUID_FIXED
     memset(_q->v, 0x00, sizeof(_q->v));
     memset(_q->x, 0x00, sizeof(_q->x));
     memset(_q->y, 0x00, sizeof(_q->y));
-#else
+//#else
+/*
     // set to zero
     _q->v[0] = 0;
     _q->v[1] = 0;
@@ -169,7 +169,8 @@
     _q->y[0] = 0;
     _q->y[1] = 0;
     _q->y[2] = 0;
-#endif
+*/
+//#endif
 }
 
 // compute filter output
@@ -202,39 +203,31 @@
     _q->y[2] = _q->y[1];
     _q->y[1] = _q->y[0];
 
-<<<<<<< HEAD
-#if 0
-=======
-#if LIQUID_IIRFILTSOS_USE_DOTPROD
-    // NOTE: this is actually slower than the non-dotprod version
-    // compute new v
-    TI v;
+#if LIQUID_IIRFILTSOS_USE_DOTPROD
+    // NOTE: this is actually slower than the non-dotprod version with floating point
+    // compute new v and y[0]
+    TI v, y0;
     DOTPROD(_execute)(_q->dpb, _q->x, &v);
-
-    // compute new y[0]
-    TI y0;
     DOTPROD(_execute)(_q->dpa, _q->y+1, &y0);
     _q->y[0] = v - y0;
+#elif defined LIQUID_FIXED
+// TODO: expand using: elif defined LIQUID_FIXED && TC_COMPLEX==0...
+    // compute new v
+    TI v0 = MUL_TI_TC(_q->x[0], _q->b[0]);
+    TI v1 = MUL_TI_TC(_q->x[1], _q->b[1]);
+    TI v2 = MUL_TI_TC(_q->x[2], _q->b[2]);
+    TI v  = ADD_TO_TO(v0, ADD_TO_TO(v1,v2) );
+    // compute new y[0]
+    TO t1 = MUL_TI_TC(_q->y[1], _q->a[1]);
+    TO t2 = MUL_TI_TC(_q->y[2], _q->a[2]);
+    _q->y[0] = SUB_TO_TO(v,        t1);
+    _q->y[0] = SUB_TO_TO(_q->y[0], t2);
 #else
->>>>>>> 7274385b
     // compute new v
     TI v = _q->x[0] * _q->b[0] +
            _q->x[1] * _q->b[1] +
            _q->x[2] * _q->b[2];
-#else
-    // run dot product
-    TO v;
-    DOTPROD(_run)(_q->b, _q->x, 3, &v);
-#endif
-
     // compute new y[0]
-#ifdef LIQUID_FIXED
-    TO t1 = MUL_TI_TC(_q->y[1], _q->a[1]);
-    TO t2 = MUL_TI_TC(_q->y[2], _q->a[2]);
-    _q->y[0] = SUB_TO_TO(v,        t1);
-    _q->y[0] = SUB_TO_TO(_q->y[0], t2);
-
-#else
     _q->y[0] = v -
                _q->y[1] * _q->a[1] -
                _q->y[2] * _q->a[2];
@@ -256,19 +249,6 @@
     _q->v[2] = _q->v[1];
     _q->v[1] = _q->v[0];
 
-<<<<<<< HEAD
-#if defined LIQUID_FIXED
-    // compute new v[0]
-    TO va1 = MUL_TI_TC( _q->v[1], _q->a[1] );
-    TO va2 = MUL_TI_TC( _q->v[2], _q->a[2] );
-    _q->v[0] = SUB_TO_TO( _x, ADD_TO_TO(va1, va2) );
-
-    // compute output _y
-    TO vb0 = MUL_TI_TC( _q->v[0], _q->b[0] );
-    TO vb1 = MUL_TI_TC( _q->v[1], _q->b[1] );
-    TO vb2 = MUL_TI_TC( _q->v[2], _q->b[2] );
-    *_y = ADD_TO_TO( vb0, ADD_TO_TO(vb1, vb2) );
-=======
 #if LIQUID_IIRFILTSOS_USE_DOTPROD
     // NOTE: this is actually slower than the non-dotprod version
     // compute new v
@@ -279,7 +259,17 @@
 
     // compute new y
     DOTPROD(_execute)(_q->dpb, _q->v, _y);
->>>>>>> 7274385b
+#elif defined LIQUID_FIXED
+    // compute new v[0]
+    TO va1 = MUL_TI_TC( _q->v[1], _q->a[1] );
+    TO va2 = MUL_TI_TC( _q->v[2], _q->a[2] );
+    _q->v[0] = SUB_TO_TO( _x, ADD_TO_TO(va1, va2) );
+
+    // compute output _y
+    TO vb0 = MUL_TI_TC( _q->v[0], _q->b[0] );
+    TO vb1 = MUL_TI_TC( _q->v[1], _q->b[1] );
+    TO vb2 = MUL_TI_TC( _q->v[2], _q->b[2] );
+    *_y = ADD_TO_TO( vb0, ADD_TO_TO(vb1, vb2) );
 #else
     // compute new v[0]
     _q->v[0] = _x -
