--- conflicted
+++ resolved
@@ -1,5 +1,5 @@
 /*
- * Copyright (c) 2007 - 2019 Joseph Gaeddert
+ * Copyright (c) 2007 - 2020 Joseph Gaeddert
  *
  * Permission is hereby granted, free of charge, to any person obtaining a copy
  * of this software and associated documentation files (the "Software"), to deal
@@ -39,6 +39,7 @@
 //  PRINTVAL()      print macro
 
 struct RESAMP2(_s) {
+    TC * h;                 // filter prototype
     unsigned int m;         // primitive filter length
     unsigned int h_len;     // actual filter length: h_len = 4*m+1
     float f0;               // center frequency [-1.0 <= f0 <= 1.0]
@@ -87,29 +88,35 @@
 
     // change filter length as necessary
     q->h_len = 4*(q->m) + 1;
+    q->h = (TC *) malloc((q->h_len)*sizeof(TC));
 
     q->h1_len = 2*(q->m);
     q->h1 = (TC *) malloc((q->h1_len)*sizeof(TC));
 
-<<<<<<< HEAD
-    // initialize coefficients and create dotprod object
-    RESAMP2(_init_coefficients)(q);
-=======
     // design filter prototype
     unsigned int i;
     float t, h1, h2;
-    TC h3;
     float beta = kaiser_beta_As(q->As);
     for (i=0; i<q->h_len; i++) {
         t = (float)i - (float)(q->h_len-1)/2.0f;
         h1 = sincf(t/2.0f);
         h2 = liquid_kaiser(i,q->h_len,beta);
 #if TC_COMPLEX == 1
-        h3 = cosf(2.0f*M_PI*t*q->f0) + _Complex_I*sinf(2.0f*M_PI*t*q->f0);
-#else
-        h3 = cosf(2.0f*M_PI*t*q->f0);
-#endif
-        q->h[i] = h1*h2*h3;
+        float complex h3 = cosf(2.0f*M_PI*t*q->f0) + _Complex_I*sinf(2.0f*M_PI*t*q->f0);
+        float complex hp = h1*h2*h3;
+#else
+        float h3 = cosf(2.0f*M_PI*t*q->f0);
+        float hp = h1*h2*h3;
+#endif
+
+        // copy composite filter values
+#if defined LIQUID_FIXED && TC_COMPLEX == 1
+        q->h[i] = CQ(_float_to_fixed)(hp);
+#elif defined LIQUID_FIXED && TC_COMPLEX == 0
+        q->h[i] = Q(_float_to_fixed)(hp);
+#else
+        q->h[i] = hp; // float (either real or complex)
+#endif
     }
 
     // resample, alternate sign, [reverse direction]
@@ -117,8 +124,8 @@
     for (i=1; i<q->h_len; i+=2)
         q->h1[j++] = q->h[q->h_len - i - 1];
 
-    // create dotprod object
->>>>>>> 7274385b
+    // initialize coefficients and create dotprod object
+    RESAMP2(_init_coefficients)(q);
     q->dp = DOTPROD(_create)(q->h1, 2*q->m);
 
     // create window buffers
@@ -140,43 +147,9 @@
                              float        _f0,
                              float        _As)
 {
-    // only re-design filter if necessary
-    if (_m != _q->m) {
-        // new filter length: destroy resampler and re-create from scratch
-        RESAMP2(_destroy)(_q);
-        _q = RESAMP2(_create)(_m, _f0, _As);
-
-    } else {
-<<<<<<< HEAD
-        // set internal values
-        _q->f0 = _f0;   // filter center frequency
-        _q->As = _As;   // filter stop-band attenuation
-=======
-        // re-design filter prototype
-        unsigned int i;
-        float t, h1, h2;
-        TC h3;
-        float beta = kaiser_beta_As(_q->As);
-        for (i=0; i<_q->h_len; i++) {
-            t = (float)i - (float)(_q->h_len-1)/2.0f;
-            h1 = sincf(t/2.0f);
-            h2 = liquid_kaiser(i,_q->h_len,beta);
-#if TC_COMPLEX == 1
-            h3 = cosf(2.0f*M_PI*t*_q->f0) + _Complex_I*sinf(2.0f*M_PI*t*_q->f0);
-#else
-            h3 = cosf(2.0f*M_PI*t*_q->f0);
-#endif
-            _q->h[i] = h1*h2*h3;
-        }
->>>>>>> 7274385b
-
-        // initialize coefficients
-        RESAMP2(_init_coefficients)(_q);
-
-        // re-create dotprod object
-        _q->dp = DOTPROD(_recreate)(_q->dp, _q->h1, 2*_q->m);
-    }
-    return _q;
+    // TODO: only re-design filter if necessary
+    RESAMP2(_destroy)(_q);
+    return RESAMP2(_create)(_m, _f0, _As);
 }
 
 // destroy a resamp2 object, clearing up all allocated memory
@@ -190,6 +163,7 @@
     WINDOW(_destroy)(_q->w1);
 
     // free arrays
+    free(_q->h);
     free(_q->h1);
 
     // free main object memory
@@ -311,14 +285,14 @@
 
     // set return value
 #if defined LIQUID_FIXED && TO_COMPLEX==1
-    _y[0].real = 0.5f*(y1.real + y0.real);
-    _y[0].imag = 0.5f*(y1.imag + y0.imag);
-
-    _y[1].real = 0.5f*(y1.real - y0.real);
-    _y[1].imag = 0.5f*(y1.imag - y0.imag);
-#else
-    _y[0] = 0.5f*(y1 + y0);
-    _y[1] = 0.5f*(y1 - y0);
+    _y[0].real = y1.real + y0.real;
+    _y[0].imag = y1.imag + y0.imag;
+
+    _y[1].real = y1.real - y0.real;
+    _y[1].imag = y1.imag - y0.imag;
+#else
+    _y[0] = y1 + y0;
+    _y[1] = y1 - y0;
 #endif
 }
 
