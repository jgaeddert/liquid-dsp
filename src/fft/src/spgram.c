/*
<<<<<<< HEAD
 * Copyright (c) 2007 - 2018 Joseph Gaeddert
=======
 * Copyright (c) 2008 - 2018 Joseph Gaeddert
>>>>>>> 3c40e75e
 *
 * Permission is hereby granted, free of charge, to any person obtaining a copy
 * of this software and associated documentation files (the "Software"), to deal
 * in the Software without restriction, including without limitation the rights
 * to use, copy, modify, merge, publish, distribute, sublicense, and/or sell
 * copies of the Software, and to permit persons to whom the Software is
 * furnished to do so, subject to the following conditions:
 *
 * The above copyright notice and this permission notice shall be included in
 * all copies or substantial portions of the Software.
 *
 * THE SOFTWARE IS PROVIDED "AS IS", WITHOUT WARRANTY OF ANY KIND, EXPRESS OR
 * IMPLIED, INCLUDING BUT NOT LIMITED TO THE WARRANTIES OF MERCHANTABILITY,
 * FITNESS FOR A PARTICULAR PURPOSE AND NONINFRINGEMENT. IN NO EVENT SHALL THE
 * AUTHORS OR COPYRIGHT HOLDERS BE LIABLE FOR ANY CLAIM, DAMAGES OR OTHER
 * LIABILITY, WHETHER IN AN ACTION OF CONTRACT, TORT OR OTHERWISE, ARISING FROM,
 * OUT OF OR IN CONNECTION WITH THE SOFTWARE OR THE USE OR OTHER DEALINGS IN
 * THE SOFTWARE.
 */

//
// spgram (spectral periodogram)
//

#include <stdlib.h>
#include <stdio.h>
#include <string.h>
#include <math.h>
#include <assert.h>

#include <complex.h>
#include "liquid.internal.h"

struct SPGRAM(_s) {
    // options
    unsigned int    nfft;           // FFT length
    int             wtype;          // window type
    unsigned int    window_len;     // window length
    unsigned int    delay;          // delay between transforms [samples]
    float           alpha;          // spectrum smoothing filter: feedforward parameter
    float           gamma;          // spectrum smoothing filter: feedback parameter
    int             accumulate;     // accumulate? or use time-average

    WINDOW()        buffer;         // input buffer
    TC *            buf_time;       // pointer to input array (allocated)
    TC *            buf_freq;       // output fft (allocated)
    T  *            w;              // tapering window [size: window_len x 1]
    FFT_PLAN        fft;            // FFT plan

    // psd accumulation
    T *             psd;                    // accumulated power spectral density estimate (linear)
    unsigned int    sample_timer;           // countdown to transform
    uint64_t        num_samples;            // total number of samples since reset
    uint64_t        num_samples_total;      // total number of samples since start
    uint64_t        num_transforms;         // total number of transforms since reset
    uint64_t        num_transforms_total;   // total number of transforms since start

    // parameters for display purposes only
    float           frequency;      // center frequency [Hz]
    float           sample_rate;    // sample rate [Hz]
};

//
// internal methods
//

// compute spectral periodogram output (complex values)
// from current buffer contents
void SPGRAM(_step)(SPGRAM() _q);

// create spgram object
//  _nfft       : FFT size
//  _wtype      : window type, e.g. LIQUID_WINDOW_HAMMING
//  _window_len : window length
//  _delay      : delay between transforms, _delay > 0
SPGRAM() SPGRAM(_create)(unsigned int _nfft,
                         int          _wtype,
                         unsigned int _window_len,
                         unsigned int _delay)
{
    // validate input
    if (_nfft < 2) {
        fprintf(stderr,"error: spgram%s_create(), fft size must be at least 2\n", EXTENSION);
        exit(1);
    } else if (_window_len > _nfft) {
        fprintf(stderr,"error: spgram%s_create(), window size cannot exceed fft size\n", EXTENSION);
        exit(1);
    } else if (_window_len == 0) {
        fprintf(stderr,"error: spgram%s_create(), window size must be greater than zero\n", EXTENSION);
        exit(1);
    } else if (_wtype == LIQUID_WINDOW_KBD && _window_len % 2) {
        fprintf(stderr,"error: spgram%s_create(), KBD window length must be even\n", EXTENSION);
        exit(1);
    } else if (_delay == 0) {
        fprintf(stderr,"error: spgram%s_create(), delay must be greater than 0\n", EXTENSION);
        exit(1);
    }

    // allocate memory for main object
    SPGRAM() q = (SPGRAM()) malloc(sizeof(struct SPGRAM(_s)));

    // set input parameters
    q->nfft       = _nfft;
    q->wtype      = _wtype;
    q->window_len = _window_len;
    q->delay      = _delay;
    q->frequency  =  0;
    q->sample_rate= -1;

    // set object for full accumulation
    SPGRAM(_set_alpha)(q, -1.0f);

    // create FFT arrays, object
    q->buf_time = (TC*) malloc((q->nfft)*sizeof(TC));
    q->buf_freq = (TC*) malloc((q->nfft)*sizeof(TC));
    q->psd      = (T *) malloc((q->nfft)*sizeof(T ));
    q->fft      = FFT_CREATE_PLAN(q->nfft, q->buf_time, q->buf_freq, FFT_DIR_FORWARD, FFT_METHOD);

    // create buffer
    q->buffer = WINDOW(_create)(q->window_len);

    // create window
    q->w = (T*) malloc((q->window_len)*sizeof(T));
    unsigned int i;
    unsigned int n = q->window_len;
    float beta = 10.0f;
    float zeta =  3.0f;
    for (i=0; i<n; i++) {
        switch (q->wtype) {
        case LIQUID_WINDOW_HAMMING:         q->w[i] = hamming(i,n);         break;
        case LIQUID_WINDOW_HANN:            q->w[i] = hann(i,n);            break;
        case LIQUID_WINDOW_BLACKMANHARRIS:  q->w[i] = blackmanharris(i,n);  break;
        case LIQUID_WINDOW_BLACKMANHARRIS7: q->w[i] = blackmanharris7(i,n); break;
        case LIQUID_WINDOW_KAISER:          q->w[i] = kaiser(i,n,beta,0);   break;
        case LIQUID_WINDOW_FLATTOP:         q->w[i] = flattop(i,n);         break;
        case LIQUID_WINDOW_TRIANGULAR:      q->w[i] = triangular(i,n,n);    break;
        case LIQUID_WINDOW_RCOSTAPER:       q->w[i] = liquid_rcostaper_windowf(i,n/3,n); break;
        case LIQUID_WINDOW_KBD:             q->w[i] = liquid_kbd(i,n,zeta); break;
        default:
            fprintf(stderr,"error: spgram%s_create(), invalid window\n", EXTENSION);
            exit(1);
        }
    }

    // scale by window magnitude, FFT size
    float g = 0.0f;
    for (i=0; i<q->window_len; i++)
        g += q->w[i] * q->w[i];
    g = M_SQRT2 / ( sqrtf(g / q->window_len) * sqrtf((float)(q->nfft)) );

    // scale window and copy
    for (i=0; i<q->window_len; i++)
        q->w[i] = g * q->w[i];

    // reset the spgram object
    q->num_samples_total    = 0;
    q->num_transforms_total = 0;
    SPGRAM(_reset)(q);

    // return new object
    return q;
}

// create default spgram object (Kaiser-Bessel window)
SPGRAM() SPGRAM(_create_default)(unsigned int _nfft)
{
    // validate input
    if (_nfft < 2) {
        fprintf(stderr,"error: spgram%s_create_default(), fft size must be at least 2\n", EXTENSION);
        exit(1);
    }

    return SPGRAM(_create)(_nfft, LIQUID_WINDOW_KAISER, _nfft/2, _nfft/4);
}

// destroy spgram object
void SPGRAM(_destroy)(SPGRAM() _q)
{
    // free allocated memory
    free(_q->buf_time);
    free(_q->buf_freq);
    free(_q->w);
    free(_q->psd);
    WINDOW(_destroy)(_q->buffer);
    FFT_DESTROY_PLAN(_q->fft);

    // free main object
    free(_q);
}

// clears the internal state of the spgram object, but not
// the internal buffer
void SPGRAM(_clear)(SPGRAM() _q)
{
    // clear FFT input
    unsigned int i;
    for (i=0; i<_q->nfft; i++)
        _q->buf_time[i] = 0.0f;

    // reset counters
    _q->sample_timer   = _q->delay;
    _q->num_transforms = 0;
    _q->num_samples    = 0;

    // clear PSD accumulation
    for (i=0; i<_q->nfft; i++)
        _q->psd[i] = 0.0f;
}

// reset the spgram object to its original state completely
void SPGRAM(_reset)(SPGRAM() _q)
{
    // reset spgram object except for the window buffer
    SPGRAM(_clear)(_q);

    // clear the window buffer
    WINDOW(_reset)(_q->buffer);
}

// prints the spgram object's parameters
void SPGRAM(_print)(SPGRAM() _q)
{
    printf("spgram%s: nfft=%u, window=%u, delay=%u\n",
            EXTENSION, _q->nfft, _q->window_len, _q->delay);
}

// set forgetting factor
int SPGRAM(_set_alpha)(SPGRAM() _q,
                       float    _alpha)
{
    // validate input
    if (_alpha != -1 && (_alpha < 0.0f || _alpha > 1.0f)) {
        fprintf(stderr,"warning: spgram%s_set_alpha(), alpha must be in {-1,[0,1]}\n", EXTENSION);
        return -1;
    }

    // set accumulation flag appropriately
    _q->accumulate = (_alpha == -1.0f) ? 1 : 0;

    if (_q->accumulate) {
        _q->alpha = 1.0f;
        _q->gamma = 1.0f;
    } else {
        _q->alpha = _alpha;
        _q->gamma = 1.0f - _q->alpha;
    }
    return 0;
}

// set center freuqncy
int SPGRAM(_set_freq)(SPGRAM() _q,
                      float    _freq)
{
    _q->frequency = _freq;
    return 0;
}

// set sample rate
int SPGRAM(_set_rate)(SPGRAM() _q,
                      float    _rate)
{
    // validate input
    if (_rate <= 0.0f) {
        fprintf(stderr,"error: spgram%s_set_rate(), sample rate must be greater than zero\n", EXTENSION);
        return -1;
    }
    _q->sample_rate = _rate;
    return 0;
}

// get FFT size
unsigned int SPGRAM(_get_nfft)(SPGRAM() _q)
{
    return _q->nfft;
}

// get window length
unsigned int SPGRAM(_get_window_len)(SPGRAM() _q)
{
    return _q->window_len;
}

// get delay between transforms
unsigned int SPGRAM(_get_delay)(SPGRAM() _q)
{
    return _q->delay;
}

// get number of samples processed since reset
uint64_t SPGRAM(_get_num_samples)(SPGRAM() _q)
{
    return _q->num_samples;
}

// get number of samples processed since start
uint64_t SPGRAM(_get_num_samples_total)(SPGRAM() _q)
{
    return _q->num_samples_total;
}

// get number of transforms processed since reset
uint64_t SPGRAM(_get_num_transforms)(SPGRAM() _q)
{
    return _q->num_transforms;
}

// get number of transforms processed since start
uint64_t SPGRAM(_get_num_transforms_total)(SPGRAM() _q)
{
    return _q->num_transforms_total;
}

// push a single sample into the spgram object
//  _q      :   spgram object
//  _x      :   input sample
void SPGRAM(_push)(SPGRAM() _q,
                   TI       _x)
{
    // push sample into internal window
    WINDOW(_push)(_q->buffer, _x);

    // update counters
    _q->num_samples++;
    _q->num_samples_total++;

    // adjust timer
    _q->sample_timer--;

    if (_q->sample_timer)
        return;

    // reset timer and step through computation
    _q->sample_timer = _q->delay;
    SPGRAM(_step)(_q);
}

// write a block of samples to the spgram object
//  _q      :   spgram object
//  _x      :   input buffer [size: _n x 1]
//  _n      :   input buffer length
void SPGRAM(_write)(SPGRAM()     _q,
                    TI *         _x,
                    unsigned int _n)
{
#if 0
    // write a block of samples to the internal window
    WINDOW(_write)(_q->buffer, _x, _n);
#else
    // TODO: be smarter about how to write and execute samples
    unsigned int i;
    for (i=0; i<_n; i++)
        SPGRAM(_push)(_q, _x[i]);
#endif
}


// compute spectral periodogram output from current buffer contents
//  _q      :   spgram object
void SPGRAM(_step)(SPGRAM() _q)
{
    unsigned int i;

    // read buffer, copy to FFT input (applying window)
    // TODO: use SIMD extensions to speed this up
    TI * rc;
    WINDOW(_read)(_q->buffer, &rc);
    for (i=0; i<_q->window_len; i++)
        _q->buf_time[i] = rc[i] * _q->w[i];

    // execute fft on _q->buf_time and store result in _q->buf_freq
    FFT_EXECUTE(_q->fft);

    // accumulate output
    // TODO: vectorize this operation
    for (i=0; i<_q->nfft; i++) {
        T v = crealf( _q->buf_freq[i] * conjf(_q->buf_freq[i]) );
        if (_q->num_transforms == 0)
            _q->psd[i] = v;
        else
            _q->psd[i] = _q->gamma*_q->psd[i] + _q->alpha*v;
    }

    _q->num_transforms++;
    _q->num_transforms_total++;
}

// compute spectral periodogram output (fft-shifted values
// in dB) from current buffer contents
//  _q      :   spgram object
//  _X      :   output spectrum [size: _nfft x 1]
void SPGRAM(_get_psd)(SPGRAM() _q,
                      T *      _X)
{
    // compute magnitude in dB and run FFT shift
    unsigned int i;
    unsigned int nfft_2 = _q->nfft / 2;
    T scale = _q->accumulate ? -10*log10f(_q->num_transforms) : 0.0f;
    // TODO: adjust scale if infinite integration
    for (i=0; i<_q->nfft; i++) {
        unsigned int k = (i + nfft_2) % _q->nfft;
        _X[i] = 10*log10f(_q->psd[k]+1e-6f) + scale;
    }
}

// export gnuplot file
//  _q        : spgram object
//  _filename : input buffer [size: _n x 1]
int SPGRAM(_export_gnuplot)(SPGRAM()     _q,
                            const char * _filename)
{
    FILE * fid = fopen(_filename,"w");
    if (fid == NULL) {
        fprintf(stderr,"error: spgram%s_export_gnuplot(), could not open '%s' for writing\n",
                EXTENSION, _filename);
        return -1;
    }
    fprintf(fid,"# %s : auto-generated file\n", _filename);
    fprintf(fid,"reset\n");
    fprintf(fid,"set terminal png size 1200,800 enhanced font 'Verdana,10'\n");
    fprintf(fid,"set output '%s.png'\n", _filename);
    fprintf(fid,"set autoscale y\n");
    fprintf(fid,"set ylabel 'Power Spectral Density'\n");
    fprintf(fid,"set style line 12 lc rgb '#404040' lt 0 lw 1\n");
    fprintf(fid,"set grid xtics ytics\n");
    fprintf(fid,"set grid front ls 12\n");
    //fprintf(fid,"set style fill transparent solid 0.2\n");
    const char plot_with[] = "lines"; // "filledcurves x1"
    fprintf(fid,"set nokey\n");
    if (_q->sample_rate < 0) {
        fprintf(fid,"set xrange [-0.5:0.5]\n");
        fprintf(fid,"set xlabel 'Noramlized Frequency'\n");
        fprintf(fid,"plot '-' w %s lt 1 lw 2 lc rgb '#004080'\n", plot_with);
    } else {
        char unit;
        float g = 1.0f;
        if      (_q->frequency < 1e-9) { g = 1e12;  unit = 'p'; }
        else if (_q->frequency < 1e-6) { g = 1e9 ;  unit = 'n'; }
        else if (_q->frequency < 1e-3) { g = 1e6 ;  unit = 'u'; }
        else if (_q->frequency < 1e+0) { g = 1e3 ;  unit = 'm'; }
        else if (_q->frequency < 1e3)  { g = 1e0 ;  unit = ' '; }
        else if (_q->frequency < 1e6)  { g = 1e-3;  unit = 'k'; }
        else if (_q->frequency < 1e9)  { g = 1e-6;  unit = 'M'; }
        else if (_q->frequency < 1e12) { g = 1e-9;  unit = 'G'; }
        else                           { g = 1e-12; unit = 'T'; }
        fprintf(fid,"set xlabel 'Frequency [%cHz]'\n", unit);
        fprintf(fid,"set xrange [%f:%f]\n", g*(_q->frequency-0.5*_q->sample_rate), g*(_q->frequency+0.5*_q->sample_rate));
        fprintf(fid,"plot '-' u ($1*%f+%f):2 w %s lt 1 lw 2 lc rgb '#004080'\n",
                plot_with, g*(_q->sample_rate < 0 ? 1 : _q->sample_rate), g*_q->frequency);
    }

    // export spectrum data
    T * psd = (T*) malloc(_q->nfft * sizeof(T));
    SPGRAM(_get_psd)(_q, psd);
    unsigned int i;
    for (i=0; i<_q->nfft; i++)
        fprintf(fid,"  %12.8f %12.8f\n", (float)i/(float)(_q->nfft)-0.5f, (float)(psd[i]));
    free(psd);
    fprintf(fid,"e\n");

    // close it up
    fclose(fid);

    return 0;
}

//
// object-independent methods
//

// estimate spectrum on input signal
//  _nfft   :   FFT size
//  _x      :   input signal [size: _n x 1]
//  _n      :   input signal length
//  _psd    :   output spectrum, [size: _nfft x 1]
void SPGRAM(_estimate_psd)(unsigned int _nfft,
                           TI *         _x,
                           unsigned int _n,
                           T *          _psd)
{
    // create object
    SPGRAM() q = SPGRAM(_create_default)(_nfft);

    // run spectral estimate on entire sequence
    SPGRAM(_write)(q, _x, _n);

    // get PSD estimate
    SPGRAM(_get_psd)(q, _psd);

    // destroy object
    SPGRAM(_destroy)(q);
}<|MERGE_RESOLUTION|>--- conflicted
+++ resolved
@@ -1,9 +1,5 @@
 /*
-<<<<<<< HEAD
  * Copyright (c) 2007 - 2018 Joseph Gaeddert
-=======
- * Copyright (c) 2008 - 2018 Joseph Gaeddert
->>>>>>> 3c40e75e
  *
  * Permission is hereby granted, free of charge, to any person obtaining a copy
  * of this software and associated documentation files (the "Software"), to deal
