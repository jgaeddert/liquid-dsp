/*
 * Copyright (c) 2007, 2008, 2009, 2010, 2011, 2012, 2013 Joseph Gaeddert
 *
 * This file is part of liquid.
 *
 * liquid is free software: you can redistribute it and/or modify
 * it under the terms of the GNU General Public License as published by
 * the Free Software Foundation, either version 3 of the License, or
 * (at your option) any later version.
 *
 * liquid is distributed in the hope that it will be useful,
 * but WITHOUT ANY WARRANTY; without even the implied warranty of
 * MERCHANTABILITY or FITNESS FOR A PARTICULAR PURPOSE.  See the
 * GNU General Public License for more details.
 *
 * You should have received a copy of the GNU General Public License
 * along with liquid.  If not, see <http://www.gnu.org/licenses/>.
 */

//
// fft_rader.c : definitions for transforms of prime length using
//               Rader's algorithm
//
// References:
//  [Rader:1968] Charles M. Rader, "Discrete Fourier Transforms When
//      the Number of Data Samples Is Prime," Proceedings of the IEEE,
//      vol. 56, number 6, pp. 1107--1108, June 1968
//

#include <stdio.h>
#include <stdlib.h>
#include <string.h>
#include <math.h>
#include "liquid.internal.h"

#define FFT_DEBUG_RADER 0

// create FFT plan for regular DFT
//  _nfft   :   FFT size
//  _x      :   input array [size: _nfft x 1]
//  _y      :   output array [size: _nfft x 1]
//  _dir    :   fft direction: {LIQUID_FFT_FORWARD, LIQUID_FFT_BACKWARD}
//  _method :   fft method
FFT(plan) FFT(_create_plan_rader)(unsigned int _nfft,
                                  TC *         _x,
                                  TC *         _y,
                                  int          _dir,
                                  int          _flags)
{
    // allocate plan and initialize all internal arrays to NULL
    FFT(plan) q = (FFT(plan)) malloc(sizeof(struct FFT(plan_s)));

    q->nfft      = _nfft;
    q->x         = _x;
    q->y         = _y;
    q->flags     = _flags;
    q->type      = (_dir == LIQUID_FFT_FORWARD) ? LIQUID_FFT_FORWARD : LIQUID_FFT_BACKWARD;
    q->direction = (_dir == LIQUID_FFT_FORWARD) ? LIQUID_FFT_FORWARD : LIQUID_FFT_BACKWARD;
    q->method    = LIQUID_FFT_METHOD_RADER;

    q->execute   = FFT(_execute_rader);

    // allocate memory for sub-transforms
    q->data.rader.x_prime = (TC*)malloc((q->nfft-1)*sizeof(TC));
    q->data.rader.X_prime = (TC*)malloc((q->nfft-1)*sizeof(TC));

    // create sub-FFT of size nfft-1
    q->data.rader.fft = FFT(_create_plan)(q->nfft-1,
                                          q->data.rader.x_prime,
                                          q->data.rader.X_prime,
                                          LIQUID_FFT_FORWARD,
                                          q->flags);

    // create sub-IFFT of size nfft-1
    q->data.rader.ifft = FFT(_create_plan)(q->nfft-1,
                                           q->data.rader.X_prime,
                                           q->data.rader.x_prime,
                                           LIQUID_FFT_BACKWARD,
                                           q->flags);

    // compute primitive root of nfft
    unsigned int g = liquid_primitive_root_prime(q->nfft);

    // create and initialize sequence
    q->data.rader.seq = (unsigned int *)malloc((q->nfft-1)*sizeof(unsigned int));
    unsigned int i;
    for (i=0; i<q->nfft-1; i++)
        q->data.rader.seq[i] = liquid_modpow(g, i+1, q->nfft);
    
    // compute DFT of sequence { exp(-j*2*pi*g^i/nfft }, size: nfft-1
    // NOTE: R[0] = -1, |R[k]| = sqrt(nfft) for k != 0
    // (use newly-created FFT plan of length nfft-1)
<<<<<<< HEAD
    T d = (q->direction == FFT_FORWARD) ? -1.0 : 1.0;
    for (i=0; i<q->nfft-1; i++) {
        float complex t = cexpf(_Complex_I*d*2*M_PI*q->data.rader.seq[i]/(T)(q->nfft));
#if LIQUID_FPM
        q->data.rader.x_prime[i] = CQ(_float_to_fixed)(t);
#else
        q->data.rader.x_prime[i] = t;
#endif
    }
=======
    T d = (q->direction == LIQUID_FFT_FORWARD) ? -1.0 : 1.0;
    for (i=0; i<q->nfft-1; i++)
        q->data.rader.x_prime[i] = cexpf(_Complex_I*d*2*M_PI*q->data.rader.seq[i]/(T)(q->nfft));
>>>>>>> d2defbd5
    FFT(_execute)(q->data.rader.fft);

    // copy result to R
    q->data.rader.R = (TC*)malloc((q->nfft-1)*sizeof(TC));
    memmove(q->data.rader.R, q->data.rader.X_prime, (q->nfft-1)*sizeof(TC));
    
    // return main object
    return q;
}

// destroy FFT plan
void FFT(_destroy_plan_rader)(FFT(plan) _q)
{
    // free data specific to Rader's algorithm
    free(_q->data.rader.seq);       // sequence
    free(_q->data.rader.R);         // pre-computed transform of exp(j*2*pi*seq)
    free(_q->data.rader.x_prime);   // sub-transform input array
    free(_q->data.rader.X_prime);   // sub-transform output array

    FFT(_destroy_plan)(_q->data.rader.fft);
    FFT(_destroy_plan)(_q->data.rader.ifft);

    // free main object memory
    free(_q);
}

// execute Rader's algorithm
void FFT(_execute_rader)(FFT(plan) _q)
{
    unsigned int i;

    // compute DFT of permuted sequence, size: nfft-1
    for (i=0; i<_q->nfft-1; i++) {
        // reverse sequence
        unsigned int k = _q->data.rader.seq[_q->nfft-1-i-1];
        _q->data.rader.x_prime[i] = _q->x[k];
    }
    // compute sub-FFT
    // equivalent to: FFT(_run)(_q->nfft-1, xp, Xp, LIQUID_FFT_FORWARD, 0);
    FFT(_execute)(_q->data.rader.fft);

    // compute inverse FFT of product
    for (i=0; i<_q->nfft-1; i++) {
#if LIQUID_FPM
        TC t = CQ(_mul)(_q->data.rader.X_prime[i], _q->data.rader.R[i]);
        _q->data.rader.X_prime[i].real += t.real;
        _q->data.rader.X_prime[i].imag += t.imag;
#else
        _q->data.rader.X_prime[i] *= _q->data.rader.R[i];
#endif
    }

    // compute sub-IFFT
    // equivalent to: FFT(_run)(_q->nfft-1, Xp, xp, LIQUID_FFT_BACKWARD, 0);
    FFT(_execute)(_q->data.rader.ifft);

    // set DC value
#if LIQUID_FPM
    _q->y[0].real = 0;
    _q->y[0].imag = 0;
    for (i=0; i<_q->nfft; i++) {
        _q->y[0].real += _q->x[i].real;
        _q->y[0].imag += _q->x[i].imag;
    }
#else
    _q->y[0] = 0.0f;
    for (i=0; i<_q->nfft; i++)
        _q->y[0] += _q->x[i];
#endif

    // reverse permute result, scale, and add offset x[0]
    for (i=0; i<_q->nfft-1; i++) {
        unsigned int k = _q->data.rader.seq[i];

#if LIQUID_FPM
        _q->y[k].real = _q->data.rader.x_prime[i].real / (T)(_q->nfft-1) + _q->x[0].real;
        _q->y[k].imag = _q->data.rader.x_prime[i].imag / (T)(_q->nfft-1) + _q->x[0].imag;
#else
        _q->y[k] = _q->data.rader.x_prime[i] / (T)(_q->nfft-1) + _q->x[0];
#endif
    }
}
<|MERGE_RESOLUTION|>--- conflicted
+++ resolved
@@ -90,8 +90,7 @@
     // compute DFT of sequence { exp(-j*2*pi*g^i/nfft }, size: nfft-1
     // NOTE: R[0] = -1, |R[k]| = sqrt(nfft) for k != 0
     // (use newly-created FFT plan of length nfft-1)
-<<<<<<< HEAD
-    T d = (q->direction == FFT_FORWARD) ? -1.0 : 1.0;
+    T d = (q->direction == LIQUID_FFT_FORWARD) ? -1.0 : 1.0;
     for (i=0; i<q->nfft-1; i++) {
         float complex t = cexpf(_Complex_I*d*2*M_PI*q->data.rader.seq[i]/(T)(q->nfft));
 #if LIQUID_FPM
@@ -100,11 +99,6 @@
         q->data.rader.x_prime[i] = t;
 #endif
     }
-=======
-    T d = (q->direction == LIQUID_FFT_FORWARD) ? -1.0 : 1.0;
-    for (i=0; i<q->nfft-1; i++)
-        q->data.rader.x_prime[i] = cexpf(_Complex_I*d*2*M_PI*q->data.rader.seq[i]/(T)(q->nfft));
->>>>>>> d2defbd5
     FFT(_execute)(q->data.rader.fft);
 
     // copy result to R
