// 
// modem_freqmodem.c
//
// Tests simple FM modulation/demodulation
//

#include <stdio.h>
#include <stdlib.h>
#include <math.h>
#include "liquid.h"
#include "liquid.doc.h"

#define OUTPUT_FILENAME_TIME "figures.gen/modem_freqmodem_time.gnu"
#define OUTPUT_FILENAME_FREQ "figures.gen/modem_freqmodem_freq.gnu"

int main(int argc, char*argv[])
{
    // options
    float kf = 0.05f;               // modulation factor
    liquid_freqdem_type type = LIQUID_FREQDEM_DELAYCONJ;
    unsigned int num_samples = 201; // number of samples
    float SNRdB = 60.0f;            // signal-to-noise ratio [dB]

    // derived values
    unsigned int nfft = 1024;

    // create mod/demod objects
    freqmod mod   = freqmod_create(kf);
    freqdem demod = freqdem_create(kf,type);
    freqmod_print(mod);

    unsigned int i;
    float x[num_samples];
    float complex y[num_samples];
    float z[num_samples];

#if 0
    // generate input data: windowed sinusoid
    float f_audio = 0.04179f;   // input sine frequency
    for (i=0; i<num_samples; i++) {
        x[i] = sinf(2*M_PI*i*f_audio) + 0.5f*sinf(2*M_PI*i*f_audio*1.8f);
        x[i] *= 0.8f*hamming(i,num_samples);
    }
#else
    // generate un-modulated input signal (filtered noise)
    float fc_audio = 0.07f;
    float f0_audio = 0.10f;
    iirfilt_rrrf f = iirfilt_rrrf_create_prototype(LIQUID_IIRDES_BUTTER,
                                                   LIQUID_IIRDES_BANDPASS,
                                                   LIQUID_IIRDES_SOS,
                                                   6, fc_audio, f0_audio, 1.0f, 1.0f);

    // push noise through filter
    for (i=0; i<100; i++)
        iirfilt_rrrf_execute(f, 1.5f*randnf(), &x[0]);
    // generate filtered/windowed output
    for (i=0; i<num_samples; i++) {
        iirfilt_rrrf_execute(f, 1.5f*randnf(), &x[i]);

        x[i] *= hamming(i,num_samples);
    }
    iirfilt_rrrf_destroy(f);
#endif

    // modulate signal
    for (i=0; i<num_samples; i++)
        freqmod_modulate(mod, x[i], &y[i]);

    // add noise
    float nstd = powf(10.0f,-SNRdB/20.0f);
    for (i=0; i<num_samples; i++)
        cawgn(&y[i], nstd);

    // demodulate signal
    for (i=0; i<num_samples; i++)
        freqdem_demodulate(demod, y[i], &z[i]);
    
    // destroy objects
    freqmod_destroy(mod);
    freqdem_destroy(demod);

    // compute power spectral density
    float complex Y[nfft];
    liquid_doc_psdwindow wtype = LIQUID_DOC_PSDWINDOW_HANN;
    int normalize = 1;
    liquid_doc_compute_psdcf(y, num_samples, Y, nfft, wtype, normalize);

    // 
    // export output files
    //
    FILE * fid;

    // time-domain plot
    fid = fopen(OUTPUT_FILENAME_TIME,"w");
    if (!fid) {
        fprintf(stderr,"error: %s, could not open '%s' for writing\n", argv[0], OUTPUT_FILENAME_TIME);
        exit(1);
    }
    fprintf(fid,"# %s: auto-generated file\n\n", OUTPUT_FILENAME_TIME);
    fprintf(fid,"reset\n");
    fprintf(fid,"set terminal postscript eps enhanced color solid rounded\n");
    fprintf(fid,"set xrange [0:%u];\n",num_samples-1);
    fprintf(fid,"set yrange [-1.5:1.5]\n");
    fprintf(fid,"set size ratio 0.3\n");
    fprintf(fid,"set xlabel 'Sample Index'\n");
    fprintf(fid,"set ytics -5,0.5,5\n");
    fprintf(fid,"set grid xtics ytics\n");
    fprintf(fid,"set pointsize 0.6\n");
    fprintf(fid,"set grid linetype 1 linecolor rgb '%s' lw 1\n", LIQUID_DOC_COLOR_GRID);
    fprintf(fid,"set multiplot layout 2,1 scale 1.0,1.0\n");

    fprintf(fid,"# input/demodulated signals\n");
    fprintf(fid,"set ylabel 'input/output signal'\n");
    fprintf(fid,"set key top right nobox\n");
    fprintf(fid,"plot '-' using 1:2 with lines linetype 1 linewidth 2 linecolor rgb '%s' title 'input',\\\n",LIQUID_DOC_COLOR_RED);
    fprintf(fid,"     '-' using 1:2 with lines linetype 1 linecolor rgb '%s' title 'demodulated'\n",LIQUID_DOC_COLOR_GRAY);
    for (i=0; i<num_samples; i++)
        fprintf(fid,"%12u %12.4e\n", i, x[i]);
    fprintf(fid,"e\n");
    for (i=0; i<num_samples; i++)
<<<<<<< HEAD
        fprintf(fid,"%12d %12.4e\n", ((int)i)-15, z[i]);
=======
        fprintf(fid,"%12d %12.4e\n", ((int)i)-8, z[i]);
>>>>>>> 8a0f5963
    fprintf(fid,"e\n");

    fprintf(fid,"# transmitted signal\n");
    fprintf(fid,"set key bottom right nobox\n");
    fprintf(fid,"set ylabel 'modulated signal'\n");
    fprintf(fid,"plot '-' using 1:2 with lines linetype 1 linewidth 1 linecolor rgb '%s' title 'real',\\\n",LIQUID_DOC_COLOR_BLUE);
    fprintf(fid,"     '-' using 1:2 with lines linetype 1 linewidth 1 linecolor rgb '%s' title 'imag'\n",LIQUID_DOC_COLOR_GREEN);
    for (i=0; i<num_samples; i++)
        fprintf(fid,"%12u %12.4e\n", i, crealf(y[i]));
    fprintf(fid,"e\n");
    for (i=0; i<num_samples; i++)
        fprintf(fid,"%12u %12.4e\n", i, cimagf(y[i]));
    fprintf(fid,"e\n");

    fclose(fid);
    printf("results written to '%s\n", OUTPUT_FILENAME_TIME);


    // frequency-domain plot
    fid = fopen(OUTPUT_FILENAME_FREQ,"w");
    if (!fid) {
        fprintf(stderr,"error: %s, could not open '%s' for writing\n", argv[0], OUTPUT_FILENAME_FREQ);
        exit(1);
    }
    fprintf(fid,"# %s: auto-generated file\n\n", OUTPUT_FILENAME_FREQ);
    fprintf(fid,"reset\n");
    fprintf(fid,"set terminal postscript eps enhanced color solid rounded\n");
    fprintf(fid,"set xrange [-0.5:0.5];\n");
    fprintf(fid,"set yrange [-100:10]\n");
    fprintf(fid,"set size ratio 0.6\n");
    fprintf(fid,"set xlabel 'Normalized Frequency'\n");
    fprintf(fid,"set ylabel 'Power Spectral Density [dB]'\n");
    fprintf(fid,"set nokey\n");
    fprintf(fid,"set xtics -0.5,0.1,0.5\n");
    fprintf(fid,"set ytics -200,20,200\n");
    fprintf(fid,"set grid xtics ytics\n");
    fprintf(fid,"set grid linetype 1 linecolor rgb '%s' lw 1\n", LIQUID_DOC_COLOR_GRID);

    fprintf(fid,"# spectrum\n");
    fprintf(fid,"set style fill solid 0.1\n");
    fprintf(fid,"plot '-' using 1:2 with filledcurves above y1=-200 linetype 1 linewidth 3 linecolor rgb '%s' title 'input'\n",LIQUID_DOC_COLOR_PURPLE);
    for (i=0; i<nfft; i++)
        fprintf(fid,"%12.8f %12.4e\n", (float)i/(float)nfft - 0.5f, 20*log10f(cabsf(Y[(i+nfft/2)%nfft])));
    fprintf(fid,"e\n");

    fclose(fid);
    printf("results written to '%s\n", OUTPUT_FILENAME_FREQ);

    return 0;
}<|MERGE_RESOLUTION|>--- conflicted
+++ resolved
@@ -118,11 +118,7 @@
         fprintf(fid,"%12u %12.4e\n", i, x[i]);
     fprintf(fid,"e\n");
     for (i=0; i<num_samples; i++)
-<<<<<<< HEAD
-        fprintf(fid,"%12d %12.4e\n", ((int)i)-15, z[i]);
-=======
         fprintf(fid,"%12d %12.4e\n", ((int)i)-8, z[i]);
->>>>>>> 8a0f5963
     fprintf(fid,"e\n");
 
     fprintf(fid,"# transmitted signal\n");
