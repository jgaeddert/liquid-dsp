--- conflicted
+++ resolved
@@ -331,22 +331,12 @@
     {\tt LIQUID\_MODEM\_PSK4}
     are effectively equivalent (four points on the unit circle)
     they are demodulated differently.
-<<<<<<< HEAD
 \item[{\tt modem\_demodulate\_soft(q,x,*symbol,*soft\_bits)}]
     operates as {\tt modem\_demodulate()} (see above) but includes the
     ``soft'' bits as an approximate log-likelihood ratio.
     See \S\ref{module:modem:digital:soft} for more information.
 \item[{\tt modem\_get\_demodulator\_sample(q,*s)}]
     returns an estimate of the transmitted complex sample $s$.
-=======
-\item[{\tt modem\_demodulate\_soft(q,x,*symbol,*softbits)}]
-    demodulates as with {\tt modem\_demodulate()} but also populates the
-    $m$-element array of {\tt unsigned char} of the soft-decision
-    demodulated bits (see \S~\ref{module:modem:digital:soft}).
-\item[{\tt modem\_get\_demodulator\_sample(q,*xhat)}]
-    returns the estimated transmitted symbol, $\hat{x}$, after
-    demodulation.
->>>>>>> 46de8c88
 \item[{\tt modem\_get\_demodulator\_phase\_error(q)}]
     returns an angle proportional to the phase error after demodulation.
     This value can be used in a phase-locked loop
