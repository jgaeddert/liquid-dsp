--- conflicted
+++ resolved
@@ -1,5 +1,5 @@
 /*
- * Copyright (c) 2007 - 2019 Joseph Gaeddert
+ * Copyright (c) 2007 - 2020 Joseph Gaeddert
  *
  * Permission is hereby granted, free of charge, to any person obtaining a copy
  * of this software and associated documentation files (the "Software"), to deal
@@ -1646,8 +1646,6 @@
 //
 
 
-<<<<<<< HEAD
-=======
 // Numerically-controlled oscillator, floating point phase precision
 #define LIQUID_NCO_DEFINE_INTERNAL_API(NCO,T,TC)                \
                                                                 \
@@ -1665,7 +1663,7 @@
 // Define nco internal APIs
 LIQUID_NCO_DEFINE_INTERNAL_API(LIQUID_NCO_MANGLE_FLOAT,
                                float,
-                               float complex)
+                               liquid_float_complex)
 
 // Numerically-controlled synthesizer (direct digital synthesis)
 #define LIQUID_SYNTH_DEFINE_INTERNAL_API(SYNTH,T,TC)            \
@@ -1682,7 +1680,6 @@
 LIQUID_SYNTH_DEFINE_INTERNAL_API(SYNTH_MANGLE_FLOAT,
                                  float,
                                  liquid_float_complex)
->>>>>>> 7274385b
 // 
 // MODULE : optim (non-linear optimization)
 //
