/*
 * Copyright (c) 2007 - 2015 Joseph Gaeddert
 *
 * Permission is hereby granted, free of charge, to any person obtaining a copy
 * of this software and associated documentation files (the "Software"), to deal
 * in the Software without restriction, including without limitation the rights
 * to use, copy, modify, merge, publish, distribute, sublicense, and/or sell
 * copies of the Software, and to permit persons to whom the Software is
 * furnished to do so, subject to the following conditions:
 *
 * The above copyright notice and this permission notice shall be included in
 * all copies or substantial portions of the Software.
 *
 * THE SOFTWARE IS PROVIDED "AS IS", WITHOUT WARRANTY OF ANY KIND, EXPRESS OR
 * IMPLIED, INCLUDING BUT NOT LIMITED TO THE WARRANTIES OF MERCHANTABILITY,
 * FITNESS FOR A PARTICULAR PURPOSE AND NONINFRINGEMENT. IN NO EVENT SHALL THE
 * AUTHORS OR COPYRIGHT HOLDERS BE LIABLE FOR ANY CLAIM, DAMAGES OR OTHER
 * LIABILITY, WHETHER IN AN ACTION OF CONTRACT, TORT OR OTHERWISE, ARISING FROM,
 * OUT OF OR IN CONNECTION WITH THE SOFTWARE OR THE USE OR OTHER DEALINGS IN
 * THE SOFTWARE.
 */
#ifndef __LIQUID_H__
#define __LIQUID_H__

#ifdef __cplusplus
extern "C" {
#   define LIQUID_USE_COMPLEX_H 0
#else
#   define LIQUID_USE_COMPLEX_H 1
#endif // __cplusplus

//
// Make sure the version and version number macros weren't defined by
// some prevoiusly included header file.
//
#ifdef LIQUID_VERSION
#  undef LIQUID_VERSION
#endif
#ifdef LIQUID_VERSION_NUMBER
#  undef LIQUID_VERSION_NUMBER
#endif

//
// Compile-time version numbers
// 
// LIQUID_VERSION = "X.Y.Z"
// LIQUID_VERSION_NUMBER = (X*1000000 + Y*1000 + Z)
//
#define LIQUID_VERSION          "1.2.0"
#define LIQUID_VERSION_NUMBER   1002000

//
// Run-time library version numbers
//
extern const char liquid_version[];
const char * liquid_libversion(void);
int liquid_libversion_number(void);

// run-time library validation
#define LIQUID_VALIDATE_LIBVERSION                              \
  if (LIQUID_VERSION_NUMBER != liquid_libversion_number()) {    \
    fprintf(stderr,"%s:%u: ", __FILE__,__LINE__);               \
    fprintf(stderr,"error: invalid liquid runtime library\n");  \
    exit(1);                                                    \
  }                                                             \

#define LIQUID_CONCAT(prefix, name) prefix ## name
#define LIQUID_VALIDATE_INPUT

/* 
 * Compile-time complex data type definitions
 *
 * Default: use the C99 complex data type, otherwise
 * define complex type compatible with the C++ complex standard,
 * otherwise resort to defining binary compatible array.
 */
#if LIQUID_USE_COMPLEX_H==1
#   include <complex.h>
#   define LIQUID_DEFINE_COMPLEX(R,C) typedef R _Complex C
#elif defined _GLIBCXX_COMPLEX || defined _LIBCPP_COMPLEX
#   define LIQUID_DEFINE_COMPLEX(R,C) typedef std::complex<R> C
#else
#   define LIQUID_DEFINE_COMPLEX(R,C) typedef struct {R real; R imag;} C;
#endif
//#   define LIQUID_DEFINE_COMPLEX(R,C) typedef R C[2]

LIQUID_DEFINE_COMPLEX(float,  liquid_float_complex);
LIQUID_DEFINE_COMPLEX(double, liquid_double_complex);

// 
// MODULE : agc (automatic gain control)
//

#define AGC_MANGLE_CRCF(name)   LIQUID_CONCAT(agc_crcf, name)
#define AGC_MANGLE_RRRF(name)   LIQUID_CONCAT(agc_rrrf, name)

// large macro
//   AGC    : name-mangling macro
//   T      : primitive data type
//   TC     : input/output data type
#define LIQUID_AGC_DEFINE_API(AGC,T,TC)                         \
typedef struct AGC(_s) * AGC();                                 \
                                                                \
/* create automatic gain control object                     */  \
AGC() AGC(_create)(void);                                       \
                                                                \
/* destroy object, freeing all internally-allocated memory  */  \
void AGC(_destroy)(AGC() _q);                                   \
                                                                \
/* print object properties to stdout                        */  \
void AGC(_print)(AGC() _q);                                     \
                                                                \
/* reset object's internal state                            */  \
void AGC(_reset)(AGC() _q);                                     \
                                                                \
/* execute automatic gain control on an single input sample */  \
/*  _q      : automatic gain control object                 */  \
/*  _x      : input sample                                  */  \
/*  _y      : output sample                                 */  \
void AGC(_execute)(AGC() _q,                                    \
                   TC    _x,                                    \
                   TC *  _y);                                   \
                                                                \
/* execute automatic gain control on block of samples       */  \
/*  _q      : automatic gain control object                 */  \
/*  _x      : input data array, [size: _n x 1]              */  \
/*  _n      : number of input, output samples               */  \
/*  _y      : output data array, [size: _n x 1]             */  \
void AGC(_execute_block)(AGC()        _q,                       \
                         TC *         _x,                       \
                         unsigned int _n,                       \
                         TC *         _y);                      \
                                                                \
/* lock/unlock gain control */                                  \
void AGC(_lock)(  AGC() _q);                                    \
void AGC(_unlock)(AGC() _q);                                    \
                                                                \
/* get/set loop filter bandwidth; attack/release time       */  \
float AGC(_get_bandwidth)(AGC() _q);                            \
void  AGC(_set_bandwidth)(AGC() _q, float _bt);                 \
                                                                \
/* get/set signal level (linear) relative to unity energy   */  \
float AGC(_get_signal_level)(AGC() _q);                         \
void  AGC(_set_signal_level)(AGC() _q, float _signal_level);    \
                                                                \
/* get/set signal level (dB) relative to unity energy       */  \
float AGC(_get_rssi)(AGC() _q);                                 \
void  AGC(_set_rssi)(AGC() _q, float _rssi);                    \
                                                                \
/* get/set gain value (linear) relative to unity energy     */  \
float AGC(_get_gain)(AGC() _q);                                 \
void  AGC(_set_gain)(AGC() _q, float _gain);                    \
                                                                \
/* initialize internal gain on input array                  */  \
/*  _q      : automatic gain control object                 */  \
/*  _x      : input data array, [size: _n x 1]              */  \
/*  _n      : number of input, output samples               */  \
void AGC(_init)(AGC()        _q,                                \
                TC *         _x,                                \
                unsigned int _n);                               \

// Define agc APIs
LIQUID_AGC_DEFINE_API(AGC_MANGLE_CRCF, float, liquid_float_complex)
LIQUID_AGC_DEFINE_API(AGC_MANGLE_RRRF, float, float)



//
// MODULE : audio
//

// CVSD: continuously variable slope delta
typedef struct cvsd_s * cvsd;

// create cvsd object
//  _num_bits   :   number of adjacent bits to observe (4 recommended)
//  _zeta       :   slope adjustment multiplier (1.5 recommended)
//  _alpha      :   pre-/post-emphasis filter coefficient (0.9 recommended)
// NOTE: _alpha must be in [0,1]
cvsd cvsd_create(unsigned int _num_bits,
                 float _zeta,
                 float _alpha);

// destroy cvsd object
void cvsd_destroy(cvsd _q);

// print cvsd object parameters
void cvsd_print(cvsd _q);

// encode/decode single sample
unsigned char   cvsd_encode(cvsd _q, float _audio_sample);
float           cvsd_decode(cvsd _q, unsigned char _bit);

// encode/decode 8 samples at a time
void cvsd_encode8(cvsd _q, float * _audio, unsigned char * _data);
void cvsd_decode8(cvsd _q, unsigned char _data, float * _audio);


//
// MODULE : buffer
//

// circular buffer
#define CBUFFER_MANGLE_FLOAT(name)  LIQUID_CONCAT(cbufferf,  name)
#define CBUFFER_MANGLE_CFLOAT(name) LIQUID_CONCAT(cbuffercf, name)

// large macro
//   CBUFFER : name-mangling macro
//   T       : data type
#define LIQUID_CBUFFER_DEFINE_API(CBUFFER,T)                    \
typedef struct CBUFFER(_s) * CBUFFER();                         \
                                                                \
/* create circular buffer object of a particular size       */  \
CBUFFER() CBUFFER(_create)(unsigned int _max_size);             \
                                                                \
/* create circular buffer object of a particular size and   */  \
/* specify the maximum number of elements that can be read  */  \
/* at any given time.                                       */  \
CBUFFER() CBUFFER(_create_max)(unsigned int _max_size,          \
                               unsigned int _max_read);         \
                                                                \
/* destroy cbuffer object, freeing all internal memory      */  \
void CBUFFER(_destroy)(CBUFFER() _q);                           \
                                                                \
/* print cbuffer object properties                          */  \
void CBUFFER(_print)(CBUFFER() _q);                             \
                                                                \
/* print cbuffer object properties and internal state       */  \
void CBUFFER(_debug_print)(CBUFFER() _q);                       \
                                                                \
/* clear internal buffer                                    */  \
void CBUFFER(_clear)(CBUFFER() _q);                             \
                                                                \
/* get the number of elements currently in the buffer       */  \
unsigned int CBUFFER(_size)(CBUFFER() _q);                      \
                                                                \
/* get the maximum number of elements the buffer can hold   */  \
unsigned int CBUFFER(_max_size)(CBUFFER() _q);                  \
                                                                \
/* get the maximum number of elements you may read at once  */  \
unsigned int CBUFFER(_max_read)(CBUFFER() _q);                  \
                                                                \
/* get the number of available slots (max_size - size)      */  \
unsigned int CBUFFER(_space_available)(CBUFFER() _q);           \
                                                                \
/* is buffer full?                                          */  \
int CBUFFER(_is_full)(CBUFFER() _q);                            \
                                                                \
/* write a single sample into the buffer                    */  \
/*  _q  : circular buffer object                            */  \
/*  _v  : input sample                                      */  \
void CBUFFER(_push)(CBUFFER() _q,                               \
                    T         _v);                              \
                                                                \
/* write samples to the buffer                              */  \
/*  _q  : circular buffer object                            */  \
/*  _v  : output array                                      */  \
/*  _n  : number of samples to write                        */  \
void CBUFFER(_write)(CBUFFER()    _q,                           \
                     T *          _v,                           \
                     unsigned int _n);                          \
                                                                \
/* remove and return a single element from the buffer       */  \
/*  _q  : circular buffer object                            */  \
/*  _v  : pointer to sample output                          */  \
void CBUFFER(_pop)(CBUFFER() _q,                                \
                   T *       _v);                               \
                                                                \
/* read buffer contents                                     */  \
/*  _q              : circular buffer object                */  \
/*  _num_requested  : number of elements requested          */  \
/*  _v              : output pointer                        */  \
/*  _nr             : number of elements referenced by _v   */  \
void CBUFFER(_read)(CBUFFER()      _q,                          \
                    unsigned int   _num_requested,              \
                    T **           _v,                          \
                    unsigned int * _num_read);                  \
                                                                \
/* release _n samples from the buffer                       */  \
void CBUFFER(_release)(CBUFFER()    _q,                         \
                       unsigned int _n);                        \

// Define buffer APIs
LIQUID_CBUFFER_DEFINE_API(CBUFFER_MANGLE_FLOAT,  float)
LIQUID_CBUFFER_DEFINE_API(CBUFFER_MANGLE_CFLOAT, liquid_float_complex)



// Windowing functions
#define WINDOW_MANGLE_FLOAT(name)  LIQUID_CONCAT(windowf,  name)
#define WINDOW_MANGLE_CFLOAT(name) LIQUID_CONCAT(windowcf, name)

// large macro
//   WINDOW : name-mangling macro
//   T      : data type
#define LIQUID_WINDOW_DEFINE_API(WINDOW,T)                      \
                                                                \
typedef struct WINDOW(_s) * WINDOW();                           \
                                                                \
/* create window buffer object of length _n                 */  \
WINDOW() WINDOW(_create)(unsigned int _n);                      \
                                                                \
/* recreate window buffer object with new length            */  \
/*  _q      : old window object                             */  \
/*  _n      : new window length                             */  \
WINDOW() WINDOW(_recreate)(WINDOW() _q, unsigned int _n);       \
                                                                \
/* destroy window object, freeing all internally memory     */  \
void WINDOW(_destroy)(WINDOW() _q);                             \
                                                                \
/* print window object to stdout                            */  \
void WINDOW(_print)(WINDOW() _q);                               \
                                                                \
/* print window object to stdout (with extra information)   */  \
void WINDOW(_debug_print)(WINDOW() _q);                         \
                                                                \
/* clear/reset window object (initialize to zeros)          */  \
void WINDOW(_clear)(WINDOW() _q);                               \
                                                                \
/* read window buffer contents                              */  \
/*  _q      : window object                                 */  \
/*  _v      : output pointer (set to internal array)        */  \
void WINDOW(_read)(WINDOW() _q, T ** _v);                       \
                                                                \
/* index single element in buffer at a particular index     */  \
/*  _q      : window object                                 */  \
/*  _i      : index of element to read                      */  \
/*  _v      : output value pointer                          */  \
void WINDOW(_index)(WINDOW()     _q,                            \
                    unsigned int _i,                            \
                    T *          _v);                           \
                                                                \
/* push single element onto window buffer                   */  \
/*  _q      : window object                                 */  \
/*  _v      : single input element                          */  \
void WINDOW(_push)(WINDOW() _q,                                 \
                   T        _v);                                \
                                                                \
/* write array of elements onto window buffer               */  \
/*  _q      : window object                                 */  \
/*  _v      : input array of values to write                */  \
/*  _n      : number of input values to write               */  \
void WINDOW(_write)(WINDOW()     _q,                            \
                    T *          _v,                            \
                    unsigned int _n);                           \

// Define window APIs
LIQUID_WINDOW_DEFINE_API(WINDOW_MANGLE_FLOAT,  float)
LIQUID_WINDOW_DEFINE_API(WINDOW_MANGLE_CFLOAT, liquid_float_complex)
//LIQUID_WINDOW_DEFINE_API(WINDOW_MANGLE_UINT,   unsigned int)


// wdelay functions : windowed-delay
// Implements an efficient z^-k delay with minimal memory
#define WDELAY_MANGLE_FLOAT(name)   LIQUID_CONCAT(wdelayf,  name)
#define WDELAY_MANGLE_CFLOAT(name)  LIQUID_CONCAT(wdelaycf, name)
#define WDELAY_MANGLE_UINT(name)    LIQUID_CONCAT(wdelayui, name)

// large macro
//   WDELAY : name-mangling macro
//   T      : data type
#define LIQUID_WDELAY_DEFINE_API(WDELAY,T)                      \
typedef struct WDELAY(_s) * WDELAY();                           \
                                                                \
/* create delay buffer object with '_delay' samples         */  \
WDELAY() WDELAY(_create)(unsigned int _delay);                  \
                                                                \
/* re-create delay buffer object with '_delay' samples      */  \
/*  _q      :   old delay buffer object                     */  \
/*  _delay  :   delay for new object                        */  \
WDELAY() WDELAY(_recreate)(WDELAY()     _q,                     \
                           unsigned int _delay);                \
                                                                \
/* destroy delay buffer object, freeing internal memory     */  \
void WDELAY(_destroy)(WDELAY() _q);                             \
                                                                \
/* print delay buffer object's state to stdout              */  \
void WDELAY(_print)(WDELAY() _q);                               \
                                                                \
/* clear/reset state of object                              */  \
void WDELAY(_clear)(WDELAY() _q);                               \
                                                                \
/* read delayed sample from delay buffer object             */  \
/*  _q  :   delay buffer object                             */  \
/*  _v  :   value of delayed element                        */  \
void WDELAY(_read)(WDELAY() _q,                                 \
                   T *      _v);                                \
                                                                \
/* push new sample into delay buffer object                 */  \
/*  _q  :   delay buffer object                             */  \
/*  _v  :   new value to be added to buffer                 */  \
void WDELAY(_push)(WDELAY() _q,                                 \
                   T        _v);                                \

// Define wdelay APIs
LIQUID_WDELAY_DEFINE_API(WDELAY_MANGLE_FLOAT,  float)
LIQUID_WDELAY_DEFINE_API(WDELAY_MANGLE_CFLOAT, liquid_float_complex)
//LIQUID_WDELAY_DEFINE_API(WDELAY_MANGLE_UINT,   unsigned int)



//
// MODULE : channel
//

#define CHANNEL_MANGLE_CCCF(name)   LIQUID_CONCAT(channel_cccf,name)

// large macro
//   CHANNEL    : name-mangling macro
//   TO         : output data type
//   TC         : coefficients data type
//   TI         : input data type
#define LIQUID_CHANNEL_DEFINE_API(CHANNEL,TO,TC,TI)             \
                                                                \
typedef struct CHANNEL(_s) * CHANNEL();                         \
                                                                \
/* create channel object with default parameters            */  \
CHANNEL() CHANNEL(_create)(void);                               \
                                                                \
/* create channel object with particular delay              */  \
/*  _m  :   resampling filter semi-length                   */  \
CHANNEL() CHANNEL(_create_delay)(unsigned int _m);              \
                                                                \
/* destroy channel object, freeing all internal memory      */  \
void CHANNEL(_destroy)(CHANNEL() _q);                           \
                                                                \
/* print channel object internals to standard output        */  \
void CHANNEL(_print)(CHANNEL() _q);                             \
                                                                \
/* apply additive white Gausss noise impairment             */  \
/*  _q              : channel object                        */  \
/*  _noise_floor_dB : noise floor power spectral density    */  \
/*  _SNR_dB         : signal-to-noise ratio [dB]            */  \
void CHANNEL(_add_awgn)(CHANNEL() _q,                           \
                        float     _noise_floor_dB,              \
                        float     _SNRdB);                      \
                                                                \
/* apply additive white Gausss noise impairment             */  \
/*  _q              : channel object                        */  \
/*  _delay          : resampling delay                      */  \
/*  _rate           : resampling rate                       */  \
void CHANNEL(_add_resamp)(CHANNEL() _q,                         \
                          float     _delay,                     \
                          float     _rate);                     \
                                                                \
/* apply carrier offset impairment                          */  \
/*  _q          : channel object                            */  \
/*  _frequency  : carrier frequency offse [radians/sample   */  \
/*  _phase      : carrier phase offset    [radians]         */  \
void CHANNEL(_add_carrier_offset)(CHANNEL() _q,                 \
                                  float     _frequency,         \
                                  float     _phase);            \
                                                                \
/* apply multi-path channel impairment                      */  \
/*  _q          : channel object                            */  \
/*  _h          : channel coefficients (NULL for random)    */  \
/*  _h_len      : number of channel coefficients            */  \
void CHANNEL(_add_multipath)(CHANNEL()    _q,                   \
                             TC *         _h,                   \
                             unsigned int _h_len);              \
                                                                \
/* apply slowly-varying shadowing impairment                */  \
/*  _q          : channel object                            */  \
/*  _sigma      : std. deviation for log-normal shadowing   */  \
/*  _fd         : Doppler frequency, _fd in (0,0.5)         */  \
void CHANNEL(_add_shadowing)(CHANNEL()    _q,                   \
                             float        _sigma,               \
                             float        _fd);                 \
                                                                \
/* get nominal delay [samples]                              */  \
unsigned int CHANNEL(_get_delay)(CHANNEL() _q);                 \
                                                                \
/* apply channel impairments on input array                 */  \
/*  _q      : channel object                                */  \
/*  _x      : input array [size: _nx x 1]                   */  \
/*  _nx     : input array length                            */  \
/*  _y      : output array                                  */  \
/*  _ny     : output array length                           */  \
void CHANNEL(_execute)(CHANNEL()      _q,                       \
                       TI *           _x,                       \
                       unsigned int   _nx,                      \
                       TO *           _y,                       \
                       unsigned int * _ny);                     \

LIQUID_CHANNEL_DEFINE_API(CHANNEL_MANGLE_CCCF,
                          liquid_float_complex,
                          liquid_float_complex,
                          liquid_float_complex)

//
// MODULE : dotprod (vector dot product)
//

#define DOTPROD_MANGLE_RRRF(name)   LIQUID_CONCAT(dotprod_rrrf,name)
#define DOTPROD_MANGLE_CCCF(name)   LIQUID_CONCAT(dotprod_cccf,name)
#define DOTPROD_MANGLE_CRCF(name)   LIQUID_CONCAT(dotprod_crcf,name)

// large macro
//   DOTPROD    : name-mangling macro
//   TO         : output data type
//   TC         : coefficients data type
//   TI         : input data type
#define LIQUID_DOTPROD_DEFINE_API(DOTPROD,TO,TC,TI)             \
                                                                \
/* run dot product without creating object [unrolled loop]  */  \
/*  _v      : coefficients array [size: _n x 1]             */  \
/*  _x      : input array [size: _n x 1]                    */  \
/*  _n      : dotprod length, _n > 0                        */  \
/*  _y      : output sample pointer                         */  \
void DOTPROD(_run)( TC *_v, TI *_x, unsigned int _n, TO *_y);   \
void DOTPROD(_run4)(TC *_v, TI *_x, unsigned int _n, TO *_y);   \
                                                                \
typedef struct DOTPROD(_s) * DOTPROD();                         \
                                                                \
/* create dot product object                                */  \
/*  _v      : coefficients array [size: _n x 1]             */  \
/*  _n      : dotprod length, _n > 0                        */  \
DOTPROD() DOTPROD(_create)(TC *         _v,                     \
                           unsigned int _n);                    \
                                                                \
/* re-create dot product object                             */  \
/*  _q      : old dotprod object                            */  \
/*  _v      : coefficients array [size: _n x 1]             */  \
/*  _n      : dotprod length, _n > 0                        */  \
DOTPROD() DOTPROD(_recreate)(DOTPROD()    _q,                   \
                             TC *         _v,                   \
                             unsigned int _n);                  \
                                                                \
/* destroy dotprod object, freeing all internal memory      */  \
void DOTPROD(_destroy)(DOTPROD() _q);                           \
                                                                \
/* print dotprod object internals to standard output        */  \
void DOTPROD(_print)(DOTPROD() _q);                             \
                                                                \
/* execute dot product                                      */  \
/*  _q      : dotprod object                                */  \
/*  _x      : input array [size: _n x 1]                    */  \
/*  _y      : output sample pointer                         */  \
void DOTPROD(_execute)(DOTPROD() _q,                            \
                       TI *      _x,                            \
                       TO *      _y);                           \

LIQUID_DOTPROD_DEFINE_API(DOTPROD_MANGLE_RRRF,
                          float,
                          float,
                          float)

LIQUID_DOTPROD_DEFINE_API(DOTPROD_MANGLE_CCCF,
                          liquid_float_complex,
                          liquid_float_complex,
                          liquid_float_complex)

LIQUID_DOTPROD_DEFINE_API(DOTPROD_MANGLE_CRCF,
                          liquid_float_complex,
                          float,
                          liquid_float_complex)

// 
// sum squared methods
//

float liquid_sumsqf(float *      _v,
                    unsigned int _n);

float liquid_sumsqcf(liquid_float_complex * _v,
                     unsigned int           _n);


//
// MODULE : equalization
//

// least mean-squares (LMS)
#define EQLMS_MANGLE_RRRF(name)     LIQUID_CONCAT(eqlms_rrrf,name)
#define EQLMS_MANGLE_CCCF(name)     LIQUID_CONCAT(eqlms_cccf,name)

// large macro
//   EQLMS  : name-mangling macro
//   T      : data type
#define LIQUID_EQLMS_DEFINE_API(EQLMS,T)                        \
typedef struct EQLMS(_s) * EQLMS();                             \
                                                                \
/* create LMS EQ initialized with external coefficients     */  \
/*  _h      : filter coefficients (NULL for {1,0,0...})     */  \
/*  _h_len  : filter length                                 */  \
EQLMS() EQLMS(_create)(T *          _h,                         \
                       unsigned int _h_len);                    \
                                                                \
/* create LMS EQ initialized with square-root Nyquist       */  \
/*  _type   : filter type (e.g. LIQUID_FIRFILT_RRC)         */  \
/*  _k      : samples/symbol                                */  \
/*  _m      : filter delay (symbols)                        */  \
/*  _beta   : rolloff factor (0 < beta <= 1)                */  \
/*  _dt     : fractional sample delay                       */  \
EQLMS() EQLMS(_create_rnyquist)(int          _type,             \
                                unsigned int _k,                \
                                unsigned int _m,                \
                                float        _beta,             \
                                float        _dt);              \
                                                                \
/* create LMS EQ initialized with low-pass filter           */  \
/*  _h_len  : filter length                                 */  \
/*  _fc     : filter cut-off, _fc in (0,0.5]                */  \
EQLMS() EQLMS(_create_lowpass)(unsigned int _h_len,             \
                               float        _fc);               \
                                                                \
/* re-create EQ initialized with external coefficients      */  \
/*  _q      :   equalizer object                            */  \
/*  _h      :   filter coefficients (NULL for {1,0,0...})   */  \
/*  _h_len  :   filter length                               */  \
EQLMS() EQLMS(_recreate)(EQLMS()      _q,                       \
                         T *          _h,                       \
                         unsigned int _h_len);                  \
                                                                \
/* destroy equalizer object, freeing all internal memory    */  \
void EQLMS(_destroy)(EQLMS() _q);                               \
                                                                \
/* reset equalizer object, clearing internal state          */  \
void EQLMS(_reset)(EQLMS() _q);                                 \
                                                                \
/* print equalizer internal state                           */  \
void EQLMS(_print)(EQLMS() _q);                                 \
                                                                \
/* get/set equalizer learning rate                          */  \
float EQLMS(_get_bw)(EQLMS() _q);                               \
void  EQLMS(_set_bw)(EQLMS() _q,                                \
                     float   _lambda);                          \
                                                                \
/* push sample into equalizer internal buffer               */  \
void EQLMS(_push)(EQLMS() _q,                                   \
                  T       _x);                                  \
                                                                \
/* push sample into equalizer internal buffer as block      */  \
/*  _q      :   equalizer object                            */  \
/*  _x      :   input sample array                          */  \
/*  _n      :   input sample array length                   */  \
void EQLMS(_push_block)(EQLMS()      _q,                        \
                        T *          _x,                        \
                        unsigned int _n);                       \
                                                                \
/* execute internal dot product and return result           */  \
/*  _q      :   equalizer object                            */  \
/*  _y      :   output sample                               */  \
void EQLMS(_execute)(EQLMS() _q,                                \
                     T *     _y);                               \
                                                                \
/* execute equalizer with block of samples using constant   */  \
/* modulus algorithm, operating on a decimation rate of _k  */  \
/* samples.                                                 */  \
/*  _q      :   equalizer object                            */  \
/*  _k      :   down-sampling rate                          */  \
/*  _x      :   input sample array [size: _n x 1]           */  \
/*  _n      :   input sample array length                   */  \
/*  _y      :   output sample array [size: _n x 1]          */  \
void EQLMS(_execute_block)(EQLMS()      _q,                     \
                           unsigned int _k,                     \
                           T *          _x,                     \
                           unsigned int _n,                     \
                           T *          _y);                    \
                                                                \
/* step through one cycle of equalizer training             */  \
/*  _q      :   equalizer object                            */  \
/*  _d      :   desired output                              */  \
/*  _d_hat  :   actual output                               */  \
void EQLMS(_step)(EQLMS() _q,                                   \
                  T       _d,                                   \
                  T       _d_hat);                              \
                                                                \
/* step through one cycle of equalizer training (blind)     */  \
/*  _q      :   equalizer object                            */  \
/*  _d_hat  :   actual output                               */  \
void EQLMS(_step_blind)(EQLMS() _q,                             \
                        T       _d_hat);                        \
                                                                \
/* get equalizer's internal coefficients                    */  \
/*  _q      :   equalizer object                            */  \
/*  _w      :   weights [size: _p x 1]                      */  \
void EQLMS(_get_weights)(EQLMS() _q,                            \
                         T *     _w);                           \
                                                                \
/* train equalizer object on group of samples               */  \
/*  _q      :   equalizer object                            */  \
/*  _w      :   input/output weights   [size: _p x 1]       */  \
/*  _x      :   received sample vector [size: _n x 1]       */  \
/*  _d      :   desired output vector  [size: _n x 1]       */  \
/*  _n      :   input, output vector length                 */  \
void EQLMS(_train)(EQLMS()      _q,                             \
                   T *          _w,                             \
                   T *          _x,                             \
                   T *          _d,                             \
                   unsigned int _n);                            \

LIQUID_EQLMS_DEFINE_API(EQLMS_MANGLE_RRRF, float);
LIQUID_EQLMS_DEFINE_API(EQLMS_MANGLE_CCCF, liquid_float_complex);


// recursive least-squares (RLS)
#define EQRLS_MANGLE_RRRF(name)     LIQUID_CONCAT(eqrls_rrrf,name)
#define EQRLS_MANGLE_CCCF(name)     LIQUID_CONCAT(eqrls_cccf,name)

// large macro
//   EQRLS  : name-mangling macro
//   T      : data type
#define LIQUID_EQRLS_DEFINE_API(EQRLS,T)                        \
typedef struct EQRLS(_s) * EQRLS();                             \
                                                                \
/* create RLS EQ initialized with external coefficients     */  \
/*  _h  : filter coefficients (NULL for {1,0,0...})         */  \
/*  _p  : filter length                                     */  \
EQRLS() EQRLS(_create)(T *          _h,                         \
                       unsigned int _p);                        \
                                                                \
/* re-create RLS EQ initialized with external coefficients  */  \
/*  _q  : initial equalizer object                          */  \
/*  _h  : filter coefficients (NULL for {1,0,0...})         */  \
/*  _p  : filter length                                     */  \
EQRLS() EQRLS(_recreate)(EQRLS()      _q,                       \
                         T *          _h,                       \
                         unsigned int _p);                      \
                                                                \
/* destroy equalizer object, freeing all internal memory    */  \
void EQRLS(_destroy)(EQRLS() _q);                               \
                                                                \
/* print equalizer internal state                           */  \
void EQRLS(_print)(EQRLS() _q);                                 \
                                                                \
/* reset equalizer object, clearing internal state          */  \
void EQRLS(_reset)(EQRLS() _q);                                 \
                                                                \
/* get/set equalizer learning rate                          */  \
float EQRLS(_get_bw)(EQRLS() _q);                               \
void  EQRLS(_set_bw)(EQRLS() _q,                                \
                     float   _mu);                              \
                                                                \
/* push sample into equalizer internal buffer               */  \
void EQRLS(_push)(EQRLS() _q, T _x);                            \
                                                                \
/* execute internal dot product and return result           */  \
/*  _q      :   equalizer object                            */  \
/*  _y      :   output sample                               */  \
void EQRLS(_execute)(EQRLS() _q, T * _y);                       \
                                                                \
/* step through one cycle of equalizer training             */  \
/*  _q      :   equalizer object                            */  \
/*  _d      :   desired output                              */  \
/*  _d_hat  :   actual output                               */  \
void EQRLS(_step)(EQRLS() _q, T _d, T _d_hat);                  \
                                                                \
/* retrieve internal filter coefficients                    */  \
/*  _q      :   equalizer object                            */  \
/*  _w      :   weights [size: _p x 1]                      */  \
void EQRLS(_get_weights)(EQRLS() _q,                            \
                         T *     _w);                           \
                                                                \
/* train equalizer object on group of samples               */  \
/*  _q      :   equalizer object                            */  \
/*  _w      :   input/output weights   [size: _p x 1]       */  \
/*  _x      :   received sample vector [size: _n x 1]       */  \
/*  _d      :   desired output vector  [size: _n x 1]       */  \
/*  _n      :   input, output vector length                 */  \
void EQRLS(_train)(EQRLS()      _q,                             \
                   T *          _w,                             \
                   T *          _x,                             \
                   T *          _d,                             \
                   unsigned int _n);

LIQUID_EQRLS_DEFINE_API(EQRLS_MANGLE_RRRF, float);
LIQUID_EQRLS_DEFINE_API(EQRLS_MANGLE_CCCF, liquid_float_complex);




//
// MODULE : fec (forward error-correction)
//

// soft bit values
#define LIQUID_SOFTBIT_0        (0)
#define LIQUID_SOFTBIT_1        (255)
#define LIQUID_SOFTBIT_ERASURE  (127)

// available CRC schemes
#define LIQUID_CRC_NUM_SCHEMES  7
typedef enum {
    LIQUID_CRC_UNKNOWN=0,   // unknown/unavailable CRC scheme
    LIQUID_CRC_NONE,        // no error-detection
    LIQUID_CRC_CHECKSUM,    // 8-bit checksum
    LIQUID_CRC_8,           // 8-bit CRC
    LIQUID_CRC_16,          // 16-bit CRC
    LIQUID_CRC_24,          // 24-bit CRC
    LIQUID_CRC_32           // 32-bit CRC
} crc_scheme;

// pretty names for crc schemes
extern const char * crc_scheme_str[LIQUID_CRC_NUM_SCHEMES][2];

// Print compact list of existing and available CRC schemes
void liquid_print_crc_schemes();

// returns crc_scheme based on input string
crc_scheme liquid_getopt_str2crc(const char * _str);

// get length of CRC (bytes)
unsigned int crc_get_length(crc_scheme _scheme);

// generate error-detection key
//  _scheme     :   error-detection scheme
//  _msg        :   input data message, [size: _n x 1]
//  _n          :   input data message size
unsigned int crc_generate_key(crc_scheme      _scheme,
                              unsigned char * _msg,
                              unsigned int    _n);

// generate error-detection key and append to end of message
//  _scheme     :   error-detection scheme (resulting in 'p' bytes)
//  _msg        :   input data message, [size: _n+p x 1]
//  _n          :   input data message size (excluding key at end)
void crc_append_key(crc_scheme      _scheme,
                    unsigned char * _msg,
                    unsigned int    _n);

// validate message using error-detection key
//  _scheme     :   error-detection scheme
//  _msg        :   input data message, [size: _n x 1]
//  _n          :   input data message size
//  _key        :   error-detection key
int crc_validate_message(crc_scheme      _scheme,
                         unsigned char * _msg,
                         unsigned int    _n,
                         unsigned int    _key);

// check message with key appended to end of array
//  _scheme     :   error-detection scheme (resulting in 'p' bytes)
//  _msg        :   input data message, [size: _n+p x 1]
//  _n          :   input data message size (excluding key at end)
int crc_check_key(crc_scheme      _scheme,
                  unsigned char * _msg,
                  unsigned int    _n);

// get size of key (bytes)
unsigned int crc_sizeof_key(crc_scheme _scheme);


// available FEC schemes
#define LIQUID_FEC_NUM_SCHEMES  28
typedef enum {
    LIQUID_FEC_UNKNOWN=0,       // unknown/unsupported scheme
    LIQUID_FEC_NONE,            // no error-correction
    LIQUID_FEC_REP3,            // simple repeat code, r1/3
    LIQUID_FEC_REP5,            // simple repeat code, r1/5
    LIQUID_FEC_HAMMING74,       // Hamming (7,4) block code, r1/2 (really 4/7)
    LIQUID_FEC_HAMMING84,       // Hamming (7,4) with extra parity bit, r1/2
    LIQUID_FEC_HAMMING128,      // Hamming (12,8) block code, r2/3
    
    LIQUID_FEC_GOLAY2412,       // Golay (24,12) block code, r1/2
    LIQUID_FEC_SECDED2216,      // SEC-DED (22,16) block code, r8/11
    LIQUID_FEC_SECDED3932,      // SEC-DED (39,32) block code
    LIQUID_FEC_SECDED7264,      // SEC-DED (72,64) block code, r8/9

    // codecs not defined internally (see http://www.ka9q.net/code/fec/)
    LIQUID_FEC_CONV_V27,        // r1/2, K=7, dfree=10
    LIQUID_FEC_CONV_V29,        // r1/2, K=9, dfree=12
    LIQUID_FEC_CONV_V39,        // r1/3, K=9, dfree=18
    LIQUID_FEC_CONV_V615,       // r1/6, K=15, dfree<=57 (Heller 1968)

    // punctured (perforated) codes
    LIQUID_FEC_CONV_V27P23,     // r2/3, K=7, dfree=6
    LIQUID_FEC_CONV_V27P34,     // r3/4, K=7, dfree=5
    LIQUID_FEC_CONV_V27P45,     // r4/5, K=7, dfree=4
    LIQUID_FEC_CONV_V27P56,     // r5/6, K=7, dfree=4
    LIQUID_FEC_CONV_V27P67,     // r6/7, K=7, dfree=3
    LIQUID_FEC_CONV_V27P78,     // r7/8, K=7, dfree=3

    LIQUID_FEC_CONV_V29P23,     // r2/3, K=9, dfree=7
    LIQUID_FEC_CONV_V29P34,     // r3/4, K=9, dfree=6
    LIQUID_FEC_CONV_V29P45,     // r4/5, K=9, dfree=5
    LIQUID_FEC_CONV_V29P56,     // r5/6, K=9, dfree=5
    LIQUID_FEC_CONV_V29P67,     // r6/7, K=9, dfree=4
    LIQUID_FEC_CONV_V29P78,     // r7/8, K=9, dfree=4

    // Reed-Solomon codes
    LIQUID_FEC_RS_M8            // m=8, n=255, k=223
} fec_scheme;

// pretty names for fec schemes
extern const char * fec_scheme_str[LIQUID_FEC_NUM_SCHEMES][2];

// Print compact list of existing and available FEC schemes
void liquid_print_fec_schemes();

// returns fec_scheme based on input string
fec_scheme liquid_getopt_str2fec(const char * _str);

// fec object (pointer to fec structure)
typedef struct fec_s * fec;

// return the encoded message length using a particular error-
// correction scheme (object-independent method)
//  _scheme     :   forward error-correction scheme
//  _msg_len    :   raw, uncoded message length
unsigned int fec_get_enc_msg_length(fec_scheme _scheme,
                                    unsigned int _msg_len);

// get the theoretical rate of a particular forward error-
// correction scheme (object-independent method)
float fec_get_rate(fec_scheme _scheme);

// create a fec object of a particular scheme
//  _scheme     :   error-correction scheme
//  _opts       :   (ignored)
fec fec_create(fec_scheme _scheme,
               void *_opts);

// recreate fec object
//  _q          :   old fec object
//  _scheme     :   new error-correction scheme
//  _opts       :   (ignored)
fec fec_recreate(fec _q,
                 fec_scheme _scheme,
                 void *_opts);

// destroy fec object
void fec_destroy(fec _q);

// print fec object internals
void fec_print(fec _q);

// encode a block of data using a fec scheme
//  _q              :   fec object
//  _dec_msg_len    :   decoded message length
//  _msg_dec        :   decoded message
//  _msg_enc        :   encoded message
void fec_encode(fec _q,
                unsigned int _dec_msg_len,
                unsigned char * _msg_dec,
                unsigned char * _msg_enc);

// decode a block of data using a fec scheme
//  _q              :   fec object
//  _dec_msg_len    :   decoded message length
//  _msg_enc        :   encoded message
//  _msg_dec        :   decoded message
void fec_decode(fec _q,
                unsigned int _dec_msg_len,
                unsigned char * _msg_enc,
                unsigned char * _msg_dec);

// decode a block of data using a fec scheme (soft decision)
//  _q              :   fec object
//  _dec_msg_len    :   decoded message length
//  _msg_enc        :   encoded message (soft bits)
//  _msg_dec        :   decoded message
void fec_decode_soft(fec _q,
                     unsigned int _dec_msg_len,
                     unsigned char * _msg_enc,
                     unsigned char * _msg_dec);

// 
// Packetizer
//

// computes the number of encoded bytes after packetizing
//
//  _n      :   number of uncoded input bytes
//  _crc    :   error-detecting scheme
//  _fec0   :   inner forward error-correction code
//  _fec1   :   outer forward error-correction code
unsigned int packetizer_compute_enc_msg_len(unsigned int _n,
                                            int _crc,
                                            int _fec0,
                                            int _fec1);

// computes the number of decoded bytes before packetizing
//
//  _k      :   number of encoded bytes
//  _crc    :   error-detecting scheme
//  _fec0   :   inner forward error-correction code
//  _fec1   :   outer forward error-correction code
unsigned int packetizer_compute_dec_msg_len(unsigned int _k,
                                            int _crc,
                                            int _fec0,
                                            int _fec1);

typedef struct packetizer_s * packetizer;

// create packetizer object
//
//  _n      :   number of uncoded input bytes
//  _crc    :   error-detecting scheme
//  _fec0   :   inner forward error-correction code
//  _fec1   :   outer forward error-correction code
packetizer packetizer_create(unsigned int _dec_msg_len,
                             int _crc,
                             int _fec0,
                             int _fec1);

// re-create packetizer object
//
//  _p      :   initialz packetizer object
//  _n      :   number of uncoded input bytes
//  _crc    :   error-detecting scheme
//  _fec0   :   inner forward error-correction code
//  _fec1   :   outer forward error-correction code
packetizer packetizer_recreate(packetizer _p,
                               unsigned int _dec_msg_len,
                               int _crc,
                               int _fec0,
                               int _fec1);

// destroy packetizer object
void packetizer_destroy(packetizer _p);

// print packetizer object internals
void packetizer_print(packetizer _p);

// access methods
unsigned int packetizer_get_dec_msg_len(packetizer _p);
unsigned int packetizer_get_enc_msg_len(packetizer _p);
crc_scheme   packetizer_get_crc        (packetizer _p);
fec_scheme   packetizer_get_fec0       (packetizer _p);
fec_scheme   packetizer_get_fec1       (packetizer _p);


// packetizer_encode()
//
// Execute the packetizer on an input message
//
//  _p      :   packetizer object
//  _msg    :   input message (uncoded bytes)
//  _pkt    :   encoded output message
void packetizer_encode(packetizer _p,
                       unsigned char * _msg,
                       unsigned char * _pkt);

// packetizer_decode()
//
// Execute the packetizer to decode an input message, return validity
// check of resulting data
//
//  _p      :   packetizer object
//  _pkt    :   input message (coded bytes)
//  _msg    :   decoded output message
int  packetizer_decode(packetizer _p,
                       unsigned char * _pkt,
                       unsigned char * _msg);

// Execute the packetizer to decode an input message, return validity
// check of resulting data
//
//  _p      :   packetizer object
//  _pkt    :   input message (coded soft bits)
//  _msg    :   decoded output message
int  packetizer_decode_soft(packetizer _p,
                            unsigned char * _pkt,
                            unsigned char * _msg);


//
// interleaver
//
typedef struct interleaver_s * interleaver;

// create interleaver
//   _n     : number of bytes
interleaver interleaver_create(unsigned int _n);

// destroy interleaver object
void interleaver_destroy(interleaver _q);

// print interleaver object internals
void interleaver_print(interleaver _q);

// set depth (number of internal iterations)
//  _q      :   interleaver object
//  _depth  :   depth
void interleaver_set_depth(interleaver _q,
                           unsigned int _depth);

// execute forward interleaver (encoder)
//  _q          :   interleaver object
//  _msg_dec    :   decoded (un-interleaved) message
//  _msg_enc    :   encoded (interleaved) message
void interleaver_encode(interleaver _q,
                        unsigned char * _msg_dec,
                        unsigned char * _msg_enc);

// execute forward interleaver (encoder) on soft bits
//  _q          :   interleaver object
//  _msg_dec    :   decoded (un-interleaved) message
//  _msg_enc    :   encoded (interleaved) message
void interleaver_encode_soft(interleaver _q,
                             unsigned char * _msg_dec,
                             unsigned char * _msg_enc);

// execute reverse interleaver (decoder)
//  _q          :   interleaver object
//  _msg_enc    :   encoded (interleaved) message
//  _msg_dec    :   decoded (un-interleaved) message
void interleaver_decode(interleaver _q,
                        unsigned char * _msg_enc,
                        unsigned char * _msg_dec);

// execute reverse interleaver (decoder) on soft bits
//  _q          :   interleaver object
//  _msg_enc    :   encoded (interleaved) message
//  _msg_dec    :   decoded (un-interleaved) message
void interleaver_decode_soft(interleaver _q,
                             unsigned char * _msg_enc,
                             unsigned char * _msg_dec);



//
// MODULE : fft (fast Fourier transform)
//

// type of transform
typedef enum {
    LIQUID_FFT_UNKNOWN  =   0,  // unknown transform type

    // regular complex one-dimensional transforms
    LIQUID_FFT_FORWARD  =  +1,  // complex one-dimensional FFT 
    LIQUID_FFT_BACKWARD =  -1,  // complex one-dimensional inverse FFT 

    // discrete cosine transforms
    LIQUID_FFT_REDFT00  =  10,  // real one-dimensional DCT-I
    LIQUID_FFT_REDFT10  =  11,  // real one-dimensional DCT-II
    LIQUID_FFT_REDFT01  =  12,  // real one-dimensional DCT-III
    LIQUID_FFT_REDFT11  =  13,  // real one-dimensional DCT-IV

    // discrete sine transforms
    LIQUID_FFT_RODFT00  =  20,  // real one-dimensional DST-I
    LIQUID_FFT_RODFT10  =  21,  // real one-dimensional DST-II
    LIQUID_FFT_RODFT01  =  22,  // real one-dimensional DST-III
    LIQUID_FFT_RODFT11  =  23,  // real one-dimensional DST-IV

    // modified discrete cosine transform
    LIQUID_FFT_MDCT     =  30,  // MDCT
    LIQUID_FFT_IMDCT    =  31,  // IMDCT
} liquid_fft_type;

#define LIQUID_FFT_MANGLE_FLOAT(name)   LIQUID_CONCAT(fft,name)

// Macro    :   FFT
//  FFT     :   name-mangling macro
//  T       :   primitive data type
//  TC      :   primitive data type (complex)
#define LIQUID_FFT_DEFINE_API(FFT,T,TC)                         \
                                                                \
typedef struct FFT(plan_s) * FFT(plan);                         \
                                                                \
/* create regular complex one-dimensional transform         */  \
/*  _n      :   transform size                              */  \
/*  _x      :   pointer to input array  [size: _n x 1]      */  \
/*  _y      :   pointer to output array [size: _n x 1]      */  \
/*  _dir    :   direction (e.g. LIQUID_FFT_FORWARD)         */  \
/*  _flags  :   options, optimization                       */  \
FFT(plan) FFT(_create_plan)(unsigned int _n,                    \
                            TC *         _x,                    \
                            TC *         _y,                    \
                            int          _dir,                  \
                            int          _flags);               \
                                                                \
/* create real-to-real transform                            */  \
/*  _n      :   transform size                              */  \
/*  _x      :   pointer to input array  [size: _n x 1]      */  \
/*  _y      :   pointer to output array [size: _n x 1]      */  \
/*  _type   :   transform type (e.g. LIQUID_FFT_REDFT00)    */  \
/*  _flags  :   options, optimization                       */  \
FFT(plan) FFT(_create_plan_r2r_1d)(unsigned int _n,             \
                                   T *          _x,             \
                                   T *          _y,             \
                                   int          _type,          \
                                   int          _flags);        \
                                                                \
/* destroy transform                                        */  \
void FFT(_destroy_plan)(FFT(plan) _p);                          \
                                                                \
/* print transform plan and internal strategy               */  \
void FFT(_print_plan)(FFT(plan) _p);                            \
                                                                \
/* run the transform                                        */  \
void FFT(_execute)(FFT(plan) _p);                               \
                                                                \
/* object-independent methods */                                \
                                                                \
/* perform n-point FFT allocating plan internally           */  \
/*  _nfft   : fft size                                      */  \
/*  _x      : input array [size: _nfft x 1]                 */  \
/*  _y      : output array [size: _nfft x 1]                */  \
/*  _dir    : fft direction: LIQUID_FFT_{FORWARD,BACKWARD}  */  \
/*  _flags  : fft flags                                     */  \
void FFT(_run)(unsigned int _n,                                 \
               TC *         _x,                                 \
               TC *         _y,                                 \
               int          _dir,                               \
               int          _flags);                            \
                                                                \
/* perform n-point real FFT allocating plan internally      */  \
/*  _nfft   : fft size                                      */  \
/*  _x      : input array [size: _nfft x 1]                 */  \
/*  _y      : output array [size: _nfft x 1]                */  \
/*  _type   : fft type, e.g. LIQUID_FFT_REDFT10             */  \
/*  _flags  : fft flags                                     */  \
void FFT(_r2r_1d_run)(unsigned int _n,                          \
                      T *          _x,                          \
                      T *          _y,                          \
                      int          _type,                       \
                      int          _flags);                     \
                                                                \
/* perform _n-point fft shift                               */  \
void FFT(_shift)(TC *         _x,                               \
                 unsigned int _n);                              \


LIQUID_FFT_DEFINE_API(LIQUID_FFT_MANGLE_FLOAT,float,liquid_float_complex)

// antiquated fft methods
// FFT(plan) FFT(_create_plan_mdct)(unsigned int _n,
//                                  T * _x,
//                                  T * _y,
//                                  int _kind,
//                                  int _flags);


// 
// spectral periodogram
//

#define LIQUID_SPGRAM_MANGLE_CFLOAT(name) LIQUID_CONCAT(spgramcf,name)
#define LIQUID_SPGRAM_MANGLE_FLOAT(name)  LIQUID_CONCAT(spgramf, name)

// Macro    :   SPGRAM
//  SPGRAM  :   name-mangling macro
//  T       :   primitive data type
//  TC      :   primitive data type (complex)
//  TI      :   primitive data type (input)
#define LIQUID_SPGRAM_DEFINE_API(SPGRAM,T,TC,TI)                \
                                                                \
typedef struct SPGRAM(_s) * SPGRAM();                           \
                                                                \
/* create spgram object                                     */  \
/*  _nfft       :   FFT size                                */  \
/*  _window     :   window [size: _window_len x 1]          */  \
/*  _window_len :   window length                           */  \
SPGRAM() SPGRAM(_create)(unsigned int _nfft,                    \
                         float *      _window,                  \
                         unsigned int _window_len);             \
                                                                \
/* create spgram object with Kaiser-Bessel window           */  \
/*  _nfft       :   FFT size                                */  \
/*  _window_len :   window length                           */  \
/*  _beta       :   Kaiser-Bessel parameter (_beta > 0)     */  \
SPGRAM() SPGRAM(_create_kaiser)(unsigned int _nfft,             \
                                unsigned int _window_len,       \
                                float        _beta);            \
                                                                \
/* create default spgram object (Kaiser-Bessel window)      */  \
SPGRAM() SPGRAM(_create_default)(unsigned int _nfft);           \
                                                                \
/* destroy spgram object                                    */  \
void SPGRAM(_destroy)(SPGRAM() _q);                             \
                                                                \
/* resets the internal state of the spgram object           */  \
void SPGRAM(_reset)(SPGRAM() _q);                               \
                                                                \
/* push a single sample into the spgram object              */  \
/*  _q      :   spgram object                               */  \
/*  _x      :   input sample                                */  \
void SPGRAM(_push)(SPGRAM() _q,                                 \
                   TI       _x);                                \
                                                                \
/* write a block of samples to the spgram object            */  \
/*  _q      :   spgram object                               */  \
/*  _x      :   input buffer [size: _n x 1]                 */  \
/*  _n      :   input buffer length                         */  \
void SPGRAM(_write)(SPGRAM()     _q,                            \
                    TI *         _x,                            \
                    unsigned int _n);                           \
                                                                \
/* compute spectral periodogram output (complex values)     */  \
/* from current buffer contents                             */  \
/*  _q      :   spgram object                               */  \
/*  _X      :   output complex spectrum [size: _nfft x 1]   */  \
void SPGRAM(_execute)(SPGRAM() _q,                              \
                      TC *     _X);                             \
                                                                \
/* compute spectral periodogram output (fft-shifted values  */  \
/* in dB) from current buffer contents                      */  \
/*  _q      :   spgram object                               */  \
/*  _X      :   output spectrum [size: _nfft x 1]           */  \
void SPGRAM(_execute_psd)(SPGRAM() _q,                          \
                          T *      _X);                         \
                                                                \
/* accumulate power spectral density                        */  \
/*  _q      :   spgram object                               */  \
/*  _x      :   input buffer [size: _n x 1]                 */  \
/*  _alpha  :   auto-regressive memory factor, [0,1]        */  \
/*  _n      :   input buffer length                         */  \
void SPGRAM(_accumulate_psd)(SPGRAM()       _q,                 \
                             TI *           _x,                 \
                             float          _alpha,             \
                             unsigned int   _n);                \
                                                                \
/* write accumulated psd                                    */  \
/*  _q      :   spgram object                               */  \
/*  _x      :   input buffer [size: _n x 1]                 */  \
/*  _n      :   input buffer length [size: _nfft x 1]       */  \
void SPGRAM(_write_accumulation)(SPGRAM() _q,                   \
                                 T *      _x);                  \
                                                                \
/* estimate spectrum on input signal                        */  \
/*  _q      :   spgram object                               */  \
/*  _x      :   input signal [size: _n x 1]                 */  \
/*  _n      :   input signal length                         */  \
/*  _psd    :   output spectrum, [size: _nfft x 1]          */  \
void SPGRAM(_estimate_psd)(SPGRAM()     _q,                     \
                           TI *         _x,                     \
                           unsigned int _n,                     \
                           T *          _psd);                  \

LIQUID_SPGRAM_DEFINE_API(LIQUID_SPGRAM_MANGLE_CFLOAT,
                         float,
                         liquid_float_complex,
                         liquid_float_complex)

LIQUID_SPGRAM_DEFINE_API(LIQUID_SPGRAM_MANGLE_FLOAT,
                         float,
                         liquid_float_complex,
                         float)

// 
// asgram : ascii spectral periodogram
//

#define LIQUID_ASGRAM_MANGLE_CFLOAT(name) LIQUID_CONCAT(asgramcf,name)
#define LIQUID_ASGRAM_MANGLE_FLOAT(name)  LIQUID_CONCAT(asgramf, name)

// Macro    :   ASGRAM
//  ASGRAM  :   name-mangling macro
//  T       :   primitive data type
//  TC      :   primitive data type (complex)
//  TI      :   primitive data type (input)
#define LIQUID_ASGRAM_DEFINE_API(ASGRAM,T,TC,TI)                \
                                                                \
typedef struct ASGRAM(_s) * ASGRAM();                           \
                                                                \
/* create asgram object with size _nfft                     */  \
ASGRAM() ASGRAM(_create)(unsigned int _nfft);                   \
                                                                \
/* destroy asgram object                                    */  \
void ASGRAM(_destroy)(ASGRAM() _q);                             \
                                                                \
/* resets the internal state of the asgram object           */  \
void ASGRAM(_reset)(ASGRAM() _q);                               \
                                                                \
/* set scale and offset for spectrogram                     */  \
/*  _q      :   asgram object                               */  \
/*  _offset :   signal offset level [dB]                    */  \
/*  _scale  :   signal scale [dB]                           */  \
void ASGRAM(_set_scale)(ASGRAM() _q,                            \
                        float    _offset,                       \
                        float    _scale);                       \
                                                                \
/* push a single sample into the asgram object              */  \
/*  _q      :   asgram object                               */  \
/*  _x      :   input sample                                */  \
void ASGRAM(_push)(ASGRAM() _q,                                 \
                   TI       _x);                                \
                                                                \
/* write a block of samples to the asgram object            */  \
/*  _q      :   asgram object                               */  \
/*  _x      :   input buffer [size: _n x 1]                 */  \
/*  _n      :   input buffer length                         */  \
void ASGRAM(_write)(ASGRAM()     _q,                            \
                    TI *         _x,                            \
                    unsigned int _n);                           \
                                                                \
/* compute spectral periodogram output from current buffer  */  \
/* contents                                                 */  \
/*  _q          :   spgram object                           */  \
/*  _ascii      :   output ASCII string [size: _nfft x 1]   */  \
/*  _peakval    :   peak power spectral density value [dB]  */  \
/*  _peakfreq   :   peak power spectral density frequency   */  \
void ASGRAM(_execute)(ASGRAM() _q,                              \
                      char *  _ascii,                           \
                      float * _peakval,                         \
                      float * _peakfreq);                       \
                                                                \
/* compute spectral periodogram output from current buffer  */  \
/* contents and print standard format to stdout             */  \
void ASGRAM(_print)(ASGRAM() _q);                               \

LIQUID_ASGRAM_DEFINE_API(LIQUID_ASGRAM_MANGLE_CFLOAT,
                         float,
                         liquid_float_complex,
                         liquid_float_complex)

LIQUID_ASGRAM_DEFINE_API(LIQUID_ASGRAM_MANGLE_FLOAT,
                         float,
                         liquid_float_complex,
                         float)


//
// MODULE : filter
//

//
// firdes: finite impulse response filter design
//

// prototypes
typedef enum {
    LIQUID_FIRFILT_UNKNOWN=0,   // unknown filter type

    // Nyquist filter prototypes
    LIQUID_FIRFILT_KAISER,      // Nyquist Kaiser filter
    LIQUID_FIRFILT_PM,          // Parks-McClellan filter
    LIQUID_FIRFILT_RCOS,        // raised-cosine filter
    LIQUID_FIRFILT_FEXP,        // flipped exponential
    LIQUID_FIRFILT_FSECH,       // flipped hyperbolic secant
    LIQUID_FIRFILT_FARCSECH,    // flipped arc-hyperbolic secant

    // root-Nyquist filter prototypes
    LIQUID_FIRFILT_ARKAISER,    // root-Nyquist Kaiser (approximate optimum)
    LIQUID_FIRFILT_RKAISER,     // root-Nyquist Kaiser (true optimum)
    LIQUID_FIRFILT_RRC,         // root raised-cosine
    LIQUID_FIRFILT_hM3,         // harris-Moerder-3 filter
    LIQUID_FIRFILT_GMSKTX,      // GMSK transmit filter
    LIQUID_FIRFILT_GMSKRX,      // GMSK receive filter
    LIQUID_FIRFILT_RFEXP,       // flipped exponential
    LIQUID_FIRFILT_RFSECH,      // flipped hyperbolic secant
    LIQUID_FIRFILT_RFARCSECH,   // flipped arc-hyperbolic secant
} liquid_firfilt_type;

// returns filter type based on input string
int liquid_getopt_str2firfilt(const char * _str);

// estimate required filter length given
//  _df     :   transition bandwidth (0 < _b < 0.5)
//  _As     :   stop-band attenuation [dB], _As > 0
unsigned int estimate_req_filter_len(float _df,
                                     float _As);

// estimate filter stop-band attenuation given
//  _df     :   transition bandwidth (0 < _b < 0.5)
//  _N      :   filter length
float estimate_req_filter_As(float        _df,
                             unsigned int _N);

// estimate filter transition bandwidth given
//  _As     :   stop-band attenuation [dB], _As > 0
//  _N      :   filter length
float estimate_req_filter_df(float        _As,
                             unsigned int _N);


// returns the Kaiser window beta factor give the filter's target
// stop-band attenuation (As) [Vaidyanathan:1993]
//  _As     :   target filter's stop-band attenuation [dB], _As > 0
float kaiser_beta_As(float _As);


// Design Nyquist filter
//  _type   : filter type (e.g. LIQUID_FIRFILT_RCOS)
//  _k      : samples/symbol
//  _m      : symbol delay
//  _beta   : excess bandwidth factor, _beta in [0,1]
//  _dt     : fractional sample delay
//  _h      : output coefficient buffer (length: 2*k*m+1)
void liquid_firdes_nyquist(liquid_firfilt_type _type,
                           unsigned int        _k,
                           unsigned int        _m,
                           float               _beta,
                           float               _dt,
                           float *             _h);


// Design FIR filter using Parks-McClellan algorithm

// band type specifier
typedef enum {
    LIQUID_FIRDESPM_BANDPASS=0,     // regular band-pass filter
    LIQUID_FIRDESPM_DIFFERENTIATOR, // differentiating filter
    LIQUID_FIRDESPM_HILBERT         // Hilbert transform
} liquid_firdespm_btype;

// weighting type specifier
typedef enum {
    LIQUID_FIRDESPM_FLATWEIGHT=0,   // flat weighting
    LIQUID_FIRDESPM_EXPWEIGHT,      // exponential weighting
    LIQUID_FIRDESPM_LINWEIGHT,      // linear weighting
} liquid_firdespm_wtype;

// run filter design (full life cycle of object)
//  _h_len      :   length of filter (number of taps)
//  _num_bands  :   number of frequency bands
//  _bands      :   band edges, f in [0,0.5], [size: _num_bands x 2]
//  _des        :   desired response [size: _num_bands x 1]
//  _weights    :   response weighting [size: _num_bands x 1]
//  _wtype      :   weight types (e.g. LIQUID_FIRDESPM_FLATWEIGHT) [size: _num_bands x 1]
//  _btype      :   band type (e.g. LIQUID_FIRDESPM_BANDPASS)
//  _h          :   output coefficients array [size: _h_len x 1]
void firdespm_run(unsigned int _h_len,
                  unsigned int _num_bands,
                  float * _bands,
                  float * _des,
                  float * _weights,
                  liquid_firdespm_wtype * _wtype,
                  liquid_firdespm_btype _btype,
                  float * _h);

// structured object
typedef struct firdespm_s * firdespm;

// create firdespm object
//  _h_len      :   length of filter (number of taps)
//  _num_bands  :   number of frequency bands
//  _bands      :   band edges, f in [0,0.5], [size: _num_bands x 2]
//  _des        :   desired response [size: _num_bands x 1]
//  _weights    :   response weighting [size: _num_bands x 1]
//  _wtype      :   weight types (e.g. LIQUID_FIRDESPM_FLATWEIGHT) [size: _num_bands x 1]
//  _btype      :   band type (e.g. LIQUID_FIRDESPM_BANDPASS)
firdespm firdespm_create(unsigned int _h_len,
                         unsigned int _num_bands,
                         float * _bands,
                         float * _des,
                         float * _weights,
                         liquid_firdespm_wtype * _wtype,
                         liquid_firdespm_btype _btype);

// destroy firdespm object
void firdespm_destroy(firdespm _q);

// print firdespm object internals
void firdespm_print(firdespm _q);

// execute filter design, storing result in _h
void firdespm_execute(firdespm _q, float * _h);


// Design FIR using kaiser window
//  _n      : filter length, _n > 0
//  _fc     : cutoff frequency, 0 < _fc < 0.5
//  _As     : stop-band attenuation [dB], _As > 0
//  _mu     : fractional sample offset, -0.5 < _mu < 0.5
//  _h      : output coefficient buffer, [size: _n x 1]
void liquid_firdes_kaiser(unsigned int _n,
                          float _fc,
                          float _As,
                          float _mu,
                          float *_h);

// Design FIR doppler filter
//  _n      : filter length
//  _fd     : normalized doppler frequency (0 < _fd < 0.5)
//  _K      : Rice fading factor (K >= 0)
//  _theta  : LoS component angle of arrival
//  _h      : output coefficient buffer
void liquid_firdes_doppler(unsigned int _n,
                           float        _fd,
                           float        _K,
                           float        _theta,
                           float *      _h);


// Design Nyquist raised-cosine filter
//  _k      : samples/symbol
//  _m      : symbol delay
//  _beta   : rolloff factor (0 < beta <= 1)
//  _dt     : fractional sample delay
//  _h      : output coefficient buffer (length: 2*k*m+1)
void liquid_firdes_rcos(unsigned int _k,
                        unsigned int _m,
                        float _beta,
                        float _dt,
                        float * _h);

// Design root-Nyquist filter
//  _type   : filter type (e.g. LIQUID_FIRFILT_RRC)
//  _k      : samples/symbol,          _k > 1
//  _m      : symbol delay,            _m > 0
//  _beta   : excess bandwidth factor, _beta in [0,1)
//  _dt     : fractional sample delay, _dt in [-1,1]
//  _h      : output coefficient buffer (length: 2*_k*_m+1)
void liquid_firdes_rnyquist(liquid_firfilt_type _type,
                            unsigned int        _k,
                            unsigned int        _m,
                            float               _beta,
                            float               _dt,
                            float *             _h);

// Design root-Nyquist raised-cosine filter
void liquid_firdes_rrcos(unsigned int _k, unsigned int _m, float _beta, float _dt, float * _h);

// Design root-Nyquist Kaiser filter
void liquid_firdes_rkaiser(unsigned int _k, unsigned int _m, float _beta, float _dt, float * _h);

// Design (approximate) root-Nyquist Kaiser filter
void liquid_firdes_arkaiser(unsigned int _k, unsigned int _m, float _beta, float _dt, float * _h);

// Design root-Nyquist harris-Moerder filter
void liquid_firdes_hM3(unsigned int _k, unsigned int _m, float _beta, float _dt, float * _h);

// Design GMSK transmit and receive filters
void liquid_firdes_gmsktx(unsigned int _k, unsigned int _m, float _beta, float _dt, float * _h);
void liquid_firdes_gmskrx(unsigned int _k, unsigned int _m, float _beta, float _dt, float * _h);

// Design flipped exponential Nyquist/root-Nyquist filters
void liquid_firdes_fexp( unsigned int _k, unsigned int _m, float _beta, float _dt, float * _h);
void liquid_firdes_rfexp(unsigned int _k, unsigned int _m, float _beta, float _dt, float * _h);

// Design flipped hyperbolic secand Nyquist/root-Nyquist filters
void liquid_firdes_fsech( unsigned int _k, unsigned int _m, float _beta, float _dt, float * _h);
void liquid_firdes_rfsech(unsigned int _k, unsigned int _m, float _beta, float _dt, float * _h);

// Design flipped arc-hyperbolic secand Nyquist/root-Nyquist filters
void liquid_firdes_farcsech( unsigned int _k, unsigned int _m, float _beta, float _dt, float * _h);
void liquid_firdes_rfarcsech(unsigned int _k, unsigned int _m, float _beta, float _dt, float * _h);

// Compute group delay for an FIR filter
//  _h      : filter coefficients array
//  _n      : filter length
//  _fc     : frequency at which delay is evaluated (-0.5 < _fc < 0.5)
float fir_group_delay(float * _h,
                      unsigned int _n,
                      float _fc);

// Compute group delay for an IIR filter
//  _b      : filter numerator coefficients
//  _nb     : filter numerator length
//  _a      : filter denominator coefficients
//  _na     : filter denominator length
//  _fc     : frequency at which delay is evaluated (-0.5 < _fc < 0.5)
float iir_group_delay(float * _b,
                      unsigned int _nb,
                      float * _a,
                      unsigned int _na,
                      float _fc);


// liquid_filter_autocorr()
//
// Compute auto-correlation of filter at a specific lag.
//
//  _h      :   filter coefficients [size: _h_len x 1]
//  _h_len  :   filter length
//  _lag    :   auto-correlation lag (samples)
float liquid_filter_autocorr(float *      _h,
                             unsigned int _h_len,
                             int          _lag);

// liquid_filter_crosscorr()
//
// Compute cross-correlation of two filters at a specific lag.
//
//  _h      :   filter coefficients [size: _h_len]
//  _h_len  :   filter length
//  _g      :   filter coefficients [size: _g_len]
//  _g_len  :   filter length
//  _lag    :   cross-correlation lag (samples)
float liquid_filter_crosscorr(float *      _h,
                              unsigned int _h_len,
                              float *      _g,
                              unsigned int _g_len,
                              int          _lag);

// liquid_filter_isi()
//
// Compute inter-symbol interference (ISI)--both RMS and
// maximum--for the filter _h.
//
//  _h      :   filter coefficients [size: 2*_k*_m+1 x 1]
//  _k      :   filter over-sampling rate (samples/symbol)
//  _m      :   filter delay (symbols)
//  _rms    :   output root mean-squared ISI
//  _max    :   maximum ISI
void liquid_filter_isi(float *      _h,
                       unsigned int _k,
                       unsigned int _m,
                       float *      _rms,
                       float *      _max);

// Compute relative out-of-band energy
//
//  _h      :   filter coefficients [size: _h_len x 1]
//  _h_len  :   filter length
//  _fc     :   analysis cut-off frequency
//  _nfft   :   fft size
float liquid_filter_energy(float *      _h,
                           unsigned int _h_len,
                           float        _fc,
                           unsigned int _nfft);


//
// IIR filter design
//

// IIR filter design filter type
typedef enum {
    LIQUID_IIRDES_BUTTER=0,
    LIQUID_IIRDES_CHEBY1,
    LIQUID_IIRDES_CHEBY2,
    LIQUID_IIRDES_ELLIP,
    LIQUID_IIRDES_BESSEL
} liquid_iirdes_filtertype;

// IIR filter design band type
typedef enum {
    LIQUID_IIRDES_LOWPASS=0,
    LIQUID_IIRDES_HIGHPASS,
    LIQUID_IIRDES_BANDPASS,
    LIQUID_IIRDES_BANDSTOP
} liquid_iirdes_bandtype;

// IIR filter design coefficients format
typedef enum {
    LIQUID_IIRDES_SOS=0,
    LIQUID_IIRDES_TF
} liquid_iirdes_format;

// IIR filter design template
//  _ftype      :   filter type (e.g. LIQUID_IIRDES_BUTTER)
//  _btype      :   band type (e.g. LIQUID_IIRDES_BANDPASS)
//  _format     :   coefficients format (e.g. LIQUID_IIRDES_SOS)
//  _n          :   filter order
//  _fc         :   low-pass prototype cut-off frequency
//  _f0         :   center frequency (band-pass, band-stop)
//  _Ap         :   pass-band ripple in dB
//  _As         :   stop-band ripple in dB
//  _B          :   numerator
//  _A          :   denominator
void liquid_iirdes(liquid_iirdes_filtertype _ftype,
                   liquid_iirdes_bandtype   _btype,
                   liquid_iirdes_format     _format,
                   unsigned int _n,
                   float _fc,
                   float _f0,
                   float _Ap,
                   float _As,
                   float * _B,
                   float * _A);

// compute analog zeros, poles, gain for specific filter types
void butter_azpkf(unsigned int _n,
                  liquid_float_complex * _za,
                  liquid_float_complex * _pa,
                  liquid_float_complex * _ka);
void cheby1_azpkf(unsigned int _n,
                  float _ep,
                  liquid_float_complex * _z,
                  liquid_float_complex * _p,
                  liquid_float_complex * _k);
void cheby2_azpkf(unsigned int _n,
                  float _es,
                  liquid_float_complex * _z,
                  liquid_float_complex * _p,
                  liquid_float_complex * _k);
void ellip_azpkf(unsigned int _n,
                 float _ep,
                 float _es,
                 liquid_float_complex * _z,
                 liquid_float_complex * _p,
                 liquid_float_complex * _k);
void bessel_azpkf(unsigned int _n,
                  liquid_float_complex * _z,
                  liquid_float_complex * _p,
                  liquid_float_complex * _k);

// compute frequency pre-warping factor
float iirdes_freqprewarp(liquid_iirdes_bandtype _btype,
                         float _fc,
                         float _f0);

// convert analog z/p/k form to discrete z/p/k form (bilinear z-transform)
//  _za     :   analog zeros [length: _nza]
//  _nza    :   number of analog zeros
//  _pa     :   analog poles [length: _npa]
//  _npa    :   number of analog poles
//  _m      :   frequency pre-warping factor
//  _zd     :   output digital zeros [length: _npa]
//  _pd     :   output digital poles [length: _npa]
//  _kd     :   output digital gain (should actually be real-valued)
void bilinear_zpkf(liquid_float_complex * _za,
                   unsigned int _nza,
                   liquid_float_complex * _pa,
                   unsigned int _npa,
                   liquid_float_complex _ka,
                   float _m,
                   liquid_float_complex * _zd,
                   liquid_float_complex * _pd,
                   liquid_float_complex * _kd);

// digital z/p/k low-pass to high-pass
//  _zd     :   digital zeros (low-pass prototype), [length: _n]
//  _pd     :   digital poles (low-pass prototype), [length: _n]
//  _n      :   low-pass filter order
//  _zdt    :   output digital zeros transformed [length: _n]
//  _pdt    :   output digital poles transformed [length: _n]
void iirdes_dzpk_lp2hp(liquid_float_complex * _zd,
                       liquid_float_complex * _pd,
                       unsigned int _n,
                       liquid_float_complex * _zdt,
                       liquid_float_complex * _pdt);

// digital z/p/k low-pass to band-pass
//  _zd     :   digital zeros (low-pass prototype), [length: _n]
//  _pd     :   digital poles (low-pass prototype), [length: _n]
//  _n      :   low-pass filter order
//  _f0     :   center frequency
//  _zdt    :   output digital zeros transformed [length: 2*_n]
//  _pdt    :   output digital poles transformed [length: 2*_n]
void iirdes_dzpk_lp2bp(liquid_float_complex * _zd,
                       liquid_float_complex * _pd,
                       unsigned int _n,
                       float _f0,
                       liquid_float_complex * _zdt,
                       liquid_float_complex * _pdt);

// convert discrete z/p/k form to transfer function
//  _zd     :   digital zeros [length: _n]
//  _pd     :   digital poles [length: _n]
//  _n      :   filter order
//  _kd     :   digital gain
//  _b      :   output numerator [length: _n+1]
//  _a      :   output denominator [length: _n+1]
void iirdes_dzpk2tff(liquid_float_complex * _zd,
                     liquid_float_complex * _pd,
                     unsigned int _n,
                     liquid_float_complex _kd,
                     float * _b,
                     float * _a);

// convert discrete z/p/k form to second-order sections
//  _zd     :   digital zeros [length: _n]
//  _pd     :   digital poles [length: _n]
//  _n      :   filter order
//  _kd     :   digital gain
//  _B      :   output numerator [size: 3 x L+r]
//  _A      :   output denominator [size: 3 x L+r]
//  where r = _n%2, L = (_n-r)/2
void iirdes_dzpk2sosf(liquid_float_complex * _zd,
                      liquid_float_complex * _pd,
                      unsigned int _n,
                      liquid_float_complex _kd,
                      float * _B,
                      float * _A);

// additional IIR filter design templates

// design 2nd-order IIR filter (active lag)
//          1 + t2 * s
//  F(s) = ------------
//          1 + t1 * s
//
//  _w      :   filter bandwidth
//  _zeta   :   damping factor (1/sqrt(2) suggested)
//  _K      :   loop gain (1000 suggested)
//  _b      :   output feed-forward coefficients [size: 3 x 1]
//  _a      :   output feed-back coefficients [size: 3 x 1]
void iirdes_pll_active_lag(float _w,
                           float _zeta,
                           float _K,
                           float * _b,
                           float * _a);

// design 2nd-order IIR filter (active PI)
//          1 + t2 * s
//  F(s) = ------------
//           t1 * s
//
//  _w      :   filter bandwidth
//  _zeta   :   damping factor (1/sqrt(2) suggested)
//  _K      :   loop gain (1000 suggested)
//  _b      :   output feed-forward coefficients [size: 3 x 1]
//  _a      :   output feed-back coefficients [size: 3 x 1]
void iirdes_pll_active_PI(float _w,
                          float _zeta,
                          float _K,
                          float * _b,
                          float * _a);

// checks stability of iir filter
//  _b      :   feed-forward coefficients [size: _n x 1]
//  _a      :   feed-back coefficients [size: _n x 1]
//  _n      :   number of coefficients
int iirdes_isstable(float * _b,
                    float * _a,
                    unsigned int _n);

//
// linear prediction
//

// compute the linear prediction coefficients for an input signal _x
//  _x      :   input signal [size: _n x 1]
//  _n      :   input signal length
//  _p      :   prediction filter order
//  _a      :   prediction filter [size: _p+1 x 1]
//  _e      :   prediction error variance [size: _p+1 x 1]
void liquid_lpc(float * _x,
                unsigned int _n,
                unsigned int _p,
                float * _a,
                float * _g);

// solve the Yule-Walker equations using Levinson-Durbin recursion
// for _symmetric_ autocorrelation
//  _r      :   autocorrelation array [size: _p+1 x 1]
//  _p      :   filter order
//  _a      :   output coefficients [size: _p+1 x 1]
//  _e      :   error variance [size: _p+1 x 1]
//
// NOTES:
//  By definition _a[0] = 1.0
void liquid_levinson(float * _r,
                     unsigned int _p,
                     float * _a,
                     float * _e);

//
// auto-correlator (delay cross-correlation)
//

#define AUTOCORR_MANGLE_CCCF(name)  LIQUID_CONCAT(autocorr_cccf,name)
#define AUTOCORR_MANGLE_RRRF(name)  LIQUID_CONCAT(autocorr_rrrf,name)

// Macro:
//   AUTOCORR   : name-mangling macro
//   TO         : output data type
//   TC         : coefficients data type
//   TI         : input data type
#define LIQUID_AUTOCORR_DEFINE_API(AUTOCORR,TO,TC,TI)           \
                                                                \
typedef struct AUTOCORR(_s) * AUTOCORR();                       \
                                                                \
/* create auto-correlator object                            */  \
/*  _window_size    : size of the correlator window         */  \
/*  _delay          : correlator delay [samples]            */  \
AUTOCORR() AUTOCORR(_create)(unsigned int _window_size,         \
                             unsigned int _delay);              \
                                                                \
/* destroy auto-correlator object, freeing internal memory  */  \
void AUTOCORR(_destroy)(AUTOCORR() _q);                         \
                                                                \
/* reset auto-correlator object's internals                 */  \
void AUTOCORR(_reset)(AUTOCORR() _q);                           \
                                                                \
/* print auto-correlator parameters to stdout               */  \
void AUTOCORR(_print)(AUTOCORR() _q);                           \
                                                                \
/* push sample into auto-correlator object                  */  \
void AUTOCORR(_push)(AUTOCORR() _q,                             \
                     TI         _x);                            \
                                                                \
/* compute single auto-correlation output                   */  \
void AUTOCORR(_execute)(AUTOCORR() _q,                          \
                        TO *       _rxx);                       \
                                                                \
/* compute auto-correlation on block of samples; the input  */  \
/* and output arrays may have the same pointer              */  \
/*  _q      :   auto-correlation object                     */  \
/*  _x      :   input array [size: _n x 1]                  */  \
/*  _n      :   number of input, output samples             */  \
/*  _rxx    :   input array [size: _n x 1]                  */  \
void AUTOCORR(_execute_block)(AUTOCORR()   _q,                  \
                              TI *         _x,                  \
                              unsigned int _n,                  \
                              TO *         _rxx);               \
                                                                \
/* return sum of squares of buffered samples                */  \
float AUTOCORR(_get_energy)(AUTOCORR() _q);                     \

LIQUID_AUTOCORR_DEFINE_API(AUTOCORR_MANGLE_CCCF,
                           liquid_float_complex,
                           liquid_float_complex,
                           liquid_float_complex)

LIQUID_AUTOCORR_DEFINE_API(AUTOCORR_MANGLE_RRRF,
                           float,
                           float,
                           float)


//
// Finite impulse response filter
//

#define FIRFILT_MANGLE_RRRF(name)  LIQUID_CONCAT(firfilt_rrrf,name)
#define FIRFILT_MANGLE_CRCF(name)  LIQUID_CONCAT(firfilt_crcf,name)
#define FIRFILT_MANGLE_CCCF(name)  LIQUID_CONCAT(firfilt_cccf,name)

// Macro:
//   FIRFILT : name-mangling macro
//   TO         : output data type
//   TC         : coefficients data type
//   TI         : input data type
#define LIQUID_FIRFILT_DEFINE_API(FIRFILT,TO,TC,TI)             \
typedef struct FIRFILT(_s) * FIRFILT();                         \
                                                                \
FIRFILT() FIRFILT(_create)(TC * _h, unsigned int _n);           \
                                                                \
/* create using Kaiser-Bessel windowed sinc method          */  \
/*  _n      : filter length, _n > 0                         */  \
/*  _fc     : filter cut-off frequency 0 < _fc < 0.5        */  \
/*  _As     : filter stop-band attenuation [dB], _As > 0    */  \
/*  _mu     : fractional sample offset, -0.5 < _mu < 0.5    */  \
FIRFILT() FIRFILT(_create_kaiser)(unsigned int _n,              \
                                  float        _fc,             \
                                  float        _As,             \
                                  float        _mu);            \
                                                                \
/* create from square-root Nyquist prototype                */  \
/*  _type   : filter type (e.g. LIQUID_FIRFILT_RRC)         */  \
/*  _k      : nominal samples/symbol, _k > 1                */  \
/*  _m      : filter delay [symbols], _m > 0                */  \
/*  _beta   : rolloff factor, 0 < beta <= 1                 */  \
/*  _mu     : fractional sample offset,-0.5 < _mu < 0.5     */  \
FIRFILT() FIRFILT(_create_rnyquist)(int          _type,         \
                                    unsigned int _k,            \
                                    unsigned int _m,            \
                                    float        _beta,         \
                                    float        _mu);          \
                                                                \
/* create rectangular filter prototype                      */  \
FIRFILT() FIRFILT(_create_rect)(unsigned int _n);               \
                                                                \
/* re-create filter                                         */  \
/*  _q      : original filter object                        */  \
/*  _h      : pointer to filter coefficients [size: _n x 1] */  \
/*  _n      : filter length, _n > 0                         */  \
FIRFILT() FIRFILT(_recreate)(FIRFILT()    _q,                   \
                             TC *         _h,                   \
                             unsigned int _n);                  \
                                                                \
/* destroy filter object and free all internal memory       */  \
void FIRFILT(_destroy)(FIRFILT() _q);                           \
                                                                \
/* reset filter object's internal buffer                    */  \
void FIRFILT(_reset)(FIRFILT() _q);                             \
                                                                \
/* print filter object information                          */  \
void FIRFILT(_print)(FIRFILT() _q);                             \
                                                                \
/* set output scaling for filter                            */  \
void FIRFILT(_set_scale)(FIRFILT() _q,                          \
                         TC        _scale);                     \
                                                                \
/* push sample into filter object's internal buffer         */  \
/*  _q      : filter object                                 */  \
/*  _x      : single input sample                           */  \
void FIRFILT(_push)(FIRFILT() _q,                               \
                    TI        _x);                              \
                                                                \
/* execute the filter on internal buffer and coefficients   */  \
/*  _q      : filter object                                 */  \
/*  _y      : pointer to single output sample               */  \
void FIRFILT(_execute)(FIRFILT() _q,                            \
                       TO *      _y);                           \
                                                                \
/* execute the filter on a block of input samples; the      */  \
/* input and output buffers may be the same                 */  \
/*  _q      : filter object                                 */  \
/*  _x      : pointer to input array [size: _n x 1]         */  \
/*  _n      : number of input, output samples               */  \
/*  _y      : pointer to output array [size: _n x 1]        */  \
void FIRFILT(_execute_block)(FIRFILT()    _q,                   \
                             TI *         _x,                   \
                             unsigned int _n,                   \
                             TO *         _y);                  \
                                                                \
/* return length of filter object                           */  \
unsigned int FIRFILT(_get_length)(FIRFILT() _q);                \
                                                                \
/* compute complex frequency response of filter object      */  \
/*  _q      : filter object                                 */  \
/*  _fc     : frequency to evaluate                         */  \
/*  _H      : pointer to output complex frequency response  */  \
void FIRFILT(_freqresponse)(FIRFILT()              _q,          \
                            float                  _fc,         \
                            liquid_float_complex * _H);         \
                                                                \
/* compute and return group delay of filter object          */  \
/*  _q      : filter object                                 */  \
/*  _fc     : frequency to evaluate                         */  \
float FIRFILT(_groupdelay)(FIRFILT() _q,                        \
                           float     _fc);                      \

LIQUID_FIRFILT_DEFINE_API(FIRFILT_MANGLE_RRRF,
                          float,
                          float,
                          float)

LIQUID_FIRFILT_DEFINE_API(FIRFILT_MANGLE_CRCF,
                          liquid_float_complex,
                          float,
                          liquid_float_complex)

LIQUID_FIRFILT_DEFINE_API(FIRFILT_MANGLE_CCCF,
                          liquid_float_complex,
                          liquid_float_complex,
                          liquid_float_complex)

//
// FIR Hilbert transform
//  2:1 real-to-complex decimator
//  1:2 complex-to-real interpolator
//

#define FIRHILB_MANGLE_FLOAT(name)  LIQUID_CONCAT(firhilbf, name)
//#define FIRHILB_MANGLE_DOUBLE(name) LIQUID_CONCAT(firhilb, name)

// NOTES:
//   Although firhilb is a placeholder for both decimation and
//   interpolation, separate objects should be used for each task.
#define LIQUID_FIRHILB_DEFINE_API(FIRHILB,T,TC)                 \
typedef struct FIRHILB(_s) * FIRHILB();                         \
                                                                \
/* create finite impulse reponse Hilbert transform          */  \
/*  _m      : filter semi-length, delay is 2*m+1            */  \
/*  _As     : filter stop-band attenuation [dB]             */  \
FIRHILB() FIRHILB(_create)(unsigned int _m,                     \
                           float        _As);                   \
                                                                \
/* destroy finite impulse reponse Hilbert transform         */  \
void FIRHILB(_destroy)(FIRHILB() _q);                           \
                                                                \
/* print firhilb object internals to stdout                 */  \
void FIRHILB(_print)(FIRHILB() _q);                             \
                                                                \
/* reset firhilb object internal state                      */  \
void FIRHILB(_reset)(FIRHILB() _q);                             \
                                                                \
/* execute Hilbert transform (real to complex)              */  \
/*  _q      :   Hilbert transform object                    */  \
/*  _x      :   real-valued input sample                    */  \
/*  _y      :   complex-valued output sample                */  \
void FIRHILB(_r2c_execute)(FIRHILB() _q,                        \
                           T         _x,                        \
                           TC *      _y);                       \
                                                                \
/* execute Hilbert transform (complex to real)              */  \
/*  _q      :   Hilbert transform object                    */  \
/*  _x      :   complex-valued input sample                 */  \
/*  _y      :   real-valued output sample                   */  \
void FIRHILB(_c2r_execute)(FIRHILB() _q,                        \
                           TC        _x,                        \
                           T *       _y);                       \
                                                                \
/* execute Hilbert transform decimator (real to complex)    */  \
/*  _q      :   Hilbert transform object                    */  \
/*  _x      :   real-valued input array [size: 2 x 1]       */  \
/*  _y      :   complex-valued output sample                */  \
void FIRHILB(_decim_execute)(FIRHILB() _q,                      \
                             T *       _x,                      \
                             TC *      _y);                     \
                                                                \
/* execute Hilbert transform decimator (real to complex) on */  \
/* a block of samples                                       */  \
/*  _q      :   Hilbert transform object                    */  \
/*  _x      :   real-valued input array [size: 2*_n x 1]    */  \
/*  _n      :   number of *output* samples                  */  \
/*  _y      :   complex-valued output array [size: _n x 1]  */  \
void FIRHILB(_decim_execute_block)(FIRHILB()    _q,             \
                                   T *          _x,             \
                                   unsigned int _n,             \
                                   TC *         _y);            \
                                                                \
/* execute Hilbert transform interpolator (real to complex) */  \
/*  _q      :   Hilbert transform object                    */  \
/*  _x      :   complex-valued input sample                 */  \
/*  _y      :   real-valued output array [size: 2 x 1]      */  \
void FIRHILB(_interp_execute)(FIRHILB() _q,                     \
                              TC        _x,                     \
                              T *       _y);                    \
                                                                \
/* execute Hilbert transform interpolator (complex to real) */  \
/* on a block of samples                                    */  \
/*  _q      :   Hilbert transform object                    */  \
/*  _x      :   complex-valued input array [size: _n x 1]   */  \
/*  _n      :   number of *input* samples                   */  \
/*  _y      :   real-valued output array [size: 2*_n x 1]   */  \
void FIRHILB(_interp_execute_block)(FIRHILB()    _q,            \
                                    TC *         _x,            \
                                    unsigned int _n,            \
                                    T *          _y);           \

LIQUID_FIRHILB_DEFINE_API(FIRHILB_MANGLE_FLOAT, float, liquid_float_complex)
//LIQUID_FIRHILB_DEFINE_API(FIRHILB_MANGLE_DOUBLE, double, liquid_double_complex)


//
// FFT-based finite impulse response filter
//

#define FFTFILT_MANGLE_RRRF(name)  LIQUID_CONCAT(fftfilt_rrrf,name)
#define FFTFILT_MANGLE_CRCF(name)  LIQUID_CONCAT(fftfilt_crcf,name)
#define FFTFILT_MANGLE_CCCF(name)  LIQUID_CONCAT(fftfilt_cccf,name)

// Macro:
//   FFTFILT : name-mangling macro
//   TO         : output data type
//   TC         : coefficients data type
//   TI         : input data type
#define LIQUID_FFTFILT_DEFINE_API(FFTFILT,TO,TC,TI)             \
typedef struct FFTFILT(_s) * FFTFILT();                         \
                                                                \
/* create FFT-based FIR filter using external coefficients  */  \
/*  _h      : filter coefficients [size: _h_len x 1]        */  \
/*  _h_len  : filter length, _h_len > 0                     */  \
/*  _n      : block size = nfft/2, at least _h_len-1        */  \
FFTFILT() FFTFILT(_create)(TC *         _h,                     \
                           unsigned int _h_len,                 \
                           unsigned int _n);                    \
                                                                \
/* destroy filter object and free all internal memory       */  \
void FFTFILT(_destroy)(FFTFILT() _q);                           \
                                                                \
/* reset filter object's internal buffer                    */  \
void FFTFILT(_reset)(FFTFILT() _q);                             \
                                                                \
/* print filter object information                          */  \
void FFTFILT(_print)(FFTFILT() _q);                             \
                                                                \
/* set output scaling for filter                            */  \
void FFTFILT(_set_scale)(FFTFILT() _q,                          \
                         TC        _scale);                     \
                                                                \
/* execute the filter on internal buffer and coefficients   */  \
/*  _q      : filter object                                 */  \
/*  _x      : pointer to input data array  [size: _n x 1]   */  \
/*  _y      : pointer to output data array [size: _n x 1]   */  \
void FFTFILT(_execute)(FFTFILT() _q,                            \
                       TI *      _x,                            \
                       TO *      _y);                           \
                                                                \
/* return length of filter object's internal coefficients   */  \
unsigned int FFTFILT(_get_length)(FFTFILT() _q);                \

LIQUID_FFTFILT_DEFINE_API(FFTFILT_MANGLE_RRRF,
                          float,
                          float,
                          float)

LIQUID_FFTFILT_DEFINE_API(FFTFILT_MANGLE_CRCF,
                          liquid_float_complex,
                          float,
                          liquid_float_complex)

LIQUID_FFTFILT_DEFINE_API(FFTFILT_MANGLE_CCCF,
                          liquid_float_complex,
                          liquid_float_complex,
                          liquid_float_complex)


//
// Infinite impulse response filter
//

#define IIRFILT_MANGLE_RRRF(name)  LIQUID_CONCAT(iirfilt_rrrf,name)
#define IIRFILT_MANGLE_CRCF(name)  LIQUID_CONCAT(iirfilt_crcf,name)
#define IIRFILT_MANGLE_CCCF(name)  LIQUID_CONCAT(iirfilt_cccf,name)

// Macro:
//   IIRFILT : name-mangling macro
//   TO         : output data type
//   TC         : coefficients data type
//   TI         : input data type
#define LIQUID_IIRFILT_DEFINE_API(IIRFILT,TO,TC,TI)             \
                                                                \
typedef struct IIRFILT(_s) * IIRFILT();                         \
                                                                \
/* create infinite impulse reponse filter                   */  \
/*  _b      : feed-forward coefficients [size: _nb x 1]     */  \
/*  _nb     : number of feed-forward coefficients           */  \
/*  _a      : feed-back coefficients [size: _na x 1]        */  \
/*  _na     : number of feed-back coefficients              */  \
IIRFILT() IIRFILT(_create)(TC *         _b,                     \
                           unsigned int _nb,                    \
                           TC *         _a,                     \
                           unsigned int _na);                   \
                                                                \
/* create IIR filter using 2nd-order secitons               */  \
/*  _B      : feed-forward coefficients [size: _nsos x 3]   */  \
/*  _A      : feed-back coefficients    [size: _nsos x 3]   */  \
IIRFILT() IIRFILT(_create_sos)(TC *         _B,                 \
                               TC *         _A,                 \
                               unsigned int _nsos);             \
                                                                \
/* create IIR filter from design template                   */  \
/*  _ftype  : filter type (e.g. LIQUID_IIRDES_BUTTER)       */  \
/*  _btype  : band type (e.g. LIQUID_IIRDES_BANDPASS)       */  \
/*  _format : coefficients format (e.g. LIQUID_IIRDES_SOS)  */  \
/*  _n      : filter order                                  */  \
/*  _fc     : low-pass prototype cut-off frequency          */  \
/*  _f0     : center frequency (band-pass, band-stop)       */  \
/*  _Ap     : pass-band ripple in dB                        */  \
/*  _As     : stop-band ripple in dB                        */  \
IIRFILT() IIRFILT(_create_prototype)(                           \
            liquid_iirdes_filtertype _ftype,                    \
            liquid_iirdes_bandtype   _btype,                    \
            liquid_iirdes_format     _format,                   \
            unsigned int             _order,                    \
            float _fc,                                          \
            float _f0,                                          \
            float _Ap,                                          \
            float _As);                                         \
                                                                \
/* create simplified low-pass Butterworth IIR filter */         \
/*  _n      : filter order                                  */  \
/*  _fc     : low-pass prototype cut-off frequency          */  \
IIRFILT() IIRFILT(_create_lowpass)(                             \
            unsigned int _order,                                \
            float        _fc);                                  \
                                                                \
/* create 8th-order integrator filter                       */  \
IIRFILT() IIRFILT(_create_integrator)();                        \
                                                                \
/* create 8th-order differentiator filter                   */  \
IIRFILT() IIRFILT(_create_differentiator)();                    \
                                                                \
/* create simple DC-blocking filter                         */  \
IIRFILT() IIRFILT(_create_dc_blocker)(float _alpha);            \
                                                                \
/* create phase-locked loop iirfilt object                  */  \
/*  _w      : filter bandwidth                              */  \
/*  _zeta   : damping factor (1/sqrt(2) suggested)          */  \
/*  _K      : loop gain (1000 suggested)                    */  \
IIRFILT() IIRFILT(_create_pll)(float _w,                        \
                               float _zeta,                     \
                               float _K);                       \
                                                                \
/* destroy iirfilt object, freeing all internal memory      */  \
void IIRFILT(_destroy)(IIRFILT() _q);                           \
                                                                \
/* print iirfilt object properties to stdout                */  \
void IIRFILT(_print)(IIRFILT() _q);                             \
                                                                \
/* clear/reset iirfilt object internals                     */  \
void IIRFILT(_reset)(IIRFILT() _q);                             \
                                                                \
/* compute filter output                                    */  \
/*  _q      : iirfilt object                                */  \
/*  _x      : input sample                                  */  \
/*  _y      : output sample pointer                         */  \
void IIRFILT(_execute)(IIRFILT() _q,                            \
                       TI        _x,                            \
                       TO *      _y);                           \
                                                                \
/* execute the filter on a block of input samples; the      */  \
/* input and output buffers may be the same                 */  \
/*  _q      : filter object                                 */  \
/*  _x      : pointer to input array [size: _n x 1]         */  \
/*  _n      : number of input, output samples               */  \
/*  _y      : pointer to output array [size: _n x 1]        */  \
void IIRFILT(_execute_block)(IIRFILT()    _q,                   \
                             TI *         _x,                   \
                             unsigned int _n,                   \
                             TO *         _y);                  \
                                                                \
/* return iirfilt object's filter length (order + 1)        */  \
unsigned int IIRFILT(_get_length)(IIRFILT() _q);                \
                                                                \
/* compute complex frequency response of filter object      */  \
/*  _q      : filter object                                 */  \
/*  _fc     : frequency to evaluate                         */  \
/*  _H      : pointer to output complex frequency response  */  \
void IIRFILT(_freqresponse)(IIRFILT()              _q,          \
                            float                  _fc,         \
                            liquid_float_complex * _H);         \
                                                                \
/* compute and return group delay of filter object          */  \
/*  _q      : filter object                                 */  \
/*  _fc     : frequency to evaluate                         */  \
float IIRFILT(_groupdelay)(IIRFILT() _q, float _fc);            \

LIQUID_IIRFILT_DEFINE_API(IIRFILT_MANGLE_RRRF,
                          float,
                          float,
                          float)

LIQUID_IIRFILT_DEFINE_API(IIRFILT_MANGLE_CRCF,
                          liquid_float_complex,
                          float,
                          liquid_float_complex)

LIQUID_IIRFILT_DEFINE_API(IIRFILT_MANGLE_CCCF,
                          liquid_float_complex,
                          liquid_float_complex,
                          liquid_float_complex)


//
// FIR Polyphase filter bank
//
#define FIRPFB_MANGLE_RRRF(name)  LIQUID_CONCAT(firpfb_rrrf,name)
#define FIRPFB_MANGLE_CRCF(name)  LIQUID_CONCAT(firpfb_crcf,name)
#define FIRPFB_MANGLE_CCCF(name)  LIQUID_CONCAT(firpfb_cccf,name)

// Macro:
//   FIRPFB : name-mangling macro
//   TO     : output data type
//   TC     : coefficients data type
//   TI     : input data type
#define LIQUID_FIRPFB_DEFINE_API(FIRPFB,TO,TC,TI)               \
                                                                \
typedef struct FIRPFB(_s) * FIRPFB();                           \
                                                                \
/* create firpfb from external coefficients                 */  \
/*  _M      : number of filters in the bank                 */  \
/*  _h      : coefficients [size: _M*_h_len x 1]            */  \
/*  _h_len  : filter delay (symbols)                        */  \
FIRPFB() FIRPFB(_create)(unsigned int _M,                       \
                         TC *         _h,                       \
                         unsigned int _h_len);                  \
                                                                \
/* create firpfb from square-root Nyquist prototype         */  \
/*  _type   : filter type (e.g. LIQUID_FIRFILT_RRC)         */  \
/*  _npfb   : number of filters in the bank                 */  \
/*  _k      : nominal samples/symbol                        */  \
/*  _m      : filter delay (symbols)                        */  \
/*  _beta   : rolloff factor (0 < beta <= 1)                */  \
FIRPFB() FIRPFB(_create_rnyquist)(int          _type,           \
                                  unsigned int _npfb,           \
                                  unsigned int _k,              \
                                  unsigned int _m,              \
                                  float        _beta);          \
                                                                \
/* create from square-root derivative Nyquist prototype     */  \
/*  _type   : filter type (e.g. LIQUID_FIRFILT_RRC)         */  \
/*  _npfb   : number of filters in the bank                 */  \
/*  _k      : nominal samples/symbol                        */  \
/*  _m      : filter delay (symbols)                        */  \
/*  _beta   : rolloff factor (0 < beta <= 1)                */  \
FIRPFB() FIRPFB(_create_drnyquist)(int          _type,          \
                                   unsigned int _npfb,          \
                                   unsigned int _k,             \
                                   unsigned int _m,             \
                                   float        _beta);         \
                                                                \
/* re-create filterbank object                              */  \
/*  _q      : original firpfb object                        */  \
/*  _M      : number of filters in the bank                 */  \
/*  _h      : coefficients [size: _M x _h_len]              */  \
/*  _h_len  : length of each filter                         */  \
FIRPFB() FIRPFB(_recreate)(FIRPFB()     _q,                     \
                           unsigned int _M,                     \
                           TC *         _h,                     \
                           unsigned int _h_len);                \
                                                                \
/* destroy firpfb object, freeing all internal memory       */  \
void FIRPFB(_destroy)(FIRPFB() _q);                             \
                                                                \
/* print firpfb object's parameters                         */  \
void FIRPFB(_print)(FIRPFB() _q);                               \
                                                                \
/* set output scaling for filter                            */  \
void FIRPFB(_set_scale)(FIRPFB() _q,                            \
                        TC       _g);                           \
                                                                \
/* clear/reset firpfb object internal state                 */  \
void FIRPFB(_reset)(FIRPFB() _q);                               \
                                                                \
/* push sample into firpfb internal buffer                  */  \
void FIRPFB(_push)(FIRPFB() _q, TI _x);                         \
                                                                \
/* execute the filter on internal buffer and coefficients   */  \
/*  _q      : firpfb object                                 */  \
/*  _i      : index of filter to use                        */  \
/*  _y      : pointer to output sample                      */  \
void FIRPFB(_execute)(FIRPFB()     _q,                          \
                      unsigned int _i,                          \
                      TO *         _y);                         \

LIQUID_FIRPFB_DEFINE_API(FIRPFB_MANGLE_RRRF,
                         float,
                         float,
                         float)

LIQUID_FIRPFB_DEFINE_API(FIRPFB_MANGLE_CRCF,
                         liquid_float_complex,
                         float,
                         liquid_float_complex)

LIQUID_FIRPFB_DEFINE_API(FIRPFB_MANGLE_CCCF,
                         liquid_float_complex,
                         liquid_float_complex,
                         liquid_float_complex)

// 
// Interpolators
//

// firinterp : finite impulse response interpolator
#define FIRINTERP_MANGLE_RRRF(name)  LIQUID_CONCAT(firinterp_rrrf,name)
#define FIRINTERP_MANGLE_CRCF(name)  LIQUID_CONCAT(firinterp_crcf,name)
#define FIRINTERP_MANGLE_CCCF(name)  LIQUID_CONCAT(firinterp_cccf,name)

#define LIQUID_FIRINTERP_DEFINE_API(FIRINTERP,TO,TC,TI)         \
                                                                \
typedef struct FIRINTERP(_s) * FIRINTERP();                     \
                                                                \
/* create interpolator from external coefficients           */  \
/*  _M      : interpolation factor                          */  \
/*  _h      : filter coefficients [size: _h_len x 1]        */  \
/*  _h_len  : filter length                                 */  \
FIRINTERP() FIRINTERP(_create)(unsigned int _M,                 \
                               TC *         _h,                 \
                               unsigned int _h_len);            \
                                                                \
/* create interpolator from prototype                       */  \
/*  _M      : interpolation factor                          */  \
/*  _m      : filter delay (symbols)                        */  \
/*  _As     : stop-band attenuation [dB]                    */  \
FIRINTERP() FIRINTERP(_create_prototype)(unsigned int _M,       \
                                         unsigned int _m,       \
                                         float        _As);     \
                                                                \
/* create Nyquist interpolator                              */  \
/*  _type   : filter type (e.g. LIQUID_FIRFILT_RCOS)        */  \
/*  _k      :   samples/symbol,          _k > 1             */  \
/*  _m      :   filter delay (symbols),  _m > 0             */  \
/*  _beta   :   excess bandwidth factor, _beta < 1          */  \
/*  _dt     :   fractional sample delay, _dt in (-1, 1)     */  \
FIRINTERP() FIRINTERP(_create_nyquist)(int          _type,      \
                                       unsigned int _k,         \
                                       unsigned int _m,         \
                                       float        _beta,      \
                                       float        _dt);       \
                                                                \
/* create square-root Nyquist interpolator                  */  \
/*  _type   : filter type (e.g. LIQUID_FIRFILT_RRC)         */  \
/*  _k      :   samples/symbol,          _k > 1             */  \
/*  _m      :   filter delay (symbols),  _m > 0             */  \
/*  _beta   :   excess bandwidth factor, _beta < 1          */  \
/*  _dt     :   fractional sample delay, _dt in (-1, 1)     */  \
FIRINTERP() FIRINTERP(_create_rnyquist)(int          _type,     \
                                        unsigned int _k,        \
                                        unsigned int _m,        \
                                        float        _beta,     \
                                        float        _dt);      \
                                                                \
/* destroy firinterp object, freeing all internal memory    */  \
void FIRINTERP(_destroy)(FIRINTERP() _q);                       \
                                                                \
/* print firinterp object's internal properties to stdout   */  \
void FIRINTERP(_print)(FIRINTERP() _q);                         \
                                                                \
/* reset internal state                                     */  \
void FIRINTERP(_reset)(FIRINTERP() _q);                         \
                                                                \
/* execute interpolation on single input sample             */  \
/*  _q      : firinterp object                              */  \
/*  _x      : input sample                                  */  \
/*  _y      : output sample array [size: _M x 1]            */  \
void FIRINTERP(_execute)(FIRINTERP() _q,                        \
                         TI          _x,                        \
                         TO *        _y);                       \
                                                                \
/* execute interpolation on block of input samples          */  \
/*  _q      : firinterp object                              */  \
/*  _x      : input array [size: _n x 1]                    */  \
/*  _n      : size of input array                           */  \
/*  _y      : output sample array [size: _M*_n x 1]         */  \
void FIRINTERP(_execute_block)(FIRINTERP()  _q,                 \
                               TI *         _x,                 \
                               unsigned int _n,                 \
                               TO *         _y);                \

LIQUID_FIRINTERP_DEFINE_API(FIRINTERP_MANGLE_RRRF,
                            float,
                            float,
                            float)

LIQUID_FIRINTERP_DEFINE_API(FIRINTERP_MANGLE_CRCF,
                            liquid_float_complex,
                            float,
                            liquid_float_complex)

LIQUID_FIRINTERP_DEFINE_API(FIRINTERP_MANGLE_CCCF,
                            liquid_float_complex,
                            liquid_float_complex,
                            liquid_float_complex)

// iirinterp : infinite impulse response interpolator
#define IIRINTERP_MANGLE_RRRF(name)  LIQUID_CONCAT(iirinterp_rrrf,name)
#define IIRINTERP_MANGLE_CRCF(name)  LIQUID_CONCAT(iirinterp_crcf,name)
#define IIRINTERP_MANGLE_CCCF(name)  LIQUID_CONCAT(iirinterp_cccf,name)

#define LIQUID_IIRINTERP_DEFINE_API(IIRINTERP,TO,TC,TI)         \
typedef struct IIRINTERP(_s) * IIRINTERP();                     \
                                                                \
/* create interpolator from external coefficients           */  \
/*  _M      : interpolation factor                          */  \
/*  _b      : feed-back coefficients [size: _nb x 1]        */  \
/*  _nb     : feed-back coefficients length                 */  \
/*  _a      : feed-forward coefficients [size: _na x 1]     */  \
/*  _na     : feed-forward coefficients length              */  \
IIRINTERP() IIRINTERP(_create)(unsigned int _M,                 \
                               TC *         _b,                 \
                               unsigned int _nb,                \
                               TC *         _a,                 \
                               unsigned int _na);               \
                                                                \
/* create decimator with default Butterworth prototype      */  \
/*  _M      : decimation factor                             */  \
/*  _order  : filter order                                  */  \
IIRINTERP() IIRINTERP(_create_default)(                         \
                unsigned int _M,                                \
                unsigned int _order);                           \
                                                                \
/* create interpolator from prototype                       */  \
/*  _M      : interpolation factor                          */  \
IIRINTERP() IIRINTERP(_create_prototype)(                       \
                unsigned int _M,                                \
                liquid_iirdes_filtertype _ftype,                \
                liquid_iirdes_bandtype   _btype,                \
                liquid_iirdes_format     _format,               \
                unsigned int _order,                            \
                float _fc,                                      \
                float _f0,                                      \
                float _Ap,                                      \
                float _As);                                     \
                                                                \
/* destroy interpolator object and free internal memory     */  \
void IIRINTERP(_destroy)(IIRINTERP() _q);                       \
                                                                \
/* print interpolator object internals                      */  \
void IIRINTERP(_print)(IIRINTERP() _q);                         \
                                                                \
/* reset interpolator object                                */  \
void IIRINTERP(_reset)(IIRINTERP() _q);                         \
                                                                \
/* execute interpolation on single input sample             */  \
/*  _q      : iirinterp object                              */  \
/*  _x      : input sample                                  */  \
/*  _y      : output sample array [size: _M x 1]            */  \
void IIRINTERP(_execute)(IIRINTERP() _q,                        \
                         TI          _x,                        \
                         TO *        _y);                       \
                                                                \
/* execute interpolation on block of input samples          */  \
/*  _q      : iirinterp object                              */  \
/*  _x      : input array [size: _n x 1]                    */  \
/*  _n      : size of input array                           */  \
/*  _y      : output sample array [size: _M*_n x 1]         */  \
void IIRINTERP(_execute_block)(IIRINTERP()  _q,                 \
                               TI *         _x,                 \
                               unsigned int _n,                 \
                               TO *         _y);                \
                                                                \
/* get system group delay at frequency _fc                  */  \
float IIRINTERP(_groupdelay)(IIRINTERP() _q, float _fc);        \

LIQUID_IIRINTERP_DEFINE_API(IIRINTERP_MANGLE_RRRF,
                            float,
                            float,
                            float)

LIQUID_IIRINTERP_DEFINE_API(IIRINTERP_MANGLE_CRCF,
                            liquid_float_complex,
                            float,
                            liquid_float_complex)

LIQUID_IIRINTERP_DEFINE_API(IIRINTERP_MANGLE_CCCF,
                            liquid_float_complex,
                            liquid_float_complex,
                            liquid_float_complex)

// 
// Decimators
//

// firdecim : finite impulse response decimator
#define FIRDECIM_MANGLE_RRRF(name) LIQUID_CONCAT(firdecim_rrrf,name)
#define FIRDECIM_MANGLE_CRCF(name) LIQUID_CONCAT(firdecim_crcf,name)
#define FIRDECIM_MANGLE_CCCF(name) LIQUID_CONCAT(firdecim_cccf,name)

#define LIQUID_FIRDECIM_DEFINE_API(FIRDECIM,TO,TC,TI)           \
typedef struct FIRDECIM(_s) * FIRDECIM();                       \
                                                                \
/* create decimator from external coefficients              */  \
/*  _M      : decimation factor                             */  \
/*  _h      : filter coefficients [size: _h_len x 1]        */  \
/*  _h_len  : filter coefficients length                    */  \
FIRDECIM() FIRDECIM(_create)(unsigned int _M,                   \
                             TC *         _h,                   \
                             unsigned int _h_len);              \
                                                                \
/* create decimator from prototype                          */  \
/*  _M      : decimation factor                             */  \
/*  _m      : filter delay (symbols)                        */  \
/*  _As     : stop-band attenuation [dB]                    */  \
FIRDECIM() FIRDECIM(_create_prototype)(unsigned int _M,         \
                                       unsigned int _m,         \
                                       float        _As);       \
                                                                \
/* create square-root Nyquist decimator                     */  \
/*  _type   : filter type (e.g. LIQUID_FIRFILT_RRC)         */  \
/*  _M      : samples/symbol (decimation factor)            */  \
/*  _m      : filter delay (symbols)                        */  \
/*  _beta   : rolloff factor (0 < beta <= 1)                */  \
/*  _dt     : fractional sample delay                       */  \
FIRDECIM() FIRDECIM(_create_rnyquist)(int          _type,       \
                                      unsigned int _M,          \
                                      unsigned int _m,          \
                                      float        _beta,       \
                                      float        _dt);        \
                                                                \
/* destroy decimator object                                 */  \
void FIRDECIM(_destroy)(FIRDECIM() _q);                         \
                                                                \
/* print decimator object propreties to stdout              */  \
void FIRDECIM(_print)(FIRDECIM() _q);                           \
                                                                \
/* reset decimator object internal state                    */  \
void FIRDECIM(_clear)(FIRDECIM() _q);                           \
                                                                \
/* execute decimator on _M input samples                    */  \
/*  _q      : decimator object                              */  \
/*  _x      : input samples [size: _M x 1]                  */  \
/*  _y      : output sample pointer                         */  \
void FIRDECIM(_execute)(FIRDECIM() _q,                          \
                        TI *       _x,                          \
                        TO *       _y);                         \
                                                                \
/* execute decimator on block of _n*_M input samples        */  \
/*  _q      : decimator object                              */  \
/*  _x      : input array [size: _n*_M x 1]                 */  \
/*  _n      : number of _output_ samples                    */  \
/*  _y      : output array [_size: _n x 1]                  */  \
void FIRDECIM(_execute_block)(FIRDECIM()   _q,                  \
                              TI *         _x,                  \
                              unsigned int _n,                  \
                              TO *         _y);                 \

LIQUID_FIRDECIM_DEFINE_API(FIRDECIM_MANGLE_RRRF,
                           float,
                           float,
                           float)

LIQUID_FIRDECIM_DEFINE_API(FIRDECIM_MANGLE_CRCF,
                           liquid_float_complex,
                           float,
                           liquid_float_complex)

LIQUID_FIRDECIM_DEFINE_API(FIRDECIM_MANGLE_CCCF,
                           liquid_float_complex,
                           liquid_float_complex,
                           liquid_float_complex)


// iirdecim : infinite impulse response decimator
#define IIRDECIM_MANGLE_RRRF(name)  LIQUID_CONCAT(iirdecim_rrrf,name)
#define IIRDECIM_MANGLE_CRCF(name)  LIQUID_CONCAT(iirdecim_crcf,name)
#define IIRDECIM_MANGLE_CCCF(name)  LIQUID_CONCAT(iirdecim_cccf,name)

#define LIQUID_IIRDECIM_DEFINE_API(IIRDECIM,TO,TC,TI)           \
typedef struct IIRDECIM(_s) * IIRDECIM();                       \
                                                                \
/* create decimator from external coefficients              */  \
/*  _M      : decimation factor                             */  \
/*  _b      : feed-back coefficients [size: _nb x 1]        */  \
/*  _nb     : feed-back coefficients length                 */  \
/*  _a      : feed-forward coefficients [size: _na x 1]     */  \
/*  _na     : feed-forward coefficients length              */  \
IIRDECIM() IIRDECIM(_create)(unsigned int _M,                   \
                             TC *         _b,                   \
                             unsigned int _nb,                  \
                             TC *         _a,                   \
                             unsigned int _na);                 \
                                                                \
/* create decimator with default Butterworth prototype      */  \
/*  _M      : decimation factor                             */  \
/*  _order  : filter order                                  */  \
IIRDECIM() IIRDECIM(_create_default)(                           \
                unsigned int _M,                                \
                unsigned int _order);                           \
                                                                \
/* create decimator from prototype                          */  \
/*  _M      : decimation factor                             */  \
/*  _ftype  : filter type (e.g. LIQUID_IIRDES_BUTTER)       */  \
/*  _btype  : band type (e.g. LIQUID_IIRDES_BANDPASS)       */  \
/*  _format : coefficients format (e.g. LIQUID_IIRDES_SOS)  */  \
/*  _n      : filter order                                  */  \
/*  _fc     : low-pass prototype cut-off frequency          */  \
/*  _f0     : center frequency (band-pass, band-stop)       */  \
/*  _Ap     : pass-band ripple in dB                        */  \
/*  _As     : stop-band ripple in dB                        */  \
IIRDECIM() IIRDECIM(_create_prototype)(                         \
                unsigned int             _M,                    \
                liquid_iirdes_filtertype _ftype,                \
                liquid_iirdes_bandtype   _btype,                \
                liquid_iirdes_format     _format,               \
                unsigned int             _order,                \
                float                    _fc,                   \
                float                    _f0,                   \
                float                    _Ap,                   \
                float                    _As);                  \
                                                                \
/* destroy decimator object and free internal memory        */  \
void IIRDECIM(_destroy)(IIRDECIM() _q);                         \
                                                                \
/* print decimator object internals                         */  \
void IIRDECIM(_print)(IIRDECIM() _q);                           \
                                                                \
/* reset decimator object                                   */  \
void IIRDECIM(_reset)(IIRDECIM() _q);                           \
                                                                \
/* execute decimator on _M input samples                    */  \
/*  _q      : decimator object                              */  \
/*  _x      : input samples [size: _M x 1]                  */  \
/*  _y      : output sample pointer                         */  \
void IIRDECIM(_execute)(IIRDECIM() _q,                          \
                        TI *       _x,                          \
                        TO *       _y);                         \
                                                                \
/* execute decimator on block of _n*_M input samples        */  \
/*  _q      : decimator object                              */  \
/*  _x      : input array [size: _n*_M x 1]                 */  \
/*  _n      : number of _output_ samples                    */  \
/*  _y      : output array [_sze: _n x 1]                   */  \
void IIRDECIM(_execute_block)(IIRDECIM()   _q,                  \
                              TI *         _x,                  \
                              unsigned int _n,                  \
                              TO *         _y);                 \
                                                                \
/* get system group delay at frequency _fc                  */  \
float IIRDECIM(_groupdelay)(IIRDECIM() _q, float _fc);          \

LIQUID_IIRDECIM_DEFINE_API(IIRDECIM_MANGLE_RRRF,
                           float,
                           float,
                           float)

LIQUID_IIRDECIM_DEFINE_API(IIRDECIM_MANGLE_CRCF,
                           liquid_float_complex,
                           float,
                           liquid_float_complex)

LIQUID_IIRDECIM_DEFINE_API(IIRDECIM_MANGLE_CCCF,
                           liquid_float_complex,
                           liquid_float_complex,
                           liquid_float_complex)



// 
// Half-band resampler
//
#define RESAMP2_MANGLE_RRRF(name)   LIQUID_CONCAT(resamp2_rrrf,name)
#define RESAMP2_MANGLE_CRCF(name)   LIQUID_CONCAT(resamp2_crcf,name)
#define RESAMP2_MANGLE_CCCF(name)   LIQUID_CONCAT(resamp2_cccf,name)

#define LIQUID_RESAMP2_DEFINE_API(RESAMP2,TO,TC,TI)             \
typedef struct RESAMP2(_s) * RESAMP2();                         \
                                                                \
/* create half-band resampler                               */  \
/*  _m      :   filter semi-length (h_len = 4*m+1)          */  \
/*  _f0     :   filter center frequency                     */  \
/*  _As     :   stop-band attenuation [dB]                  */  \
RESAMP2() RESAMP2(_create)(unsigned int _m,                     \
                           float        _f0,                    \
                           float        _As);                   \
                                                                \
/* re-create half-band resampler with new properties        */  \
/*  _q      :   original half-band resampler object         */  \
/*  _m      :   filter semi-length (h_len = 4*m+1)          */  \
/*  _f0     :   filter center frequency                     */  \
/*  _As     :   stop-band attenuation [dB]                  */  \
RESAMP2() RESAMP2(_recreate)(RESAMP2()    _q,                   \
                             unsigned int _m,                   \
                             float        _f0,                  \
                             float        _As);                 \
                                                                \
/* destroy half-band resampler                              */  \
void RESAMP2(_destroy)(RESAMP2() _q);                           \
                                                                \
/* print resamp2 object's internals                         */  \
void RESAMP2(_print)(RESAMP2() _q);                             \
                                                                \
/* reset internal buffer                                    */  \
void RESAMP2(_clear)(RESAMP2() _q);                             \
                                                                \
/* get resampler filter delay (semi-length m)               */  \
unsigned int RESAMP2(_get_delay)(RESAMP2() _q);                 \
                                                                \
/* execute resamp2 as half-band filter                      */  \
/*  _q      :   resamp2 object                              */  \
/*  _x      :   input sample                                */  \
/*  _y0     :   output sample pointer (low frequency)       */  \
/*  _y1     :   output sample pointer (high frequency)      */  \
void RESAMP2(_filter_execute)(RESAMP2() _q,                     \
                              TI        _x,                     \
                              TO *      _y0,                    \
                              TO *      _y1);                   \
                                                                \
/* execute resamp2 as half-band analysis filterbank         */  \
/*  _q      :   resamp2 object                              */  \
/*  _x      :   input array  [size: 2 x 1]                  */  \
/*  _y      :   output array [size: 2 x 1]                  */  \
void RESAMP2(_analyzer_execute)(RESAMP2() _q,                   \
                                TI *      _x,                   \
                                TO *      _y);                  \
                                                                \
/* execute resamp2 as half-band synthesis filterbank        */  \
/*  _q      :   resamp2 object                              */  \
/*  _x      :   input array  [size: 2 x 1]                  */  \
/*  _y      :   output array [size: 2 x 1]                  */  \
void RESAMP2(_synthesizer_execute)(RESAMP2() _q,                \
                                   TI *      _x,                \
                                   TO *      _y);               \
                                                                \
/* execute resamp2 as half-band decimator                   */  \
/*  _q      :   resamp2 object                              */  \
/*  _x      :   input array  [size: 2 x 1]                  */  \
/*  _y      :   output sample pointer                       */  \
void RESAMP2(_decim_execute)(RESAMP2() _q,                      \
                             TI *      _x,                      \
                             TO *      _y);                     \
                                                                \
/* execute resamp2 as half-band interpolator                */  \
/*  _q      :   resamp2 object                              */  \
/*  _x      :   input sample                                */  \
/*  _y      :   output array [size: 2 x 1]                  */  \
void RESAMP2(_interp_execute)(RESAMP2() _q,                     \
                              TI        _x,                     \
                              TO *      _y);                    \

LIQUID_RESAMP2_DEFINE_API(RESAMP2_MANGLE_RRRF,
                          float,
                          float,
                          float)

LIQUID_RESAMP2_DEFINE_API(RESAMP2_MANGLE_CRCF,
                          liquid_float_complex,
                          float,
                          liquid_float_complex)

LIQUID_RESAMP2_DEFINE_API(RESAMP2_MANGLE_CCCF,
                          liquid_float_complex,
                          liquid_float_complex,
                          liquid_float_complex)


// 
// Arbitrary resampler
//
#define RESAMP_MANGLE_RRRF(name)    LIQUID_CONCAT(resamp_rrrf,name)
#define RESAMP_MANGLE_CRCF(name)    LIQUID_CONCAT(resamp_crcf,name)
#define RESAMP_MANGLE_CCCF(name)    LIQUID_CONCAT(resamp_cccf,name)

#define LIQUID_RESAMP_DEFINE_API(RESAMP,TO,TC,TI)               \
typedef struct RESAMP(_s) * RESAMP();                           \
                                                                \
/* create arbitrary resampler object                        */  \
/*  _rate   : arbitrary resampling rate                     */  \
/*  _m      : filter semi-length (delay)                    */  \
/*  _fc     : filter cutoff frequency, 0 < _fc < 0.5        */  \
/*  _As     : filter stop-band attenuation [dB]             */  \
/*  _npfb   : number of filters in the bank                 */  \
RESAMP() RESAMP(_create)(float        _rate,                    \
                         unsigned int _m,                       \
                         float        _fc,                      \
                         float        _As,                      \
                         unsigned int _npfb);                   \
                                                                \
/* create arbitrary resampler object with a specified input */  \
/* resampling rate and default parameters                   */  \
/*  m (filter semi-length) = 7                              */  \
/*  fc (filter cutoff frequency) = 0.25                     */  \
/*  As (filter stop-band attenuation) = 60 dB               */  \
/*  npfb (number of filters in the bank) = 64               */  \
RESAMP() RESAMP(_create_default)(float _rate);                  \
                                                                \
/* destroy arbitrary resampler object                       */  \
void RESAMP(_destroy)(RESAMP() _q);                             \
                                                                \
/* print resamp object internals to stdout                  */  \
void RESAMP(_print)(RESAMP() _q);                               \
                                                                \
/* reset resamp object internals                            */  \
void RESAMP(_reset)(RESAMP() _q);                               \
                                                                \
/* get resampler delay (output samples)                     */  \
unsigned int RESAMP(_get_delay)(RESAMP() _q);                   \
                                                                \
/* set rate of arbitrary resampler                          */  \
void RESAMP(_set_rate)(RESAMP() _q, float _rate);               \
                                                                \
/* adjust rate of arbitrary resampler                       */  \
void RESAMP(_adjust_rate)(RESAMP() _q, float _delta);           \
                                                                \
/* execute arbitrary resampler                              */  \
/*  _q              :   resamp object                       */  \
/*  _x              :   single input sample                 */  \
/*  _y              :   output sample array (pointer)       */  \
/*  _num_written    :   number of samples written to _y     */  \
void RESAMP(_execute)(RESAMP()       _q,                        \
                      TI             _x,                        \
                      TO *           _y,                        \
                      unsigned int * _num_written);             \
                                                                \
/* execute arbitrary resampler on a block of samples        */  \
/*  _q              :   resamp object                       */  \
/*  _x              :   input buffer [size: _nx x 1]        */  \
/*  _nx             :   input buffer                        */  \
/*  _y              :   output sample array (pointer)       */  \
/*  _ny             :   number of samples written to _y     */  \
void RESAMP(_execute_block)(RESAMP()       _q,                  \
                            TI *           _x,                  \
                            unsigned int   _nx,                 \
                            TO *           _y,                  \
                            unsigned int * _ny);                \

LIQUID_RESAMP_DEFINE_API(RESAMP_MANGLE_RRRF,
                         float,
                         float,
                         float)

LIQUID_RESAMP_DEFINE_API(RESAMP_MANGLE_CRCF,
                         liquid_float_complex,
                         float,
                         liquid_float_complex)

LIQUID_RESAMP_DEFINE_API(RESAMP_MANGLE_CCCF,
                         liquid_float_complex,
                         liquid_float_complex,
                         liquid_float_complex)


// 
// Multi-stage half-band resampler
//

// resampling type (interpolator/decimator)
typedef enum {
    LIQUID_RESAMP_INTERP=0, // interpolator
    LIQUID_RESAMP_DECIM,    // decimator
} liquid_resamp_type;

#define MSRESAMP2_MANGLE_RRRF(name) LIQUID_CONCAT(msresamp2_rrrf,name)
#define MSRESAMP2_MANGLE_CRCF(name) LIQUID_CONCAT(msresamp2_crcf,name)
#define MSRESAMP2_MANGLE_CCCF(name) LIQUID_CONCAT(msresamp2_cccf,name)

#define LIQUID_MSRESAMP2_DEFINE_API(MSRESAMP2,TO,TC,TI)         \
typedef struct MSRESAMP2(_s) * MSRESAMP2();                     \
                                                                \
/* create multi-stage half-band resampler                   */  \
/*  _type       : resampler type (e.g. LIQUID_RESAMP_DECIM) */  \
/*  _num_stages : number of resampling stages               */  \
/*  _fc         : filter cut-off frequency 0 < _fc < 0.5    */  \
/*  _f0         : filter center frequency                   */  \
/*  _As         : stop-band attenuation [dB]                */  \
MSRESAMP2() MSRESAMP2(_create)(int          _type,              \
                               unsigned int _num_stages,        \
                               float        _fc,                \
                               float        _f0,                \
                               float        _As);               \
                                                                \
/* destroy multi-stage half-bandresampler                   */  \
void MSRESAMP2(_destroy)(MSRESAMP2() _q);                       \
                                                                \
/* print msresamp object internals to stdout                */  \
void MSRESAMP2(_print)(MSRESAMP2() _q);                         \
                                                                \
/* reset msresamp object internal state                     */  \
void MSRESAMP2(_reset)(MSRESAMP2() _q);                         \
                                                                \
/* get group delay (number of output samples)               */  \
float MSRESAMP2(_get_delay)(MSRESAMP2() _q);                    \
                                                                \
/* execute multi-stage resampler, M = 2^num_stages          */  \
/*  LIQUID_RESAMP_INTERP:   input: 1,   output: M           */  \
/*  LIQUID_RESAMP_DECIM:    input: M,   output: 1           */  \
/*  _q      : msresamp object                               */  \
/*  _x      : input sample array                            */  \
/*  _y      : output sample array                           */  \
void MSRESAMP2(_execute)(MSRESAMP2() _q,                        \
                         TI *        _x,                        \
                         TO *        _y);                       \

LIQUID_MSRESAMP2_DEFINE_API(MSRESAMP2_MANGLE_RRRF,
                            float,
                            float,
                            float)

LIQUID_MSRESAMP2_DEFINE_API(MSRESAMP2_MANGLE_CRCF,
                            liquid_float_complex,
                            float,
                            liquid_float_complex)

LIQUID_MSRESAMP2_DEFINE_API(MSRESAMP2_MANGLE_CCCF,
                            liquid_float_complex,
                            liquid_float_complex,
                            liquid_float_complex)


// 
// Multi-stage arbitrary resampler
//
#define MSRESAMP_MANGLE_RRRF(name)    LIQUID_CONCAT(msresamp_rrrf,name)
#define MSRESAMP_MANGLE_CRCF(name)    LIQUID_CONCAT(msresamp_crcf,name)
#define MSRESAMP_MANGLE_CCCF(name)    LIQUID_CONCAT(msresamp_cccf,name)

#define LIQUID_MSRESAMP_DEFINE_API(MSRESAMP,TO,TC,TI)           \
typedef struct MSRESAMP(_s) * MSRESAMP();                       \
                                                                \
/* create multi-stage arbitrary resampler                   */  \
/*  _r      :   resampling rate [output/input]              */  \
/*  _As     :   stop-band attenuation [dB]                  */  \
MSRESAMP() MSRESAMP(_create)(float _r,                          \
                             float _As);                        \
                                                                \
/* destroy multi-stage arbitrary resampler                  */  \
void MSRESAMP(_destroy)(MSRESAMP() _q);                         \
                                                                \
/* print msresamp object internals to stdout                */  \
void MSRESAMP(_print)(MSRESAMP() _q);                           \
                                                                \
/* reset msresamp object internal state                     */  \
void MSRESAMP(_reset)(MSRESAMP() _q);                           \
                                                                \
/* get filter delay (output samples)                        */  \
float MSRESAMP(_get_delay)(MSRESAMP() _q);                      \
                                                                \
/* execute multi-stage resampler                            */  \
/*  _q      :   msresamp object                             */  \
/*  _x      :   input sample array  [size: _nx x 1]         */  \
/*  _nx     :   input sample array size                     */  \
/*  _y      :   output sample array [size: variable]        */  \
/*  _ny     :   number of samples written to _y             */  \
void MSRESAMP(_execute)(MSRESAMP()     _q,                      \
                        TI *           _x,                      \
                        unsigned int   _nx,                     \
                        TO *           _y,                      \
                        unsigned int * _ny);                    \

LIQUID_MSRESAMP_DEFINE_API(MSRESAMP_MANGLE_RRRF,
                           float,
                           float,
                           float)

LIQUID_MSRESAMP_DEFINE_API(MSRESAMP_MANGLE_CRCF,
                           liquid_float_complex,
                           float,
                           liquid_float_complex)

LIQUID_MSRESAMP_DEFINE_API(MSRESAMP_MANGLE_CCCF,
                           liquid_float_complex,
                           liquid_float_complex,
                           liquid_float_complex)


// 
// Symbol timing recovery (symbol synchronizer)
//
#define SYMSYNC_MANGLE_RRRF(name)   LIQUID_CONCAT(symsync_rrrf,name)
#define SYMSYNC_MANGLE_CRCF(name)   LIQUID_CONCAT(symsync_crcf,name)

#define LIQUID_SYMSYNC_DEFINE_API(SYMSYNC,TO,TC,TI)             \
                                                                \
typedef struct SYMSYNC(_s) * SYMSYNC();                         \
                                                                \
/* create synchronizer object from external coefficients    */  \
/*  _k      : samples per symbol                            */  \
/*  _M      : number of filters in the bank                 */  \
/*  _h      : matched filter coefficients [size:            */  \
/*  _h_len  : length of matched filter                      */  \
SYMSYNC() SYMSYNC(_create)(unsigned int _k,                     \
                           unsigned int _M,                     \
                           TC *         _h,                     \
                           unsigned int _h_len);                \
                                                                \
/* create square-root Nyquist symbol synchronizer           */  \
/*  _type   : filter type (e.g. LIQUID_FIRFILT_RRC)         */  \
/*  _k      : samples/symbol                                */  \
/*  _m      : symbol delay                                  */  \
/*  _beta   : rolloff factor, beta in (0,1]                 */  \
/*  _M      : number of filters in the bank                 */  \
SYMSYNC() SYMSYNC(_create_rnyquist)(int          _type,         \
                                    unsigned int _k,            \
                                    unsigned int _m,            \
                                    float        _beta,         \
                                    unsigned int _M);           \
                                                                \
/* create symsync using Kaiser filter interpolator; useful  */  \
/* when the input signal has matched filter applied already */  \
/*  _k      : input samples/symbol                          */  \
/*  _m      : symbol delay                                  */  \
/*  _beta   : rolloff factor, beta in (0,1]                 */  \
/*  _M      : number of filters in the bank                 */  \
SYMSYNC() SYMSYNC(_create_kaiser)(unsigned int _k,              \
                                  unsigned int _m,              \
                                  float        _beta,           \
                                  unsigned int _M);             \
                                                                \
/* destroy symsync object, freeing all internal memory      */  \
void SYMSYNC(_destroy)(SYMSYNC() _q);                           \
                                                                \
/* print symsync object's parameters                        */  \
void SYMSYNC(_print)(SYMSYNC() _q);                             \
                                                                \
/* reset symsync internal state                             */  \
void SYMSYNC(_reset)(SYMSYNC() _q);                             \
                                                                \
/* lock/unlock loop control                                 */  \
void SYMSYNC(_lock)(  SYMSYNC() _q);                            \
void SYMSYNC(_unlock)(SYMSYNC() _q);                            \
                                                                \
/* set synchronizer output rate (samples/symbol)            */  \
/*  _q      : synchronizer object                           */  \
/*  _k_out  : output samples/symbol                         */  \
void SYMSYNC(_set_output_rate)(SYMSYNC()    _q,                 \
                               unsigned int _k_out);            \
                                                                \
/* set loop-filter bandwidth                                */  \
/*  _q      : synchronizer object                           */  \
/*  _bt     : loop bandwidth                                */  \
void SYMSYNC(_set_lf_bw)(SYMSYNC() _q,                          \
                         float     _bt);                        \
                                                                \
/* return instantaneous fractional timing offset estimate   */  \
float SYMSYNC(_get_tau)(SYMSYNC() _q);                          \
                                                                \
/* execute synchronizer on input data array                 */  \
/*  _q      : synchronizer object                           */  \
/*  _x      : input data array                              */  \
/*  _nx     : number of input samples                       */  \
/*  _y      : output data array                             */  \
/*  _ny     : number of samples written to output buffer    */  \
void SYMSYNC(_execute)(SYMSYNC()      _q,                       \
                       TI *           _x,                       \
                       unsigned int   _nx,                      \
                       TO *           _y,                       \
                       unsigned int * _ny);                     \

LIQUID_SYMSYNC_DEFINE_API(SYMSYNC_MANGLE_RRRF,
                          float,
                          float,
                          float)

LIQUID_SYMSYNC_DEFINE_API(SYMSYNC_MANGLE_CRCF,
                          liquid_float_complex,
                          float,
                          liquid_float_complex)


//
// Finite impulse response Farrow filter
//

#define FIRFARROW_MANGLE_RRRF(name)     LIQUID_CONCAT(firfarrow_rrrf,name)
#define FIRFARROW_MANGLE_CRCF(name)     LIQUID_CONCAT(firfarrow_crcf,name)
//#define FIRFARROW_MANGLE_CCCF(name)     LIQUID_CONCAT(firfarrow_cccf,name)

// Macro:
//   FIRFARROW  : name-mangling macro
//   TO         : output data type
//   TC         : coefficients data type
//   TI         : input data type
#define LIQUID_FIRFARROW_DEFINE_API(FIRFARROW,TO,TC,TI)         \
                                                                \
typedef struct FIRFARROW(_s) * FIRFARROW();                     \
                                                                \
/* create firfarrow object                                  */  \
/*  _h_len      : filter length                             */  \
/*  _p          : polynomial order                          */  \
/*  _fc         : filter cutoff frequency                   */  \
/*  _As         : stopband attenuation [dB]                 */  \
FIRFARROW() FIRFARROW(_create)(unsigned int _h_len,             \
                               unsigned int _p,                 \
                               float        _fc,                \
                               float        _As);               \
                                                                \
/* destroy firfarrow object, freeing all internal memory    */  \
void FIRFARROW(_destroy)(FIRFARROW() _q);                       \
                                                                \
/* print firfarrow object's internal properties             */  \
void FIRFARROW(_print)(FIRFARROW() _q);                         \
                                                                \
/* reset firfarrow object's internal state                  */  \
void FIRFARROW(_reset)(FIRFARROW() _q);                         \
                                                                \
/* push sample into firfarrow object                        */  \
/*  _q      : firfarrow object                              */  \
/*  _x      : input sample                                  */  \
void FIRFARROW(_push)(FIRFARROW() _q,                           \
                      TI          _x);                          \
                                                                \
/* set fractional delay of firfarrow object                 */  \
/*  _q      : firfarrow object                              */  \
/*  _mu     : fractional sample delay                       */  \
void FIRFARROW(_set_delay)(FIRFARROW() _q,                      \
                           float       _mu);                    \
                                                                \
/* execute firfarrow internal dot product                   */  \
/*  _q      : firfarrow object                              */  \
/*  _y      : output sample pointer                         */  \
void FIRFARROW(_execute)(FIRFARROW() _q,                        \
                         TO *        _y);                       \
                                                                \
/* compute firfarrow filter on block of samples; the input  */  \
/* and output arrays may have the same pointer              */  \
/*  _q      : firfarrow object                              */  \
/*  _x      : input array [size: _n x 1]                    */  \
/*  _n      : input, output array size                      */  \
/*  _y      : output array [size: _n x 1]                   */  \
void FIRFARROW(_execute_block)(FIRFARROW()  _q,                 \
                               TI *         _x,                 \
                               unsigned int _n,                 \
                               TO *         _y);                \
                                                                \
/* get length of firfarrow object (number of filter taps)   */  \
unsigned int FIRFARROW(_get_length)(FIRFARROW() _q);            \
                                                                \
/* get coefficients of firfarrow object                     */  \
/*  _q      : firfarrow object                              */  \
/*  _h      : output coefficients pointer                   */  \
void FIRFARROW(_get_coefficients)(FIRFARROW() _q,               \
                                  float *     _h);              \
                                                                \
/* compute complex frequency response                       */  \
/*  _q      : filter object                                 */  \
/*  _fc     : frequency                                     */  \
/*  _H      : output frequency response                     */  \
void FIRFARROW(_freqresponse)(FIRFARROW()            _q,        \
                              float                  _fc,       \
                              liquid_float_complex * _H);       \
                                                                \
/* compute group delay [samples]                            */  \
/*  _q      :   filter object                               */  \
/*  _fc     :   frequency                                   */  \
float FIRFARROW(_groupdelay)(FIRFARROW() _q,                    \
                             float       _fc);                  \

LIQUID_FIRFARROW_DEFINE_API(FIRFARROW_MANGLE_RRRF,
                            float,
                            float,
                            float)

LIQUID_FIRFARROW_DEFINE_API(FIRFARROW_MANGLE_CRCF,
                            liquid_float_complex,
                            float,
                            liquid_float_complex)



//
// MODULE : framing
//

// framesyncstats : generic frame synchronizer statistic structure

typedef struct {
    // signal quality
    float evm;      // error vector magnitude [dB]
    float rssi;     // received signal strength indicator [dB]
    float cfo;      // carrier frequency offset (f/Fs)

    // demodulated frame symbols
    liquid_float_complex * framesyms;   // pointer to array [size: framesyms x 1]
    unsigned int num_framesyms;         // length of framesyms

    // modulation/coding scheme etc.
    unsigned int mod_scheme;    // modulation scheme
    unsigned int mod_bps;       // modulation depth (bits/symbol)
    unsigned int check;         // data validity check (crc, checksum)
    unsigned int fec0;          // forward error-correction (inner)
    unsigned int fec1;          // forward error-correction (outer)
} framesyncstats_s;

// external framesyncstats default object
extern framesyncstats_s framesyncstats_default;

// initialize framesyncstats object on default
void framesyncstats_init_default(framesyncstats_s * _stats);

// print framesyncstats object
void framesyncstats_print(framesyncstats_s * _stats);


// framedatastats : gather frame data
typedef struct {
    unsigned int      num_frames_detected;
    unsigned int      num_headers_valid;
    unsigned int      num_payloads_valid;
    unsigned long int num_bytes_received;
} framedatastats_s;

// reset framedatastats object
void framedatastats_reset(framedatastats_s * _stats);

// print framedatastats object
void framedatastats_print(framedatastats_s * _stats);


// Generic frame synchronizer callback function type
//  _header         :   header data [size: 8 bytes]
//  _header_valid   :   is header valid? (0:no, 1:yes)
//  _payload        :   payload data [size: _payload_len]
//  _payload_len    :   length of payload (bytes)
//  _payload_valid  :   is payload valid? (0:no, 1:yes)
//  _stats          :   frame statistics object
//  _userdata       :   pointer to userdata
typedef int (*framesync_callback)(unsigned char *  _header,
                                  int              _header_valid,
                                  unsigned char *  _payload,
                                  unsigned int     _payload_len,
                                  int              _payload_valid,
                                  framesyncstats_s _stats,
                                  void *           _userdata);

// framesync csma callback functions invoked when signal levels is high or low
//  _userdata       :   user-defined data pointer
typedef void (*framesync_csma_callback)(void * _userdata);

//
// packet encoder/decoder
//

typedef struct qpacketmodem_s * qpacketmodem;

// create packet encoder
qpacketmodem qpacketmodem_create ();
void         qpacketmodem_destroy(qpacketmodem _q);
void         qpacketmodem_reset  (qpacketmodem _q);
void         qpacketmodem_print  (qpacketmodem _q);

int qpacketmodem_configure(qpacketmodem _q,
                           unsigned int _payload_len,
                           crc_scheme   _check,
                           fec_scheme   _fec0,
                           fec_scheme   _fec1,
                           int          _ms);

// get length of frame in symbols
unsigned int qpacketmodem_get_frame_len(qpacketmodem _q);

// get payload length (bytes)
unsigned int qpacketmodem_get_payload_len(qpacketmodem _q);

// regular access methods
unsigned int qpacketmodem_get_crc      (qpacketmodem _q);
unsigned int qpacketmodem_get_fec0     (qpacketmodem _q);
unsigned int qpacketmodem_get_fec1     (qpacketmodem _q);
unsigned int qpacketmodem_get_modscheme(qpacketmodem _q);

// encode packet into modulated frame samples
// TODO: include method with just symbol indices? would be useful for
//       non-linear modulation types
void qpacketmodem_encode(qpacketmodem           _q,
                         unsigned char *        _payload,
                         liquid_float_complex * _frame);

// decode packet into modulated frame samples
// TODO: include method with just symbol indices? would be useful for
//       non-linear modulation types
int qpacketmodem_decode(qpacketmodem           _q,
                        liquid_float_complex * _frame,
                        unsigned char *        _payload);

//
// pilot generator for streaming applications
//
typedef struct qpilotgen_s * qpilotgen;

// create packet encoder
qpilotgen qpilotgen_create(unsigned int _payload_len,
                           unsigned int _pilot_spacing);

qpilotgen qpilotgen_recreate(qpilotgen    _q,
                             unsigned int _payload_len,
                             unsigned int _pilot_spacing);

void qpilotgen_destroy(qpilotgen _q);
void qpilotgen_reset(  qpilotgen _q);
void qpilotgen_print(  qpilotgen _q);

unsigned int qpilotgen_get_frame_len(qpilotgen _q);

// insert pilot symbols
void qpilotgen_execute(qpilotgen              _q,
                       liquid_float_complex * _payload,
                       liquid_float_complex * _frame);

//
// pilot synchronizer for streaming applications
//
typedef struct qpilotsync_s * qpilotsync;

// create packet encoder
qpilotsync qpilotsync_create(unsigned int _payload_len,
                             unsigned int _pilot_spacing);

qpilotsync qpilotsync_recreate(qpilotsync   _q,
                               unsigned int _payload_len,
                               unsigned int _pilot_spacing);

void qpilotsync_destroy(qpilotsync _q);
void qpilotsync_reset(  qpilotsync _q);
void qpilotsync_print(  qpilotsync _q);

unsigned int qpilotsync_get_frame_len(qpilotsync _q);

// recover frame symbols from received frame
void qpilotsync_execute(qpilotsync             _q,
                        liquid_float_complex * _frame,
                        liquid_float_complex * _payload);

// get estimates
float qpilotsync_get_dphi(qpilotsync _q);
float qpilotsync_get_phi (qpilotsync _q);
float qpilotsync_get_gain(qpilotsync _q);


//
// Basic frame generator (64 bytes data payload)
//

// frame length in samples
#define LIQUID_FRAME64_LEN (1440)

typedef struct framegen64_s * framegen64;

// create frame generator
framegen64 framegen64_create();

// destroy frame generator
void framegen64_destroy(framegen64 _q);

// print frame generator internal properties
void framegen64_print(framegen64 _q);

// generate frame
//  _q          :   frame generator object
//  _header     :   8-byte header data
//  _payload    :   64-byte payload data
//  _frame      :   output frame samples [size: LIQUID_FRAME64_LEN x 1]
void framegen64_execute(framegen64             _q,
                        unsigned char *        _header,
                        unsigned char *        _payload,
                        liquid_float_complex * _frame);

typedef struct framesync64_s * framesync64;

// create framesync64 object
//  _callback   :   callback function
//  _userdata   :   user data pointer passed to callback function
framesync64 framesync64_create(framesync_callback _callback,
                               void *             _userdata);

// destroy frame synchronizer
void framesync64_destroy(framesync64 _q);

// print frame synchronizer internal properties
void framesync64_print(framesync64 _q);

// reset frame synchronizer internal state
void framesync64_reset(framesync64 _q);

// push samples through frame synchronizer
//  _q      :   frame synchronizer object
//  _x      :   input samples [size: _n x 1]
//  _n      :   number of input samples
void framesync64_execute(framesync64            _q,
                         liquid_float_complex * _x,
                         unsigned int           _n);

// enable/disable debugging
void framesync64_debug_enable(framesync64 _q);
void framesync64_debug_disable(framesync64 _q);
void framesync64_debug_print(framesync64 _q, const char * _filename);

#if 0
// advanced modes
void framesync64_set_csma_callbacks(framesync64             _q,
                                    framesync_csma_callback _csma_lock,
                                    framesync_csma_callback _csma_unlock,
                                    void *                  _csma_userdata);
#endif

//
// Flexible frame : adjustable payload, mod scheme, etc., but bring
//                  your own error correction, redundancy check
//

// frame generator
typedef struct {
    unsigned int check;         // data validity check
    unsigned int fec0;          // forward error-correction scheme (inner)
    unsigned int fec1;          // forward error-correction scheme (outer)
    unsigned int mod_scheme;    // modulation scheme
} flexframegenprops_s;

void flexframegenprops_init_default(flexframegenprops_s * _fgprops);

typedef struct flexframegen_s * flexframegen;

// create flexframegen object
//  _props  :   frame properties (modulation scheme, etc.)
flexframegen flexframegen_create(flexframegenprops_s * _props);

// destroy flexframegen object
void flexframegen_destroy(flexframegen _q);

// print flexframegen object internals
void flexframegen_print(flexframegen _q);

// reset flexframegen object internals
void flexframegen_reset(flexframegen _q);

// is frame assembled?
int flexframegen_is_assembled(flexframegen _q);

// get frame properties
void flexframegen_getprops(flexframegen _q, flexframegenprops_s * _props);

// set frame properties
int flexframegen_setprops(flexframegen _q, flexframegenprops_s * _props);

// get length of assembled frame (samples)
unsigned int flexframegen_getframelen(flexframegen _q);

// assemble a frame from an array of data
//  _q              :   frame generator object
//  _header         :   frame header
//  _payload        :   payload data [size: _payload_len x 1]
//  _payload_len    :   payload data length
void flexframegen_assemble(flexframegen    _q,
                           unsigned char * _header,
                           unsigned char * _payload,
                           unsigned int    _payload_len);

// write samples of assembled frame, two samples at a time, returning
// '1' when frame is complete, '0' otherwise. Zeros will be written
// to the buffer if the frame is not assembled
//  _q          :   frame generator object
//  _buffer     :   output buffer [size: _buffer_len x 1]
//  _buffer_len :   output buffer length
int flexframegen_write_samples(flexframegen           _q,
                               liquid_float_complex * _buffer,
                               unsigned int           _buffer_len);

// frame synchronizer

typedef struct flexframesync_s * flexframesync;

// create flexframesync object
//  _callback   :   callback function
//  _userdata   :   user data pointer passed to callback function
flexframesync flexframesync_create(framesync_callback _callback,
                                   void *             _userdata);

// destroy frame synchronizer
void flexframesync_destroy(flexframesync _q);

// print frame synchronizer internal properties
void flexframesync_print(flexframesync _q);

// reset frame synchronizer internal state
void flexframesync_reset(flexframesync _q);

// push samples through frame synchronizer
//  _q      :   frame synchronizer object
//  _x      :   input samples [size: _n x 1]
//  _n      :   number of input samples
void flexframesync_execute(flexframesync          _q,
                           liquid_float_complex * _x,
                           unsigned int           _n);

// frame data statistics
void             flexframesync_reset_framedatastats(flexframesync _q);
framedatastats_s flexframesync_get_framedatastats  (flexframesync _q);

// enable/disable debugging
void flexframesync_debug_enable(flexframesync _q);
void flexframesync_debug_disable(flexframesync _q);
void flexframesync_debug_print(flexframesync _q,
                               const char *  _filename);

//
// bpacket : binary packet suitable for data streaming
//

// 
// bpacket generator/encoder
//
typedef struct bpacketgen_s * bpacketgen;

// create bpacketgen object
//  _m              :   p/n sequence length (ignored)
//  _dec_msg_len    :   decoded message length (original uncoded data)
//  _crc            :   data validity check (e.g. cyclic redundancy check)
//  _fec0           :   inner forward error-correction code scheme
//  _fec1           :   outer forward error-correction code scheme
bpacketgen bpacketgen_create(unsigned int _m,
                             unsigned int _dec_msg_len,
                             int _crc,
                             int _fec0,
                             int _fec1);

// re-create bpacketgen object from old object
//  _q              :   old bpacketgen object
//  _m              :   p/n sequence length (ignored)
//  _dec_msg_len    :   decoded message length (original uncoded data)
//  _crc            :   data validity check (e.g. cyclic redundancy check)
//  _fec0           :   inner forward error-correction code scheme
//  _fec1           :   outer forward error-correction code scheme
bpacketgen bpacketgen_recreate(bpacketgen _q,
                               unsigned int _m,
                               unsigned int _dec_msg_len,
                               int _crc,
                               int _fec0,
                               int _fec1);

// destroy bpacketgen object, freeing all internally-allocated memory
void bpacketgen_destroy(bpacketgen _q);

// print bpacketgen internals
void bpacketgen_print(bpacketgen _q);

// return length of full packet
unsigned int bpacketgen_get_packet_len(bpacketgen _q);

// encode packet
void bpacketgen_encode(bpacketgen _q,
                       unsigned char * _msg_dec,
                       unsigned char * _packet);

// 
// bpacket synchronizer/decoder
//
typedef struct bpacketsync_s * bpacketsync;
typedef int (*bpacketsync_callback)(unsigned char *  _payload,
                                    int              _payload_valid,
                                    unsigned int     _payload_len,
                                    framesyncstats_s _stats,
                                    void *           _userdata);
bpacketsync bpacketsync_create(unsigned int _m,
                               bpacketsync_callback _callback,
                               void * _userdata);
void bpacketsync_destroy(bpacketsync _q);
void bpacketsync_print(bpacketsync _q);
void bpacketsync_reset(bpacketsync _q);

// run synchronizer on array of input bytes
//  _q      :   bpacketsync object
//  _bytes  :   input data array [size: _n x 1]
//  _n      :   input array size
void bpacketsync_execute(bpacketsync _q,
                         unsigned char * _bytes,
                         unsigned int _n);

// run synchronizer on input byte
//  _q      :   bpacketsync object
//  _byte   :   input byte
void bpacketsync_execute_byte(bpacketsync _q,
                              unsigned char _byte);

// run synchronizer on input symbol
//  _q      :   bpacketsync object
//  _sym    :   input symbol with _bps significant bits
//  _bps    :   number of bits in input symbol
void bpacketsync_execute_sym(bpacketsync _q,
                             unsigned char _sym,
                             unsigned int _bps);

// execute one bit at a time
void bpacketsync_execute_bit(bpacketsync _q,
                             unsigned char _bit);

//
// GMSK frame generator
//

typedef struct gmskframegen_s * gmskframegen;

// create GMSK frame generator
gmskframegen gmskframegen_create();
void gmskframegen_destroy(gmskframegen _fg);
void gmskframegen_print(gmskframegen _fg);
void gmskframegen_reset(gmskframegen _fg);
void gmskframegen_assemble(gmskframegen    _fg,
                           unsigned char * _header,
                           unsigned char * _payload,
                           unsigned int    _payload_len,
                           crc_scheme      _check,
                           fec_scheme      _fec0,
                           fec_scheme      _fec1);
unsigned int gmskframegen_getframelen(gmskframegen _q);
int gmskframegen_write_samples(gmskframegen _fg,
                               liquid_float_complex * _y);


//
// GMSK frame synchronizer
//

typedef struct gmskframesync_s * gmskframesync;

// create GMSK frame synchronizer
//  _callback   :   callback function
//  _userdata   :   user data pointer passed to callback function
gmskframesync gmskframesync_create(framesync_callback _callback,
                                   void *             _userdata);
void gmskframesync_destroy(gmskframesync _q);
void gmskframesync_print(gmskframesync _q);
void gmskframesync_reset(gmskframesync _q);
void gmskframesync_execute(gmskframesync _q,
                           liquid_float_complex * _x,
                           unsigned int _n);

// debugging
void gmskframesync_debug_enable(gmskframesync _q);
void gmskframesync_debug_disable(gmskframesync _q);
void gmskframesync_debug_print(gmskframesync _q, const char * _filename);



// 
// OFDM flexframe generator
//

// ofdm frame generator properties
typedef struct {
    unsigned int check;         // data validity check
    unsigned int fec0;          // forward error-correction scheme (inner)
    unsigned int fec1;          // forward error-correction scheme (outer)
    unsigned int mod_scheme;    // modulation scheme
    //unsigned int block_size;  // framing block size
} ofdmflexframegenprops_s;
void ofdmflexframegenprops_init_default(ofdmflexframegenprops_s * _props);

typedef struct ofdmflexframegen_s * ofdmflexframegen;

// create OFDM flexible framing generator object
//  _M          :   number of subcarriers, >10 typical
//  _cp_len     :   cyclic prefix length
//  _taper_len  :   taper length (OFDM symbol overlap)
//  _p          :   subcarrier allocation (null, pilot, data), [size: _M x 1]
//  _fgprops    :   frame properties (modulation scheme, etc.)
ofdmflexframegen ofdmflexframegen_create(unsigned int              _M,
                                         unsigned int              _cp_len,
                                         unsigned int              _taper_len,
                                         unsigned char *           _p,
                                         ofdmflexframegenprops_s * _fgprops);

// destroy ofdmflexframegen object
void ofdmflexframegen_destroy(ofdmflexframegen _q);

// print parameters, properties, etc.
void ofdmflexframegen_print(ofdmflexframegen _q);

// reset ofdmflexframegen object internals
void ofdmflexframegen_reset(ofdmflexframegen _q);

// is frame assembled?
int ofdmflexframegen_is_assembled(ofdmflexframegen _q);

// get properties
void ofdmflexframegen_getprops(ofdmflexframegen _q,
                               ofdmflexframegenprops_s * _props);

// set properties
void ofdmflexframegen_setprops(ofdmflexframegen _q,
                               ofdmflexframegenprops_s * _props);

// get length of frame (symbols)
//  _q              :   OFDM frame generator object
unsigned int ofdmflexframegen_getframelen(ofdmflexframegen _q);

// assemble a frame from an array of data
//  _q              :   OFDM frame generator object
//  _header         :   frame header [8 bytes]
//  _payload        :   payload data [size: _payload_len x 1]
//  _payload_len    :   payload data length
void ofdmflexframegen_assemble(ofdmflexframegen _q,
                               unsigned char * _header,
                               unsigned char * _payload,
                               unsigned int    _payload_len);

// write symbols of assembled frame
//  _q              :   OFDM frame generator object
//  _buffer         :   output buffer [size: M+cp_len x 1]
int ofdmflexframegen_writesymbol(ofdmflexframegen _q,
                                 liquid_float_complex * _buffer);

// 
// OFDM flex frame synchronizer
//

typedef struct ofdmflexframesync_s * ofdmflexframesync;

// create OFDM flexible framing synchronizer object
//  _M          :   number of subcarriers
//  _cp_len     :   cyclic prefix length
//  _taper_len  :   taper length (OFDM symbol overlap)
//  _p          :   subcarrier allocation (null, pilot, data), [size: _M x 1]
//  _callback   :   user-defined callback function
//  _userdata   :   user-defined data pointer
ofdmflexframesync ofdmflexframesync_create(unsigned int       _M,
                                           unsigned int       _cp_len,
                                           unsigned int       _taper_len,
                                           unsigned char *    _p,
                                           framesync_callback _callback,
                                           void *             _userdata);

void ofdmflexframesync_destroy(ofdmflexframesync _q);
void ofdmflexframesync_print(ofdmflexframesync _q);
void ofdmflexframesync_reset(ofdmflexframesync _q);
void ofdmflexframesync_execute(ofdmflexframesync _q,
                               liquid_float_complex * _x,
                               unsigned int _n);

// query the received signal strength indication
float ofdmflexframesync_get_rssi(ofdmflexframesync _q);

// query the received carrier offset estimate
float ofdmflexframesync_get_cfo(ofdmflexframesync _q);

// enable/disable debugging
void ofdmflexframesync_debug_enable(ofdmflexframesync _q);
void ofdmflexframesync_debug_disable(ofdmflexframesync _q);
void ofdmflexframesync_debug_print(ofdmflexframesync _q,
                                   const char *      _filename);



//
// Binary P/N synchronizer
//
#define BSYNC_MANGLE_RRRF(name)     LIQUID_CONCAT(bsync_rrrf,name)
#define BSYNC_MANGLE_CRCF(name)     LIQUID_CONCAT(bsync_crcf,name)
#define BSYNC_MANGLE_CCCF(name)     LIQUID_CONCAT(bsync_cccf,name)

// Macro:
//   BSYNC  : name-mangling macro
//   TO     : output data type
//   TC     : coefficients data type
//   TI     : input data type
#define LIQUID_BSYNC_DEFINE_API(BSYNC,TO,TC,TI)                 \
typedef struct BSYNC(_s) * BSYNC();                             \
                                                                \
BSYNC() BSYNC(_create)(unsigned int _n, TC * _v);               \
                                                                \
/* create binary synchronizer from m-sequence               */  \
/*  _g      :   m-sequence generator polynomial             */  \
/*  _k      :   samples/symbol (over-sampling factor)       */  \
BSYNC() BSYNC(_create_msequence)(unsigned int _g,               \
                                 unsigned int _k);              \
void BSYNC(_destroy)(BSYNC() _fs);                              \
void BSYNC(_print)(BSYNC() _fs);                                \
void BSYNC(_correlate)(BSYNC() _fs, TI _sym, TO * _y);

LIQUID_BSYNC_DEFINE_API(BSYNC_MANGLE_RRRF,
                        float,
                        float,
                        float)

LIQUID_BSYNC_DEFINE_API(BSYNC_MANGLE_CRCF,
                        liquid_float_complex,
                        float,
                        liquid_float_complex)

LIQUID_BSYNC_DEFINE_API(BSYNC_MANGLE_CCCF,
                        liquid_float_complex,
                        liquid_float_complex,
                        liquid_float_complex)


//
// Pre-demodulation synchronizers (binary and otherwise)
//
#define  PRESYNC_MANGLE_CCCF(name)  LIQUID_CONCAT( presync_cccf,name)
#define BPRESYNC_MANGLE_CCCF(name)  LIQUID_CONCAT(bpresync_cccf,name)

// Macro:
//   PRESYNC   : name-mangling macro
//   TO         : output data type
//   TC         : coefficients data type
//   TI         : input data type
#define LIQUID_PRESYNC_DEFINE_API(PRESYNC,TO,TC,TI)             \
typedef struct PRESYNC(_s) * PRESYNC();                         \
                                                                \
/* create pre-demod synchronizer                            */  \
/*  _v          :   baseband sequence                       */  \
/*  _n          :   baseband sequence length                */  \
/*  _dphi_max   :   maximum absolute frequency deviation    */  \
/*  _m          :   number of correlators                   */  \
PRESYNC() PRESYNC(_create)(TC *         _v,                     \
                           unsigned int _n,                     \
                           float        _dphi_max,              \
                           unsigned int _m);                    \
                                                                \
/* destroy pre-demod synchronizer                           */  \
void PRESYNC(_destroy)(PRESYNC() _q);                           \
                                                                \
/* print pre-demod synchronizer internal state              */  \
void PRESYNC(_print)(PRESYNC() _q);                             \
                                                                \
/* reset pre-demod synchronizer internal state              */  \
void PRESYNC(_reset)(PRESYNC() _q);                             \
                                                                \
/* push input sample into pre-demod synchronizer            */  \
/*  _q          :   pre-demod synchronizer object           */  \
/*  _x          :   input sample                            */  \
void PRESYNC(_push)(PRESYNC() _q,                               \
                    TI        _x);                              \
                                                                \
/* correlate input sequence                                 */  \
/*  _q          :   pre-demod synchronizer object           */  \
/*  _rxy        :   output cross correlation                */  \
/*  _dphi_hat   :   output frequency offset estiamte        */  \
void PRESYNC(_correlate)(PRESYNC() _q,                          \
                         TO *      _rxy,                        \
                         float *   _dphi_hat);                  \

// non-binary pre-demodulation synchronizer
LIQUID_PRESYNC_DEFINE_API(PRESYNC_MANGLE_CCCF,
                          liquid_float_complex,
                          liquid_float_complex,
                          liquid_float_complex)

// binary pre-demodulation synchronizer
LIQUID_PRESYNC_DEFINE_API(BPRESYNC_MANGLE_CCCF,
                          liquid_float_complex,
                          liquid_float_complex,
                          liquid_float_complex)

//
// Frame detector
//

typedef struct qdetector_cccf_s * qdetector_cccf;

// create detector with generic sequence
//  _s      :   sample sequence
//  _s_len  :   length of sample sequence
qdetector_cccf qdetector_cccf_create(liquid_float_complex * _s,
                                     unsigned int           _s_len);

// create detector from sequence of symbols using internal linear interpolator
//  _sequence       :   symbol sequence
//  _sequence_len   :   length of symbol sequence
//  _ftype          :   filter prototype (e.g. LIQUID_FIRFILT_RRC)
//  _k              :   samples/symbol
//  _m              :   filter delay
//  _beta           :   excess bandwidth factor
qdetector_cccf qdetector_cccf_create_linear(liquid_float_complex * _sequence,
                                            unsigned int           _sequence_len,
                                            int                    _ftype,
                                            unsigned int           _k,
                                            unsigned int           _m,
                                            float                  _beta);

// create detector from sequence of GMSK symbols
//  _sequence       :   bit sequence
//  _sequence_len   :   length of bit sequence
//  _k              :   samples/symbol
//  _m              :   filter delay
//  _beta           :   excess bandwidth factor
qdetector_cccf qdetector_cccf_create_gmsk(unsigned char * _sequence,
                                          unsigned int    _sequence_len,
                                          unsigned int    _k,
                                          unsigned int    _m,
                                          float           _beta);

<<<<<<< HEAD
=======
// create detector from sequence of symbols using internal linear interpolator
//  _sequence       :   symbol sequence
//  _sequence_len   :   length of symbol sequence
//  _k              :   samples/symbol
//  _m              :   filter delay
//  _beta           :   excess bandwidth factor
//  _type           :   filter prototype (e.g. LIQUID_FIRFILT_RRC)
qdetector_cccf qdetector_cccf_create_gmsk(unsigned char * _sequence,
                                          unsigned int    _sequence_len,
                                          unsigned int    _k,
                                          unsigned int    _m,
                                          float           _beta);

>>>>>>> d3bf9381
void qdetector_cccf_destroy(qdetector_cccf _q);
void qdetector_cccf_print  (qdetector_cccf _q);
void qdetector_cccf_reset  (qdetector_cccf _q);

// run detector, looking for sequence; return pointer to aligned, buffered samples
void * qdetector_cccf_execute(qdetector_cccf       _q,
                              liquid_float_complex _x);

// set detection threshold (should be between 0 and 1, good starting point is 0.5)
void qdetector_cccf_set_threshold(qdetector_cccf _q,
                                  float          _threshold);

// set carrier offset search range
void qdetector_cccf_set_range(qdetector_cccf _q,
                              float          _dphi_max);

// access methods
unsigned int qdetector_cccf_get_seq_len (qdetector_cccf _q); // sequence length
const void * qdetector_cccf_get_sequence(qdetector_cccf _q); // pointer to sequence
unsigned int qdetector_cccf_get_buf_len (qdetector_cccf _q); // buffer length
float        qdetector_cccf_get_tau     (qdetector_cccf _q); // fractional timing offset estimate
float        qdetector_cccf_get_gamma   (qdetector_cccf _q); // channel gain
float        qdetector_cccf_get_dphi    (qdetector_cccf _q); // carrier frequency offset estimate
float        qdetector_cccf_get_phi     (qdetector_cccf _q); // carrier phase offset estimate

//
// Pre-demodulation detector
//

typedef struct detector_cccf_s * detector_cccf;

// create pre-demod detector
//  _s          :   sequence
//  _n          :   sequence length
//  _threshold  :   detection threshold (default: 0.7)
//  _dphi_max   :   maximum carrier offset
detector_cccf detector_cccf_create(liquid_float_complex * _s,
                                   unsigned int           _n,
                                   float                  _threshold,
                                   float                  _dphi_max);

// destroy pre-demo detector object
void detector_cccf_destroy(detector_cccf _q);

// print pre-demod detector internal state
void detector_cccf_print(detector_cccf _q);

// reset pre-demod detector internal state
void detector_cccf_reset(detector_cccf _q);

// Run sample through pre-demod detector's correlator.
// Returns '1' if signal was detected, '0' otherwise
//  _q          :   pre-demod detector
//  _x          :   input sample
//  _tau_hat    :   fractional sample offset estimate (set when detected)
//  _dphi_hat   :   carrier frequency offset estimate (set when detected)
//  _gamma_hat  :   channel gain estimate (set when detected)
int detector_cccf_correlate(detector_cccf        _q,
                            liquid_float_complex _x,
                            float *              _tau_hat,
                            float *              _dphi_hat,
                            float *              _gamma_hat);


// 
// symbol streaming for testing (no meaningful data, just symbols)
//
#define SYMSTREAM_MANGLE_CFLOAT(name) LIQUID_CONCAT(symstreamcf,name)

#define LIQUID_SYMSTREAM_DEFINE_API(SYMSTREAM,TO)               \
                                                                \
typedef struct SYMSTREAM(_s) * SYMSTREAM();                     \
                                                                \
/* create default symstream object                          */  \
/* (LIQUID_RNYQUIST_ARKAISER, k=2, m=7, beta=0.3, QPSK)     */  \
SYMSTREAM() SYMSTREAM(_create)(void);                           \
                                                                \
/* create symstream object with linear modulation           */  \
/*  _ftype  : filter type (e.g. LIQUID_RNYQUIST_RRC)        */  \
/*  _k      : samples per symbol                            */  \
/*  _m      : filter delay (symbols)                        */  \
/*  _beta   : filter excess bandwidth                       */  \
/*  _ms     : modulation scheme (e.g. LIQUID_MODEM_QPSK)    */  \
SYMSTREAM() SYMSTREAM(_create_linear)(int          _ftype,      \
                                      unsigned int _k,          \
                                      unsigned int _m,          \
                                      float        _beta,       \
                                      int          _ms);        \
                                                                \
/* destroy symstream object, freeing all internal memory    */  \
void SYMSTREAM(_destroy)(SYMSTREAM() _q);                       \
                                                                \
/* print symstream object's parameters                      */  \
void SYMSTREAM(_print)(SYMSTREAM() _q);                         \
                                                                \
/* reset symstream internal state                           */  \
void SYMSTREAM(_reset)(SYMSTREAM() _q);                         \
                                                                \
/* write block of samples to output buffer                  */  \
/*  _q      : synchronizer object                           */  \
/*  _buf    : output buffer [size: _buf_len x 1]            */  \
/*  _buf_len: output buffer size                            */  \
void SYMSTREAM(_write_samples)(SYMSTREAM()  _q,                 \
                               TO *         _buf,               \
                               unsigned int _buf_len);          \
    
LIQUID_SYMSTREAM_DEFINE_API(SYMSTREAM_MANGLE_CFLOAT, liquid_float_complex)


// 
// Symbol tracking: AGC > symsync > EQ > carrier recovery
//
#define SYMTRACK_MANGLE_RRRF(name) LIQUID_CONCAT(symtrack_rrrf,name)
#define SYMTRACK_MANGLE_CCCF(name) LIQUID_CONCAT(symtrack_cccf,name)

// large macro
//   SYMTRACK   : name-mangling macro
//   T          : data type, primitive
//   TO         : data type, output
//   TC         : data type, coefficients
//   TI         : data type, input
#define LIQUID_SYMTRACK_DEFINE_API(SYMTRACK,T,TO,TC,TI)         \
                                                                \
typedef struct SYMTRACK(_s) * SYMTRACK();                       \
                                                                \
/* create symtrack object with default parameters           */  \
/*  _ftype  : filter type (e.g. LIQUID_RNYQUIST_RRC)        */  \
/*  _k      : samples per symbol                            */  \
/*  _m      : filter delay (symbols)                        */  \
/*  _beta   : filter excess bandwidth                       */  \
/*  _ms     : modulation scheme (e.g. LIQUID_MODEM_QPSK)    */  \
SYMTRACK() SYMTRACK(_create)(int          _ftype,               \
                             unsigned int _k,                   \
                             unsigned int _m,                   \
                             float        _beta,                \
                             int          _ms);                 \
                                                                \
/* create symtrack object using default parameters          */  \
SYMTRACK() SYMTRACK(_create_default)();                         \
                                                                \
/* destroy symtrack object, freeing all internal memory     */  \
void SYMTRACK(_destroy)(SYMTRACK() _q);                         \
                                                                \
/* print symtrack object's parameters                       */  \
void SYMTRACK(_print)(SYMTRACK() _q);                           \
                                                                \
/* reset symtrack internal state                            */  \
void SYMTRACK(_reset)(SYMTRACK() _q);                           \
                                                                \
/* set symtrack modulation scheme                           */  \
void SYMTRACK(_set_modscheme)(SYMTRACK() _q, int _ms);          \
                                                                \
/* set symtrack internal bandwidth                          */  \
void SYMTRACK(_set_bandwidth)(SYMTRACK() _q, float _bw);        \
                                                                \
/* adjust internal nco by requested phase                   */  \
void SYMTRACK(_adjust_phase)(SYMTRACK() _q, T _dphi);           \
                                                                \
/* execute synchronizer on single input sample              */  \
/*  _q      : synchronizer object                           */  \
/*  _x      : input data sample                             */  \
/*  _y      : output data array                             */  \
/*  _ny     : number of samples written to output buffer    */  \
void SYMTRACK(_execute)(SYMTRACK()     _q,                      \
                        TI             _x,                      \
                        TO *           _y,                      \
                        unsigned int * _ny);                    \
                                                                \
/* execute synchronizer on input data array                 */  \
/*  _q      : synchronizer object                           */  \
/*  _x      : input data array                              */  \
/*  _nx     : number of input samples                       */  \
/*  _y      : output data array                             */  \
/*  _ny     : number of samples written to output buffer    */  \
void SYMTRACK(_execute_block)(SYMTRACK()     _q,                \
                              TI *           _x,                \
                              unsigned int   _nx,               \
                              TO *           _y,                \
                              unsigned int * _ny);              \
    
LIQUID_SYMTRACK_DEFINE_API(SYMTRACK_MANGLE_RRRF,
                           float,
                           float,
                           float,
                           float)

LIQUID_SYMTRACK_DEFINE_API(SYMTRACK_MANGLE_CCCF,
                           float,
                           liquid_float_complex,
                           liquid_float_complex,
                           liquid_float_complex)



//
// MODULE : math
//

// ln( Gamma(z) )
float liquid_lngammaf(float _z);

// Gamma(z)
float liquid_gammaf(float _z);

// ln( gamma(z,alpha) ) : lower incomplete gamma function
float liquid_lnlowergammaf(float _z, float _alpha);

// ln( Gamma(z,alpha) ) : upper incomplete gamma function
float liquid_lnuppergammaf(float _z, float _alpha);

// gamma(z,alpha) : lower incomplete gamma function
float liquid_lowergammaf(float _z, float _alpha);

// Gamma(z,alpha) : upper incomplete gamma function
float liquid_uppergammaf(float _z, float _alpha);

// n!
float liquid_factorialf(unsigned int _n);



// ln(I_v(z)) : log Modified Bessel function of the first kind
float liquid_lnbesselif(float _nu, float _z);

// I_v(z) : Modified Bessel function of the first kind
float liquid_besselif(float _nu, float _z);

// I_0(z) : Modified Bessel function of the first kind (order zero)
float liquid_besseli0f(float _z);

// J_v(z) : Bessel function of the first kind
float liquid_besseljf(float _nu, float _z);

// J_0(z) : Bessel function of the first kind (order zero)
float liquid_besselj0f(float _z);


// Q function
float liquid_Qf(float _z);

// Marcum Q-function
float liquid_MarcumQf(int _M,
                      float _alpha,
                      float _beta);

// Marcum Q-function (M=1)
float liquid_MarcumQ1f(float _alpha,
                       float _beta);

// sin(pi x) / (pi x)
float sincf(float _x);

// next power of 2 : y = ceil(log2(_x))
unsigned int liquid_nextpow2(unsigned int _x);

// (n choose k) = n! / ( k! (n-k)! )
float liquid_nchoosek(unsigned int _n, unsigned int _k);

// 
// Windowing functions
//

// Kaiser-Bessel derived window (single sample)
//  _n      :   index (0 <= _n < _N)
//  _N      :   length of filter (must be even)
//  _beta   :   Kaiser window parameter (_beta > 0)
float liquid_kbd(unsigned int _n, unsigned int _N, float _beta);

// Kaiser-Bessel derived window (full window)
//  _n      :   length of filter (must be even)
//  _beta   :   Kaiser window parameter (_beta > 0)
//  _w      :   resulting window
void liquid_kbd_window(unsigned int _n, float _beta, float * _w);

// Kaiser window
//  _n      :   window index
//  _N      :   full window length
//  _beta   :   Kaiser-Bessel window shape parameter
//  _dt     :   fractional sample offset
float kaiser(unsigned int _n,
             unsigned int _N,
             float _beta,
             float _dt);

// Hamming window
//  _n      :   window index
//  _N      :   full window length
float hamming(unsigned int _n, unsigned int _N);

// Hann window
//  _n      :   window index
//  _N      :   full window length
float hann(unsigned int _n, unsigned int _N);

// Blackman-harris window
//  _n      :   window index
//  _N      :   full window length
float blackmanharris(unsigned int _n, unsigned int _N);


// polynomials


#define POLY_MANGLE_DOUBLE(name)    LIQUID_CONCAT(poly,   name)
#define POLY_MANGLE_FLOAT(name)     LIQUID_CONCAT(polyf,  name)

#define POLY_MANGLE_CDOUBLE(name)   LIQUID_CONCAT(polyc,  name)
#define POLY_MANGLE_CFLOAT(name)    LIQUID_CONCAT(polycf, name)

// large macro
//   POLY   : name-mangling macro
//   T      : data type
//   TC     : data type (complex)
#define LIQUID_POLY_DEFINE_API(POLY,T,TC)                       \
/* evaluate polynomial _p (order _k-1) at value _x  */          \
T POLY(_val)(T * _p, unsigned int _k, T _x);                    \
                                                                \
/* least-squares polynomial fit (order _k-1) */                 \
void POLY(_fit)(T * _x,                                         \
                T * _y,                                         \
                unsigned int _n,                                \
                T * _p,                                         \
                unsigned int _k);                               \
                                                                \
/* Lagrange polynomial exact fit (order _n-1) */                \
void POLY(_fit_lagrange)(T * _x,                                \
                         T * _y,                                \
                         unsigned int _n,                       \
                         T * _p);                               \
                                                                \
/* Lagrange polynomial interpolation */                         \
T POLY(_interp_lagrange)(T * _x,                                \
                         T * _y,                                \
                         unsigned int _n,                       \
                         T   _x0);                              \
                                                                \
/* Lagrange polynomial fit (barycentric form) */                \
void POLY(_fit_lagrange_barycentric)(T * _x,                    \
                                     unsigned int _n,           \
                                     T * _w);                   \
                                                                \
/* Lagrange polynomial interpolation (barycentric form) */      \
T POLY(_val_lagrange_barycentric)(T * _x,                       \
                                  T * _y,                       \
                                  T * _w,                       \
                                  T   _x0,                      \
                                  unsigned int _n);             \
                                                                \
/* expands the polynomial:                                      \
 *  P_n(x) = (1+x)^n                                            \
 * as                                                           \
 *  P_n(x) = p[0] + p[1]*x + p[2]*x^2 + ... + p[n]x^n           \
 * NOTE: _p has order n=m+k (array is length n+1)               \
 */                                                             \
void POLY(_expandbinomial)(unsigned int _n,                     \
                           T * _p);                             \
                                                                \
/* expands the polynomial:                                      \
 *  P_n(x) = (1+x)^m * (1-x)^k                                  \
 * as                                                           \
 *  P_n(x) = p[0] + p[1]*x + p[2]*x^2 + ... + p[n]x^n           \
 * NOTE: _p has order n=m+k (array is length n+1)               \
 */                                                             \
void POLY(_expandbinomial_pm)(unsigned int _m,                  \
                              unsigned int _k,                  \
                              T * _p);                          \
                                                                \
/* expands the polynomial:                                      \
 *  P_n(x) = (x-r[0]) * (x-r[1]) * ... * (x-r[n-1])             \
 * as                                                           \
 *  P_n(x) = c[0] + c[1]*x + ... + c[n]*x^n                     \
 * where r[0],r[1],...,r[n-1] are the roots of P_n(x)           \
 * NOTE: _c has order _n (array is length _n+1)                 \
 */                                                             \
void POLY(_expandroots)(T * _a,                                 \
                        unsigned int _n,                        \
                        T * _c);                                \
                                                                \
/* expands the polynomial:                                      \
 *  P_n(x) =                                                    \
 *    (x*b[0]-a[0]) * (x*b[1]-a[1]) * ... * (x*b[n-1]-a[n-1])   \
 * as                                                           \
 *  P_n(x) = c[0] + c[1]*x + ... + c[n]*x^n                     \
 * NOTE: _c has order _n (array is length _n+1)                 \
 */                                                             \
void POLY(_expandroots2)(T * _a,                                \
                         T * _b,                                \
                         unsigned int _n,                       \
                         T * _c);                               \
                                                                \
/* find roots of the polynomial (complex)                   */  \
/*  _poly   : poly array, ascending powers [size: _k x 1]   */  \
/*  _k      : poly length (poly order = _k - 1)             */  \
/*  _roots  : resulting complex roots [size: _k-1 x 1]      */  \
void POLY(_findroots)(T *          _poly,                       \
                      unsigned int _n,                          \
                      TC *         _roots);                     \
                                                                \
/* find the complex roots of the polynomial using the       */  \
/* Durand-Kerner method                                     */  \
void POLY(_findroots_durandkerner)(T *          _poly,          \
                                   unsigned int _k,             \
                                   TC *         _roots);        \
                                                                \
/* find the complex roots of the polynomial using           */  \
/* Bairstow's method                                        */  \
void POLY(_findroots_bairstow)(T *          _poly,              \
                               unsigned int _k,                 \
                               TC *         _roots);            \
                                                                \
/* expands the multiplication of two polynomials */             \
void POLY(_mul)(T *          _a,                                \
                unsigned int _order_a,                          \
                T *          _b,                                \
                unsigned int _order_b,                          \
                T *          _c);                               \

LIQUID_POLY_DEFINE_API(POLY_MANGLE_DOUBLE,
                       double,
                       liquid_double_complex)

LIQUID_POLY_DEFINE_API(POLY_MANGLE_FLOAT,
                       float,
                       liquid_float_complex)

LIQUID_POLY_DEFINE_API(POLY_MANGLE_CDOUBLE,
                       liquid_double_complex,
                       liquid_double_complex)

LIQUID_POLY_DEFINE_API(POLY_MANGLE_CFLOAT,
                       liquid_float_complex,
                       liquid_float_complex)

#if 0
// expands the polynomial: (1+x)^n
void poly_binomial_expand(unsigned int _n, int * _c);

// expands the polynomial: (1+x)^k * (1-x)^(n-k)
void poly_binomial_expand_pm(unsigned int _n,
                             unsigned int _k,
                             int * _c);
#endif

// 
// modular arithmetic, etc.
//

// maximum number of factors
#define LIQUID_MAX_FACTORS (40)

// is number prime?
int liquid_is_prime(unsigned int _n);

// compute number's prime factors
//  _n          :   number to factor
//  _factors    :   pre-allocated array of factors [size: LIQUID_MAX_FACTORS x 1]
//  _num_factors:   number of factors found, sorted ascending
void liquid_factor(unsigned int   _n,
                   unsigned int * _factors,
                   unsigned int * _num_factors);

// compute number's unique prime factors
//  _n          :   number to factor
//  _factors    :   pre-allocated array of factors [size: LIQUID_MAX_FACTORS x 1]
//  _num_factors:   number of unique factors found, sorted ascending
void liquid_unique_factor(unsigned int   _n,
                          unsigned int * _factors,
                          unsigned int * _num_factors);

// compute c = base^exp (mod n)
unsigned int liquid_modpow(unsigned int _base,
                           unsigned int _exp,
                           unsigned int _n);

// find smallest primitive root of _n
unsigned int liquid_primitive_root(unsigned int _n);

// find smallest primitive root of _n, assuming _n is prime
unsigned int liquid_primitive_root_prime(unsigned int _n);

// Euler's totient function
unsigned int liquid_totient(unsigned int _n);


//
// MODULE : matrix
//

#define MATRIX_MANGLE_DOUBLE(name)  LIQUID_CONCAT(matrix,   name)
#define MATRIX_MANGLE_FLOAT(name)   LIQUID_CONCAT(matrixf,  name)

#define MATRIX_MANGLE_CDOUBLE(name) LIQUID_CONCAT(matrixc,  name)
#define MATRIX_MANGLE_CFLOAT(name)  LIQUID_CONCAT(matrixcf, name)

// large macro
//   MATRIX : name-mangling macro
//   T      : data type
#define LIQUID_MATRIX_DEFINE_API(MATRIX,T)                      \
                                                                \
/* print array as matrix                                    */  \
/*  _x      : input matrix [size: _r x _c]                  */  \
/*  _r      : rows                                          */  \
/*  _c      : columns                                       */  \
void MATRIX(_print)(T *          _x,                            \
                    unsigned int _r,                            \
                    unsigned int _c);                           \
                                                                \
/* add two matrices _x and _y saving the result in _z       */  \
/*  _x      : input matrix  [size: _r x _c]                 */  \
/*  _y      : input matrix  [size: _r x _c]                 */  \
/*  _z      : output matrix [size: _r x _c]                 */  \
/*  _r      : rows                                          */  \
/*  _c      : columns                                       */  \
void MATRIX(_add)(T *          _x,                              \
                  T *          _y,                              \
                  T *          _z,                              \
                  unsigned int _r,                              \
                  unsigned int _c);                             \
                                                                \
/* subtract two matrices _x and _y saving the result in _z  */  \
/*  _x      : input matrix  [size: _r x _c]                 */  \
/*  _y      : input matrix  [size: _r x _c]                 */  \
/*  _z      : output matrix [size: _r x _c]                 */  \
/*  _r      : rows                                          */  \
/*  _c      : columns                                       */  \
void MATRIX(_sub)(T *          _x,                              \
                  T *          _y,                              \
                  T *          _z,                              \
                  unsigned int _r,                              \
                  unsigned int _c);                             \
                                                                \
/* perform point-wise multiplication of two matrices _x     */  \
/* and _y saving the result in _z                           */  \
/*  _x      : input matrix  [size: _r x _c]                 */  \
/*  _y      : input matrix  [size: _r x _c]                 */  \
/*  _z      : output matrix [size: _r x _c]                 */  \
/*  _r      : rows                                          */  \
/*  _c      : columns                                       */  \
void MATRIX(_pmul)(T *          _x,                             \
                   T *          _y,                             \
                   T *          _z,                             \
                   unsigned int _r,                             \
                   unsigned int _c);                            \
                                                                \
/* perform point-wise division of two matrices _x and _y    */  \
/* saving the result in _z                                  */  \
/*  _x      : input matrix  [size: _r x _c]                 */  \
/*  _y      : input matrix  [size: _r x _c]                 */  \
/*  _z      : output matrix [size: _r x _c]                 */  \
/*  _r      : rows                                          */  \
/*  _c      : columns                                       */  \
void MATRIX(_pdiv)(T *          _x,                             \
                   T *          _y,                             \
                   T *          _z,                             \
                   unsigned int _r,                             \
                   unsigned int _c);                            \
                                                                \
/* multiply two matrices _x and _y storing the result in _z */  \
/* NOTE: _rz = _rx, _cz = _cy, and _cx = _ry                */  \
/*  _x      : input matrix  [size: _rx x _cx]               */  \
/*  _y      : input matrix  [size: _ry x _cy]               */  \
/*  _z      : output matrix [size: _rz x _cz]               */  \
void MATRIX(_mul)(T * _x, unsigned int _rx, unsigned int _cx,   \
                  T * _y, unsigned int _ry, unsigned int _cy,   \
                  T * _z, unsigned int _rz, unsigned int _cz);  \
                                                                \
/* solve _x = _y*_z for _z for square matrices of size _n   */  \
/*  _x      : input matrix  [size: _n x _n]                 */  \
/*  _y      : input matrix  [size: _n x _n]                 */  \
/*  _z      : output matrix [size: _n x _n]                 */  \
void MATRIX(_div)(T *          _x,                              \
                  T *          _y,                              \
                  T *          _z,                              \
                  unsigned int _n);                             \
                                                                \
/* compute the determinant of a square matrix _x            */  \
/*  _x      : input matrix [size: _r x _c]                  */  \
/*  _r      : rows                                          */  \
/*  _c      : columns                                       */  \
T MATRIX(_det)(T *          _x,                                 \
               unsigned int _r,                                 \
               unsigned int _c);                                \
                                                                \
/* compute the in-place transpose of the matrix _x          */  \
/*  _x      : input matrix [size: _r x _c]                  */  \
/*  _r      : rows                                          */  \
/*  _c      : columns                                       */  \
void MATRIX(_trans)(T *          _x,                            \
                    unsigned int _r,                            \
                    unsigned int _c);                           \
                                                                \
/* compute the in-place Hermitian transpose of _x           */  \
/*  _x      : input matrix [size: _r x _c]                  */  \
/*  _r      : rows                                          */  \
/*  _c      : columns                                       */  \
void MATRIX(_hermitian)(T *          _x,                        \
                        unsigned int _r,                        \
                        unsigned int _c);                       \
                                                                \
/* compute x*x' on [m x n] matrix, result: [m x m]          */  \
/*  _x      : input matrix [size: _m x _n]                  */  \
/*  _m      : input rows                                    */  \
/*  _n      : input columns                                 */  \
/*  _xxT    : output matrix [size: _m x _m]                 */  \
void MATRIX(_mul_transpose)(T *          _x,                    \
                            unsigned int _m,                    \
                            unsigned int _n,                    \
                            T *          _xxT);                 \
                                                                \
/* compute x'*x on [m x n] matrix, result: [n x n]          */  \
/*  _x      : input matrix [size: _m x _n]                  */  \
/*  _m      : input rows                                    */  \
/*  _n      : input columns                                 */  \
/*  _xTx    : output matrix [size: _n x _n]                 */  \
void MATRIX(_transpose_mul)(T *          _x,                    \
                            unsigned int _m,                    \
                            unsigned int _n,                    \
                            T *          _xTx);                 \
                                                                \
/* compute x*x.' on [m x n] matrix, result: [m x m]         */  \
/*  _x      : input matrix [size: _m x _n]                  */  \
/*  _m      : input rows                                    */  \
/*  _n      : input columns                                 */  \
/*  _xxH    : output matrix [size: _m x _m]                 */  \
void MATRIX(_mul_hermitian)(T *          _x,                    \
                            unsigned int _m,                    \
                            unsigned int _n,                    \
                            T *          _xxH);                 \
                                                                \
/* compute x.'*x on [m x n] matrix, result: [n x n]         */  \
/*  _x      : input matrix [size: _m x _n]                  */  \
/*  _m      : input rows                                    */  \
/*  _n      : input columns                                 */  \
/*  _xHx    : output matrix [size: _n x _n]                 */  \
void MATRIX(_hermitian_mul)(T *          _x,                    \
                            unsigned int _m,                    \
                            unsigned int _n,                    \
                            T *          _xHx);                 \
                                                                \
                                                                \
/* augment two matrices _x and _y storing the result in _z  */  \
/* NOTE: _rz = _rx = _ry, _rx = _ry, and _cz = _cx + _cy    */  \
/*  _x      : input matrix  [size: _rx x _cx]               */  \
/*  _y      : input matrix  [size: _ry x _cy]               */  \
/*  _z      : output matrix [size: _rz x _cz]               */  \
void MATRIX(_aug)(T * _x, unsigned int _rx, unsigned int _cx,   \
                  T * _y, unsigned int _ry, unsigned int _cy,   \
                  T * _z, unsigned int _rz, unsigned int _cz);  \
                                                                \
/* compute the inverse of a square matrix _x                */  \
/*  _x      : input/output matrix [size: _r x _c]           */  \
/*  _r      : rows                                          */  \
/*  _c      : columns                                       */  \
void MATRIX(_inv)(T *          _x,                              \
                  unsigned int _r,                              \
                  unsigned int _c);                             \
                                                                \
/* generate the identity square matrix of size _n           */  \
/*  _x      : output matrix [size: _n x _n]                 */  \
/*  _n      : dimensions of _x                              */  \
void MATRIX(_eye)(T *          _x,                              \
                  unsigned int _n);                             \
                                                                \
/* generate the all-ones matrix of size _n                  */  \
/*  _x      : output matrix [size: _r x _c]                 */  \
/*  _r      : rows                                          */  \
/*  _c      : columns                                       */  \
void MATRIX(_ones)(T *          _n,                             \
                   unsigned int _r,                             \
                   unsigned int _c);                            \
                                                                \
/* generate the all-zeros matrix of size _n                 */  \
/*  _x      : output matrix [size: _r x _c]                 */  \
/*  _r      : rows                                          */  \
/*  _c      : columns                                       */  \
void MATRIX(_zeros)(T *          _x,                            \
                    unsigned int _r,                            \
                    unsigned int _c);                           \
                                                                \
/* perform Gauss-Jordan elimination on matrix _x            */  \
/*  _x      : input/output matrix [size: _r x _c]           */  \
/*  _r      : rows                                          */  \
/*  _c      : columns                                       */  \
void MATRIX(_gjelim)(T *          _x,                           \
                     unsigned int _r,                           \
                     unsigned int _c);                          \
                                                                \
/* pivot on element _x[_r,_c]                               */  \
/*  _x      : output matrix [size: _rx x _cx]               */  \
/*  _rx     : rows of _x                                    */  \
/*  _cx     : columns of _x                                 */  \
/*  _r      : pivot row                                     */  \
/*  _c      : pivot column                                  */  \
void MATRIX(_pivot)(T *          _x,                            \
                    unsigned int _rx,                           \
                    unsigned int _cx,                           \
                    unsigned int _r,                            \
                    unsigned int _c);                           \
                                                                \
/* swap rows _r1 and _r2 of matrix _x                       */  \
/*  _x      : input/output matrix [size: _rx x _cx]         */  \
/*  _rx     : rows of _x                                    */  \
/*  _cx     : columns of _x                                 */  \
/*  _r1     : first row to swap                             */  \
/*  _r2     : second row to swap                            */  \
void MATRIX(_swaprows)(T *          _x,                         \
                       unsigned int _rx,                        \
                       unsigned int _cx,                        \
                       unsigned int _r1,                        \
                       unsigned int _r2);                       \
                                                                \
/* solve linear system of _n equations: _A*_x = _b          */  \
/*  _A      :   system matrix [size: _n x _n]               */  \
/*  _n      :   system size                                 */  \
/*  _b      :   equality vector [size: _n x 1]              */  \
/*  _x      :   solution vector [size: _n x 1]              */  \
/*  _opts   :   options (ignored for now)                   */  \
void MATRIX(_linsolve)(T *          _A,                         \
                       unsigned int _n,                         \
                       T *          _b,                         \
                       T *          _x,                         \
                       void *       _opts);                     \
                                                                \
/* solve linear system of equations using conjugate         */  \
/* gradient method                                          */  \
/*  _A      :   symmetric positive definite square matrix   */  \
/*  _n      :   system dimension                            */  \
/*  _b      :   equality [size: _n x 1]                     */  \
/*  _x      :   solution estimate [size: _n x 1]            */  \
/*  _opts   :   options (ignored for now)                   */  \
void MATRIX(_cgsolve)(T *          _A,                          \
                      unsigned int _n,                          \
                      T *          _b,                          \
                      T *          _x,                          \
                      void *       _opts);                      \
                                                                \
/* L/U/P decomposition, Crout's method                      */  \
/*  _x      : input/output matrix [size: _rx x _cx]         */  \
/*  _rx     : rows of _x                                    */  \
/*  _cx     : columns of _x                                 */  \
/*  _L      : first row to swap                             */  \
/*  _U      : first row to swap                             */  \
/*  _P      : first row to swap                             */  \
void MATRIX(_ludecomp_crout)(T *          _x,                   \
                             unsigned int _rx,                  \
                             unsigned int _cx,                  \
                             T *          _L,                   \
                             T *          _U,                   \
                             T *          _P);                  \
                                                                \
/* L/U/P decomposition, Doolittle's method                  */  \
/*  _x      : input/output matrix [size: _rx x _cx]         */  \
/*  _rx     : rows of _x                                    */  \
/*  _cx     : columns of _x                                 */  \
/*  _L      : first row to swap                             */  \
/*  _U      : first row to swap                             */  \
/*  _P      : first row to swap                             */  \
void MATRIX(_ludecomp_doolittle)(T *          _x,               \
                                 unsigned int _rx,              \
                                 unsigned int _cx,              \
                                 T *          _L,               \
                                 T *          _U,               \
                                 T *          _P);              \
                                                                \
/* Orthnormalization using the Gram-Schmidt algorithm       */  \
/*  _A      : input matrix [size: _r x _c]                  */  \
/*  _r      : rows                                          */  \
/*  _c      : columns                                       */  \
/*  _v      : output matrix                                 */  \
void MATRIX(_gramschmidt)(T *          _A,                      \
                          unsigned int _r,                      \
                          unsigned int _c,                      \
                          T *          _v);                     \
                                                                \
/* Q/R decomposition using the Gram-Schmidt algorithm such  */  \
/* that _A = _Q*_R and _Q^T * _Q = _In and _R is a diagonal */  \
/* matrix                                                   */  \
/* NOTE: all matrices are square                            */  \
/*  _A      : input matrix [size: _m x _m]                  */  \
/*  _m      : rows                                          */  \
/*  _n      : columns (same as cols)                        */  \
/*  _Q      : output matrix [size: _m x _m]                 */  \
/*  _R      : output matrix [size: _m x _m]                 */  \
void MATRIX(_qrdecomp_gramschmidt)(T *          _A,             \
                                   unsigned int _m,             \
                                   unsigned int _n,             \
                                   T *          _Q,             \
                                   T *          _R);            \
                                                                \
/* Compute Cholesky decomposition of a symmetric/Hermitian  */  \
/* positive-definite matrix as A = L * L^T                  */  \
/*  _A      :   input square matrix [size: _n x _n]         */  \
/*  _n      :   input matrix dimension                      */  \
/*  _L      :   output lower-triangular matrix              */  \
void MATRIX(_chol)(T *          _A,                             \
                   unsigned int _n,                             \
                   T *          _L);                            \

#define matrix_access(X,R,C,r,c) ((X)[(r)*(C)+(c)])

#define matrixc_access(X,R,C,r,c)   matrix_access(X,R,C,r,c)
#define matrixf_access(X,R,C,r,c)   matrix_access(X,R,C,r,c)
#define matrixcf_access(X,R,C,r,c)  matrix_access(X,R,C,r,c)

LIQUID_MATRIX_DEFINE_API(MATRIX_MANGLE_FLOAT,   float)
LIQUID_MATRIX_DEFINE_API(MATRIX_MANGLE_DOUBLE,  double)

LIQUID_MATRIX_DEFINE_API(MATRIX_MANGLE_CFLOAT,  liquid_float_complex)
LIQUID_MATRIX_DEFINE_API(MATRIX_MANGLE_CDOUBLE, liquid_double_complex)


#define SMATRIX_MANGLE_BOOL(name)   LIQUID_CONCAT(smatrixb,  name)
#define SMATRIX_MANGLE_FLOAT(name)  LIQUID_CONCAT(smatrixf,  name)
#define SMATRIX_MANGLE_INT(name)    LIQUID_CONCAT(smatrixi,  name)

// sparse 'alist' matrix type (similar to MacKay, Davey Lafferty convention)
// large macro
//   SMATRIX    : name-mangling macro
//   T          : primitive data type
#define LIQUID_SMATRIX_DEFINE_API(SMATRIX,T)                    \
typedef struct SMATRIX(_s) * SMATRIX();                         \
                                                                \
/* create _M x _N matrix, initialized with zeros */             \
SMATRIX() SMATRIX(_create)(unsigned int _M,                     \
                           unsigned int _N);                    \
                                                                \
/* create _M x _N matrix, initialized on array */               \
SMATRIX() SMATRIX(_create_array)(T *          _x,               \
                                 unsigned int _m,               \
                                 unsigned int _n);              \
                                                                \
/* destroy object */                                            \
void SMATRIX(_destroy)(SMATRIX() _q);                           \
                                                                \
/* print compact form */                                        \
void SMATRIX(_print)(SMATRIX() _q);                             \
                                                                \
/* print expanded form */                                       \
void SMATRIX(_print_expanded)(SMATRIX() _q);                    \
                                                                \
/* query properties methods */                                  \
void SMATRIX(_size)(SMATRIX()      _q,                          \
                    unsigned int * _m,                          \
                    unsigned int * _n);                         \
                                                                \
/* zero all elements */                                         \
void SMATRIX(_clear)(SMATRIX() _q); /* zero and keep memory  */ \
void SMATRIX(_reset)(SMATRIX() _q); /* zero and clear memory */ \
                                                                \
/* determine if value has been set (allocated memory) */        \
int SMATRIX(_isset)(SMATRIX()    _q,                            \
                    unsigned int _m,                            \
                    unsigned int _n);                           \
                                                                \
/* inserts/deletes element at index (memory allocation) */      \
void SMATRIX(_insert)(SMATRIX()    _q,                          \
                      unsigned int _m,                          \
                      unsigned int _n,                          \
                      T            _v);                         \
void SMATRIX(_delete)(SMATRIX()    _q,                          \
                      unsigned int _m,                          \
                      unsigned int _n);                         \
                                                                \
/* sets/gets the value (with memory allocation if needed) */    \
void SMATRIX(_set)(SMATRIX()    _q,                             \
                   unsigned int _m,                             \
                   unsigned int _n,                             \
                   T            _v);                            \
T SMATRIX(_get)(SMATRIX()    _q,                                \
                unsigned int _m,                                \
                unsigned int _n);                               \
                                                                \
/* initialize to identity matrix */                             \
void SMATRIX(_eye)(SMATRIX() _q);                               \
                                                                \
/* multiply two sparse binary matrices */                       \
void SMATRIX(_mul)(SMATRIX() _x,                                \
                   SMATRIX() _y,                                \
                   SMATRIX() _z);                               \
                                                                \
/* multiply sparse matrix by vector         */                  \
/*  _q  :   sparse matrix                   */                  \
/*  _x  :   input vector [size: _N x 1]     */                  \
/*  _y  :   output vector [size: _M x 1]    */                  \
void SMATRIX(_vmul)(SMATRIX() _q,                               \
                    T *       _x,                               \
                    T *       _y);                              \

LIQUID_SMATRIX_DEFINE_API(SMATRIX_MANGLE_BOOL,  unsigned char)
LIQUID_SMATRIX_DEFINE_API(SMATRIX_MANGLE_FLOAT, float)
LIQUID_SMATRIX_DEFINE_API(SMATRIX_MANGLE_INT,   short int)

// 
// smatrix cross methods
//

// multiply sparse binary matrix by floating-point matrix
//  _q  :   sparse matrix [size: A->M x A->N]
//  _x  :   input vector  [size:  mx  x  nx ]
//  _y  :   output vector [size:  my  x  ny ]
void smatrixb_mulf(smatrixb     _A,
                   float *      _x,
                   unsigned int _mx,
                   unsigned int _nx,
                   float *      _y,
                   unsigned int _my,
                   unsigned int _ny);

// multiply sparse binary matrix by floating-point vector
//  _q  :   sparse matrix
//  _x  :   input vector [size: _N x 1]
//  _y  :   output vector [size: _M x 1]
void smatrixb_vmulf(smatrixb _q,
                    float *  _x,
                    float *  _y);


//
// MODULE : modem (modulator/demodulator)
//

// Maximum number of allowed bits per symbol
#define MAX_MOD_BITS_PER_SYMBOL 8

// Modulation schemes available
#define LIQUID_MODEM_NUM_SCHEMES      (52)

typedef enum {
    LIQUID_MODEM_UNKNOWN=0, // Unknown modulation scheme

    // Phase-shift keying (PSK)
    LIQUID_MODEM_PSK2,      LIQUID_MODEM_PSK4,
    LIQUID_MODEM_PSK8,      LIQUID_MODEM_PSK16,
    LIQUID_MODEM_PSK32,     LIQUID_MODEM_PSK64,
    LIQUID_MODEM_PSK128,    LIQUID_MODEM_PSK256,

    // Differential phase-shift keying (DPSK)
    LIQUID_MODEM_DPSK2,     LIQUID_MODEM_DPSK4,
    LIQUID_MODEM_DPSK8,     LIQUID_MODEM_DPSK16,
    LIQUID_MODEM_DPSK32,    LIQUID_MODEM_DPSK64,
    LIQUID_MODEM_DPSK128,   LIQUID_MODEM_DPSK256,

    // amplitude-shift keying
    LIQUID_MODEM_ASK2,      LIQUID_MODEM_ASK4,
    LIQUID_MODEM_ASK8,      LIQUID_MODEM_ASK16,
    LIQUID_MODEM_ASK32,     LIQUID_MODEM_ASK64,
    LIQUID_MODEM_ASK128,    LIQUID_MODEM_ASK256,

    // rectangular quadrature amplitude-shift keying (QAM)
    LIQUID_MODEM_QAM4,
    LIQUID_MODEM_QAM8,      LIQUID_MODEM_QAM16,
    LIQUID_MODEM_QAM32,     LIQUID_MODEM_QAM64,
    LIQUID_MODEM_QAM128,    LIQUID_MODEM_QAM256,

    // amplitude phase-shift keying (APSK)
    LIQUID_MODEM_APSK4,
    LIQUID_MODEM_APSK8,     LIQUID_MODEM_APSK16,
    LIQUID_MODEM_APSK32,    LIQUID_MODEM_APSK64,
    LIQUID_MODEM_APSK128,   LIQUID_MODEM_APSK256,

    // specific modem types
    LIQUID_MODEM_BPSK,      // Specific: binary PSK
    LIQUID_MODEM_QPSK,      // specific: quaternary PSK
    LIQUID_MODEM_OOK,       // Specific: on/off keying
    LIQUID_MODEM_SQAM32,    // 'square' 32-QAM
    LIQUID_MODEM_SQAM128,   // 'square' 128-QAM
    LIQUID_MODEM_V29,       // V.29 star constellation
    LIQUID_MODEM_ARB16OPT,  // optimal 16-QAM
    LIQUID_MODEM_ARB32OPT,  // optimal 32-QAM
    LIQUID_MODEM_ARB64OPT,  // optimal 64-QAM
    LIQUID_MODEM_ARB128OPT, // optimal 128-QAM
    LIQUID_MODEM_ARB256OPT, // optimal 256-QAM
    LIQUID_MODEM_ARB64VT,   // Virginia Tech logo

    // arbitrary modem type
    LIQUID_MODEM_ARB        // arbitrary QAM
} modulation_scheme;

// structure for holding full modulation type descriptor
struct modulation_type_s {
    const char * name;          // short name (e.g. 'bpsk')
    const char * fullname;      // full name (e.g. 'binary phase-shift keying')
    modulation_scheme scheme;   // modulation scheme (e.g. LIQUID_MODEM_BPSK)
    unsigned int bps;           // modulation depth (e.g. 1)
};

// full modulation type descriptor
extern const struct modulation_type_s modulation_types[LIQUID_MODEM_NUM_SCHEMES];

// Print compact list of existing and available modulation schemes
void liquid_print_modulation_schemes();

// returns modulation_scheme based on input string
modulation_scheme liquid_getopt_str2mod(const char * _str);

// query basic modulation types
int liquid_modem_is_psk(modulation_scheme _ms);
int liquid_modem_is_dpsk(modulation_scheme _ms);
int liquid_modem_is_ask(modulation_scheme _ms);
int liquid_modem_is_qam(modulation_scheme _ms);
int liquid_modem_is_apsk(modulation_scheme _ms);

// useful functions

// counts the number of different bits between two symbols
unsigned int count_bit_errors(unsigned int _s1, unsigned int _s2);

// counts the number of different bits between two arrays of symbols
//  _msg0   :   original message [size: _n x 1]
//  _msg1   :   copy of original message [size: _n x 1]
//  _n      :   message size
unsigned int count_bit_errors_array(unsigned char * _msg0,
                                    unsigned char * _msg1,
                                    unsigned int _n);

// converts binary-coded decimal (BCD) to gray, ensuring successive values
// differ by exactly one bit
unsigned int gray_encode(unsigned int symbol_in);

// converts a gray-encoded symbol to binary-coded decimal (BCD)
unsigned int gray_decode(unsigned int symbol_in);

// pack soft bits into symbol
//  _soft_bits  :   soft input bits [size: _bps x 1]
//  _bps        :   bits per symbol
//  _sym_out    :   output symbol, value in [0,2^_bps)
void liquid_pack_soft_bits(unsigned char * _soft_bits,
                           unsigned int _bps,
                           unsigned int * _sym_out);

// unpack soft bits into symbol
//  _sym_in     :   input symbol, value in [0,2^_bps)
//  _bps        :   bits per symbol
//  _soft_bits  :   soft output bits [size: _bps x 1]
void liquid_unpack_soft_bits(unsigned int _sym_in,
                             unsigned int _bps,
                             unsigned char * _soft_bits);


//
// Linear modem
//

#define LIQUID_MODEM_MANGLE_FLOAT(name) LIQUID_CONCAT(modem,name)

// Macro    :   MODEM
//  MODEM   :   name-mangling macro
//  T       :   primitive data type
//  TC      :   primitive data type (complex)
#define LIQUID_MODEM_DEFINE_API(MODEM,T,TC)                     \
                                                                \
/* define struct pointer */                                     \
typedef struct MODEM(_s) * MODEM();                             \
                                                                \
/* create digital modem object                              */  \
MODEM() MODEM(_create)(modulation_scheme _scheme);              \
                                                                \
/* create arbitrary digital modem object                    */  \
/*  _table  :   array of complex constellation points       */  \
/*  _M      :   modulation order and table size             */  \
MODEM() MODEM(_create_arbitrary)(TC *         _table,           \
                                 unsigned int _M);              \
                                                                \
/* recreate modulation scheme, re-allocating memory as      */  \
/* necessary                                                */  \
MODEM() MODEM(_recreate)(MODEM()           _q,                  \
                         modulation_scheme _scheme);            \
                                                                \
void MODEM(_destroy)(MODEM() _q);                               \
void MODEM(_print)(  MODEM() _q);                               \
void MODEM(_reset)(  MODEM() _q);                               \
                                                                \
/* generate random symbol                                   */  \
unsigned int MODEM(_gen_rand_sym)(MODEM() _q);                  \
                                                                \
/* Accessor functions */                                        \
unsigned int      MODEM(_get_bps)   (MODEM() _q);               \
modulation_scheme MODEM(_get_scheme)(MODEM() _q);               \
                                                                \
/* generic modulate function; simply queries modem scheme   */  \
/* and calls appropriate subroutine                         */  \
/*  _q  :   modem object                                    */  \
/*  _s  :   input symbol                                    */  \
/*  _x  :   output sample                                   */  \
void MODEM(_modulate)(MODEM()      _q,                          \
                      unsigned int _s,                          \
                      TC *         _y);                         \
                                                                \
/* generic hard-decision demodulation function              */  \
/*  _q  :   modem object                                    */  \
/*  _x  :   input sample                                    */  \
/*  _s  :   output symbol                                   */  \
void MODEM(_demodulate)(MODEM()        _q,                      \
                        TC             _x,                      \
                        unsigned int * _s);                     \
                                                                \
/* generic soft-decision demodulation function              */  \
/*  _q          :   modem object                            */  \
/*  _x          :   input sample                            */  \
/*  _s          :   output hard symbol                      */  \
/*  _soft_bits  :   output soft bits                        */  \
void MODEM(_demodulate_soft)(MODEM()         _q,                \
                             TC              _x,                \
                             unsigned int  * _s,                \
                             unsigned char * _soft_bits);       \
                                                                \
/* get demodulator's estimated transmit sample */               \
void MODEM(_get_demodulator_sample)(MODEM() _q,                 \
                                    TC *    _x_hat);            \
                                                                \
/* get demodulator phase error */                               \
float MODEM(_get_demodulator_phase_error)(MODEM() _q);          \
                                                                \
/* get demodulator error vector magnitude */                    \
float MODEM(_get_demodulator_evm)(MODEM() _q);                  \

// define modem APIs
LIQUID_MODEM_DEFINE_API(LIQUID_MODEM_MANGLE_FLOAT,float,liquid_float_complex)


//
// continuous-phase modulation
//

// gmskmod : GMSK modulator
typedef struct gmskmod_s * gmskmod;

// create gmskmod object
//  _k      :   samples/symbol
//  _m      :   filter delay (symbols)
//  _BT     :   excess bandwidth factor
gmskmod gmskmod_create(unsigned int _k,
                       unsigned int _m,
                       float        _BT);
void gmskmod_destroy(gmskmod _q);
void gmskmod_print(gmskmod _q);
void gmskmod_reset(gmskmod _q);
void gmskmod_modulate(gmskmod _q,
                      unsigned int _sym,
                      liquid_float_complex * _y);


// gmskdem : GMSK demodulator
typedef struct gmskdem_s * gmskdem;

// create gmskdem object
//  _k      :   samples/symbol
//  _m      :   filter delay (symbols)
//  _BT     :   excess bandwidth factor
gmskdem gmskdem_create(unsigned int _k,
                       unsigned int _m,
                       float        _BT);
void gmskdem_destroy(gmskdem _q);
void gmskdem_print(gmskdem _q);
void gmskdem_reset(gmskdem _q);
void gmskdem_set_eq_bw(gmskdem _q, float _bw);
void gmskdem_demodulate(gmskdem _q,
                        liquid_float_complex * _y,
                        unsigned int * _sym);

// 
// Analog frequency modulator
//
#define LIQUID_FREQMOD_MANGLE_FLOAT(name) LIQUID_CONCAT(freqmod,name)

// Macro    :   FREQMOD (analog frequency modulator)
//  FREQMOD :   name-mangling macro
//  T       :   primitive data type
//  TC      :   primitive data type (complex)
#define LIQUID_FREQMOD_DEFINE_API(FREQMOD,T,TC)                 \
                                                                \
/* define struct pointer */                                     \
typedef struct FREQMOD(_s) * FREQMOD();                         \
                                                                \
/* create freqmod object (frequency modulator)              */  \
/*  _kf     :   modulation factor                           */  \
FREQMOD() FREQMOD(_create)(float _kf);                          \
                                                                \
/* destroy freqmod object                                   */  \
void FREQMOD(_destroy)(FREQMOD() _q);                           \
                                                                \
/* print freqmod object internals                           */  \
void FREQMOD(_print)(FREQMOD() _q);                             \
                                                                \
/* reset state                                              */  \
void FREQMOD(_reset)(FREQMOD() _q);                             \
                                                                \
/* modulate single sample                                   */  \
/*  _q      :   frequency modulator object                  */  \
/*  _m      :   message signal m(t)                         */  \
/*  _s      :   complex baseband signal s(t)                */  \
void FREQMOD(_modulate)(FREQMOD() _q,                           \
                        T         _m,                           \
                        TC *      _s);                          \
                                                                \
/* modulate block of samples                                */  \
/*  _q      :   frequency modulator object                  */  \
/*  _m      :   message signal m(t), [size: _n x 1]         */  \
/*  _n      :   number of input, output samples             */  \
/*  _s      :   complex baseband signal s(t) [size: _n x 1] */  \
void FREQMOD(_modulate_block)(FREQMOD()    _q,                  \
                              T *          _m,                  \
                              unsigned int _n,                  \
                              TC *         _s);                 \

// define freqmod APIs
LIQUID_FREQMOD_DEFINE_API(LIQUID_FREQMOD_MANGLE_FLOAT,float,liquid_float_complex)

//
// continuous phase frequency-shift keying (CP-FSK) modems
//

// CP-FSK filter prototypes
typedef enum {
    LIQUID_CPFSK_SQUARE=0,      // square pulse
    LIQUID_CPFSK_RCOS_FULL,     // raised-cosine (full response)
    LIQUID_CPFSK_RCOS_PARTIAL,  // raised-cosine (partial response)
    LIQUID_CPFSK_GMSK,          // Gauss minimum-shift keying pulse
} liquid_cpfsk_filter;

// CP-FSK modulator
typedef struct cpfskmod_s * cpfskmod;

// create cpfskmod object (frequency modulator)
//  _bps    :   bits per symbol, _bps > 0
//  _h      :   modulation index, _h > 0
//  _k      :   samples/symbol, _k > 1, _k even
//  _m      :   filter delay (symbols), _m > 0
//  _beta   :   filter bandwidth parameter, _beta > 0
//  _type   :   filter type (e.g. LIQUID_CPFSK_SQUARE)
cpfskmod cpfskmod_create(unsigned int _bps,
                         float        _h,
                         unsigned int _k,
                         unsigned int _m,
                         float        _beta,
                         int          _type);
//cpfskmod cpfskmod_create_msk(unsigned int _k);
//cpfskmod cpfskmod_create_gmsk(unsigned int _k, float _BT);

// destroy cpfskmod object
void cpfskmod_destroy(cpfskmod _q);

// print cpfskmod object internals
void cpfskmod_print(cpfskmod _q);

// reset state
void cpfskmod_reset(cpfskmod _q);

// modulate sample
//  _q      :   frequency modulator object
//  _s      :   input symbol
//  _y      :   output sample array [size: _k x 1]
void cpfskmod_modulate(cpfskmod               _q,
                       unsigned int           _s,
                       liquid_float_complex * _y);



// CP-FSK demodulator
typedef struct cpfskdem_s * cpfskdem;

// create cpfskdem object (frequency modulator)
//  _bps    :   bits per symbol, _bps > 0
//  _h      :   modulation index, _h > 0
//  _k      :   samples/symbol, _k > 1, _k even
//  _m      :   filter delay (symbols), _m > 0
//  _beta   :   filter bandwidth parameter, _beta > 0
//  _type   :   filter type (e.g. LIQUID_CPFSK_SQUARE)
cpfskdem cpfskdem_create(unsigned int _bps,
                         float        _h,
                         unsigned int _k,
                         unsigned int _m,
                         float        _beta,
                         int          _type);
//cpfskdem cpfskdem_create_msk(unsigned int _k);
//cpfskdem cpfskdem_create_gmsk(unsigned int _k, float _BT);

// destroy cpfskdem object
void cpfskdem_destroy(cpfskdem _q);

// print cpfskdem object internals
void cpfskdem_print(cpfskdem _q);

// reset state
void cpfskdem_reset(cpfskdem _q);

// demodulate array of samples
//  _q      :   continuous-phase frequency demodulator object
//  _y      :   input sample array [size: _n x 1]
//  _n      :   input sample array length
//  _s      :   output symbol array
//  _nw     :   number of output symbols written
void cpfskdem_demodulate(cpfskdem               _q,
                         liquid_float_complex * _y,
                         unsigned int           _n,
                         unsigned int         * _s,
                         unsigned int         * _nw);




//
// M-ary frequency-shift keying (MFSK) modems
//

// FSK modulator
typedef struct fskmod_s * fskmod;

// create fskmod object (frequency modulator)
//  _m          :   bits per symbol, _bps > 0
//  _k          :   samples/symbol, _k >= 2^_m
//  _bandwidth  :   total signal bandwidth, (0,0.5)
fskmod fskmod_create(unsigned int _m,
                     unsigned int _k,
                     float        _bandwidth);

// destroy fskmod object
void fskmod_destroy(fskmod _q);

// print fskmod object internals
void fskmod_print(fskmod _q);

// reset state
void fskmod_reset(fskmod _q);

// modulate sample
//  _q      :   frequency modulator object
//  _s      :   input symbol
//  _y      :   output sample array [size: _k x 1]
void fskmod_modulate(fskmod                 _q,
                     unsigned int           _s,
                     liquid_float_complex * _y);



// CP-FSK demodulator
typedef struct fskdem_s * fskdem;

// create fskdem object (frequency demodulator)
//  _m          :   bits per symbol, _bps > 0
//  _k          :   samples/symbol, _k >= 2^_m
//  _bandwidth  :   total signal bandwidth, (0,0.5)
fskdem fskdem_create(unsigned int _m,
                     unsigned int _k,
                     float        _bandwidth);

// destroy fskdem object
void fskdem_destroy(fskdem _q);

// print fskdem object internals
void fskdem_print(fskdem _q);

// reset state
void fskdem_reset(fskdem _q);

// demodulate symbol, assuming perfect symbol timing
//  _q      :   fskdem object
//  _y      :   input sample array [size: _k x 1]
unsigned int fskdem_demodulate(fskdem                 _q,
                               liquid_float_complex * _y);

// get demodulator frequency error
float fskdem_get_frequency_error(fskdem _q);


// 
// Analog frequency demodulator
//

#define LIQUID_FREQDEM_MANGLE_FLOAT(name) LIQUID_CONCAT(freqdem,name)

// Macro    :   FREQDEM (analog frequency modulator)
//  FREQDEM :   name-mangling macro
//  T       :   primitive data type
//  TC      :   primitive data type (complex)
#define LIQUID_FREQDEM_DEFINE_API(FREQDEM,T,TC)                 \
                                                                \
/* define struct pointer */                                     \
typedef struct FREQDEM(_s) * FREQDEM();                         \
                                                                \
/* create freqdem object (frequency modulator)              */  \
/*  _kf      :   modulation factor                          */  \
FREQDEM() FREQDEM(_create)(float _kf);                          \
                                                                \
/* destroy freqdem object                                   */  \
void FREQDEM(_destroy)(FREQDEM() _q);                           \
                                                                \
/* print freqdem object internals                           */  \
void FREQDEM(_print)(FREQDEM() _q);                             \
                                                                \
/* reset state                                              */  \
void FREQDEM(_reset)(FREQDEM() _q);                             \
                                                                \
/* demodulate sample                                        */  \
/*  _q      :   frequency modulator object                  */  \
/*  _r      :   received signal r(t)                        */  \
/*  _m      :   output message signal m(t)                  */  \
void FREQDEM(_demodulate)(FREQDEM() _q,                         \
                          TC        _r,                         \
                          T *       _m);                        \
                                                                \
/* demodulate block of samples                              */  \
/*  _q      :   frequency demodulator object                */  \
/*  _r      :   received signal r(t) [size: _n x 1]         */  \
/*  _n      :   number of input, output samples             */  \
/*  _m      :   message signal m(t), [size: _n x 1]         */  \
void FREQDEM(_demodulate_block)(FREQDEM()    _q,                \
                                TC *         _r,                \
                                unsigned int _n,                \
                                T *          _m);               \

// define freqdem APIs
LIQUID_FREQDEM_DEFINE_API(LIQUID_FREQDEM_MANGLE_FLOAT,float,liquid_float_complex)



// amplitude modulation types
typedef enum {
    LIQUID_AMPMODEM_DSB=0,  // double side-band
    LIQUID_AMPMODEM_USB,    // single side-band (upper)
    LIQUID_AMPMODEM_LSB     // single side-band (lower)
} liquid_ampmodem_type;

typedef struct ampmodem_s * ampmodem;

// create ampmodem object
//  _m                  :   modulation index
//  _fc                 :   carrier frequency, range: [-0.5,0.5]
//  _type               :   AM type (e.g. LIQUID_AMPMODEM_DSB)
//  _suppressed_carrier :   carrier suppression flag
ampmodem ampmodem_create(float _m,
                         float _fc,
                         liquid_ampmodem_type _type,
                         int _suppressed_carrier);

// destroy ampmodem object
void ampmodem_destroy(ampmodem _fm);

// print ampmodem object internals
void ampmodem_print(ampmodem _fm);

// reset ampmodem object state
void ampmodem_reset(ampmodem _fm);

// modulate sample
void ampmodem_modulate(ampmodem _fm,
                       float _x,
                       liquid_float_complex *_y);

void ampmodem_modulate_block(ampmodem _q,
                             float * _m,
                             unsigned int _n,
                             liquid_float_complex *_s);

// demodulate sample
void ampmodem_demodulate(ampmodem _fm,
                         liquid_float_complex _y,
                         float *_x);

void ampmodem_demodulate_block(ampmodem _q,
                               liquid_float_complex * _r,
                               unsigned int _n,
                               float * _m);

//
// MODULE : multichannel
//


#define FIRPFBCH_NYQUIST        0
#define FIRPFBCH_ROOTNYQUIST    1

#define LIQUID_ANALYZER         0
#define LIQUID_SYNTHESIZER      1


//
// Finite impulse response polyphase filterbank channelizer
//

#define FIRPFBCH_MANGLE_CRCF(name)  LIQUID_CONCAT(firpfbch_crcf,name)
#define FIRPFBCH_MANGLE_CCCF(name)  LIQUID_CONCAT(firpfbch_cccf,name)

// Macro:
//   FIRPFBCH   : name-mangling macro
//   TO         : output data type
//   TC         : coefficients data type
//   TI         : input data type
#define LIQUID_FIRPFBCH_DEFINE_API(FIRPFBCH,TO,TC,TI)           \
typedef struct FIRPFBCH(_s) * FIRPFBCH();                       \
                                                                \
/* create finite impulse response polyphase filter-bank     */  \
/* channelizer object from external coefficients            */  \
/*  _type   : channelizer type, e.g. LIQUID_ANALYZER        */  \
/*  _M      : number of channels                            */  \
/*  _p      : number of coefficients for each channel       */  \
/*  _h      : coefficients [size: _M*_p x 1]                */  \
FIRPFBCH() FIRPFBCH(_create)(int          _type,                \
                             unsigned int _M,                   \
                             unsigned int _p,                   \
                             TC *         _h);                  \
                                                                \
/* create FIR polyphase filterbank channelizer object with  */  \
/* prototype filter based on windowed Kaiser design         */  \
/*  _type   : type (LIQUID_ANALYZER | LIQUID_SYNTHESIZER)   */  \
/*  _M      : number of channels                            */  \
/*  _m      : filter delay (symbols)                        */  \
/*  _As     : stop-band attentuation [dB]                   */  \
FIRPFBCH() FIRPFBCH(_create_kaiser)(int          _type,         \
                                    unsigned int _M,            \
                                    unsigned int _m,            \
                                    float        _As);          \
                                                                \
/* create FIR polyphase filterbank channelizer object with  */  \
/* prototype root-Nyquist filter                            */  \
/*  _type   : type (LIQUID_ANALYZER | LIQUID_SYNTHESIZER)   */  \
/*  _M      : number of channels                            */  \
/*  _m      : filter delay (symbols)                        */  \
/*  _beta   : filter excess bandwidth factor, in [0,1]      */  \
/*  _ftype  : filter prototype (rrcos, rkaiser, etc.)       */  \
FIRPFBCH() FIRPFBCH(_create_rnyquist)(int          _type,       \
                                      unsigned int _M,          \
                                      unsigned int _m,          \
                                      float        _beta,       \
                                      int          _ftype);     \
                                                                \
/* destroy firpfbch object                                  */  \
void FIRPFBCH(_destroy)(FIRPFBCH() _q);                         \
                                                                \
/* clear/reset firpfbch internal state                      */  \
void FIRPFBCH(_reset)(FIRPFBCH() _q);                           \
                                                                \
/* print firpfbch internal parameters to stdout             */  \
void FIRPFBCH(_print)(FIRPFBCH() _q);                           \
                                                                \
/* execute filterbank as synthesizer on block of samples    */  \
/*  _q      : filterbank channelizer object                 */  \
/*  _x      : channelized input, [size: num_channels x 1]   */  \
/*  _y      : output time series, [size: num_channels x 1]  */  \
void FIRPFBCH(_synthesizer_execute)(FIRPFBCH() _q,              \
                                    TI *       _x,              \
                                    TO *       _y);             \
                                                                \
/* execute filterbank as analyzer on block of samples       */  \
/*  _q      : filterbank channelizer object                 */  \
/*  _x      : input time series, [size: num_channels x 1]   */  \
/*  _y      : channelized output, [size: num_channels x 1]  */  \
void FIRPFBCH(_analyzer_execute)(FIRPFBCH() _q,                 \
                                 TI *       _x,                 \
                                 TO *       _y);                \


LIQUID_FIRPFBCH_DEFINE_API(FIRPFBCH_MANGLE_CRCF,
                           liquid_float_complex,
                           float,
                           liquid_float_complex)

LIQUID_FIRPFBCH_DEFINE_API(FIRPFBCH_MANGLE_CCCF,
                           liquid_float_complex,
                           liquid_float_complex,
                           liquid_float_complex)


//
// Finite impulse response polyphase filterbank channelizer
// with output rate 2 Fs / M
//

#define FIRPFBCH2_MANGLE_CRCF(name) LIQUID_CONCAT(firpfbch2_crcf,name)

// Macro:
//   FIRPFBCH2  : name-mangling macro
//   TO         : output data type
//   TC         : coefficients data type
//   TI         : input data type
#define LIQUID_FIRPFBCH2_DEFINE_API(FIRPFBCH2,TO,TC,TI)         \
typedef struct FIRPFBCH2(_s) * FIRPFBCH2();                     \
                                                                \
/* create firpfbch2 object                                  */  \
/*  _type   :   channelizer type (e.g. LIQUID_ANALYZER)     */  \
/*  _M      :   number of channels (must be even)           */  \
/*  _m      :   prototype filter semi-lenth, length=2*M*m   */  \
/*  _h      :   prototype filter coefficient array          */  \
FIRPFBCH2() FIRPFBCH2(_create)(int          _type,              \
                               unsigned int _M,                 \
                               unsigned int _m,                 \
                               TC *         _h);                \
                                                                \
/* create firpfbch2 object using Kaiser window prototype    */  \
/*  _type   :   channelizer type (e.g. LIQUID_ANALYZER)     */  \
/*  _M      :   number of channels (must be even)           */  \
/*  _m      :   prototype filter semi-lenth, length=2*M*m+1 */  \
/*  _As     :   filter stop-band attenuation [dB]           */  \
FIRPFBCH2() FIRPFBCH2(_create_kaiser)(int          _type,       \
                                      unsigned int _M,          \
                                      unsigned int _m,          \
                                      float        _As);        \
                                                                \
/* destroy firpfbch2 object, freeing internal memory        */  \
void FIRPFBCH2(_destroy)(FIRPFBCH2() _q);                       \
                                                                \
/* reset firpfbch2 object internals                         */  \
void FIRPFBCH2(_reset)(FIRPFBCH2() _q);                         \
                                                                \
/* print firpfbch2 object internals                         */  \
void FIRPFBCH2(_print)(FIRPFBCH2() _q);                         \
                                                                \
/* execute filterbank channelizer                           */  \
/* LIQUID_ANALYZER:     input: M/2, output: M               */  \
/* LIQUID_SYNTHESIZER:  input: M,   output: M/2             */  \
/*  _x      :   channelizer input                           */  \
/*  _y      :   channelizer output                          */  \
void FIRPFBCH2(_execute)(FIRPFBCH2() _q,                        \
                         TI *        _x,                        \
                         TO *        _y);                       \


LIQUID_FIRPFBCH2_DEFINE_API(FIRPFBCH2_MANGLE_CRCF,
                            liquid_float_complex,
                            float,
                            liquid_float_complex)



#define OFDMFRAME_SCTYPE_NULL   0
#define OFDMFRAME_SCTYPE_PILOT  1
#define OFDMFRAME_SCTYPE_DATA   2

// initialize default subcarrier allocation
//  _M      :   number of subcarriers
//  _p      :   output subcarrier allocation array, [size: _M x 1]
void ofdmframe_init_default_sctype(unsigned int _M,
                                   unsigned char * _p);

// validate subcarrier type (count number of null, pilot, and data
// subcarriers in the allocation)
//  _p          :   subcarrier allocation array, [size: _M x 1]
//  _M          :   number of subcarriers
//  _M_null     :   output number of null subcarriers
//  _M_pilot    :   output number of pilot subcarriers
//  _M_data     :   output number of data subcarriers
void ofdmframe_validate_sctype(unsigned char * _p,
                               unsigned int _M,
                               unsigned int * _M_null,
                               unsigned int * _M_pilot,
                               unsigned int * _M_data);

// print subcarrier allocation to screen
//  _p      :   output subcarrier allocation array, [size: _M x 1]
//  _M      :   number of subcarriers
void ofdmframe_print_sctype(unsigned char * _p,
                            unsigned int    _M);


// 
// OFDM frame (symbol) generator
//
typedef struct ofdmframegen_s * ofdmframegen;

// create OFDM framing generator object
//  _M          :   number of subcarriers, >10 typical
//  _cp_len     :   cyclic prefix length
//  _taper_len  :   taper length (OFDM symbol overlap)
//  _p          :   subcarrier allocation (null, pilot, data), [size: _M x 1]
ofdmframegen ofdmframegen_create(unsigned int    _M,
                                 unsigned int    _cp_len,
                                 unsigned int    _taper_len,
                                 unsigned char * _p);

void ofdmframegen_destroy(ofdmframegen _q);

void ofdmframegen_print(ofdmframegen _q);

void ofdmframegen_reset(ofdmframegen _q);

// write first S0 symbol
void ofdmframegen_write_S0a(ofdmframegen _q,
                            liquid_float_complex *_y);

// write second S0 symbol
void ofdmframegen_write_S0b(ofdmframegen _q,
                            liquid_float_complex *_y);

// write S1 symbol
void ofdmframegen_write_S1(ofdmframegen _q,
                           liquid_float_complex *_y);

// write data symbol
void ofdmframegen_writesymbol(ofdmframegen _q,
                              liquid_float_complex * _x,
                              liquid_float_complex *_y);

// write tail
void ofdmframegen_writetail(ofdmframegen _q,
                            liquid_float_complex * _x);

// 
// OFDM frame (symbol) synchronizer
//
typedef int (*ofdmframesync_callback)(liquid_float_complex * _y,
                                      unsigned char * _p,
                                      unsigned int _M,
                                      void * _userdata);
typedef struct ofdmframesync_s * ofdmframesync;

// create OFDM framing synchronizer object
//  _M          :   number of subcarriers, >10 typical
//  _cp_len     :   cyclic prefix length
//  _taper_len  :   taper length (OFDM symbol overlap)
//  _p          :   subcarrier allocation (null, pilot, data), [size: _M x 1]
//  _callback   :   user-defined callback function
//  _userdata   :   user-defined data pointer
ofdmframesync ofdmframesync_create(unsigned int           _M,
                                   unsigned int           _cp_len,
                                   unsigned int           _taper_len,
                                   unsigned char *        _p,
                                   ofdmframesync_callback _callback,
                                   void *                 _userdata);
void ofdmframesync_destroy(ofdmframesync _q);
void ofdmframesync_print(ofdmframesync _q);
void ofdmframesync_reset(ofdmframesync _q);
void ofdmframesync_execute(ofdmframesync _q,
                           liquid_float_complex * _x,
                           unsigned int _n);

// query methods
float ofdmframesync_get_rssi(ofdmframesync _q); // received signal strength indication
float ofdmframesync_get_cfo(ofdmframesync _q);  // carrier offset estimate

// debugging
void ofdmframesync_debug_enable(ofdmframesync _q);
void ofdmframesync_debug_disable(ofdmframesync _q);
void ofdmframesync_debug_print(ofdmframesync _q, const char * _filename);


// 
// MODULE : nco (numerically-controlled oscillator)
//

// oscillator type
//  LIQUID_NCO  :   numerically-controlled oscillator (fast)
//  LIQUID_VCO  :   "voltage"-controlled oscillator (precise)
typedef enum {
    LIQUID_NCO=0,
    LIQUID_VCO
} liquid_ncotype;

#define NCO_MANGLE_FLOAT(name)  LIQUID_CONCAT(nco_crcf, name)

// large macro
//   NCO    : name-mangling macro
//   T      : primitive data type
//   TC     : input/output data type
#define LIQUID_NCO_DEFINE_API(NCO,T,TC)                         \
typedef struct NCO(_s) * NCO();                                 \
                                                                \
NCO() NCO(_create)(liquid_ncotype _type);                       \
void NCO(_destroy)(NCO() _q);                                   \
void NCO(_print)(NCO() _q);                                     \
                                                                \
/* set phase/frequency to zero, reset pll filter        */      \
void NCO(_reset)(NCO() _q);                                     \
                                                                \
/* get/set/adjust internal frequency/phase              */      \
T    NCO(_get_frequency)(   NCO() _q);                          \
void NCO(_set_frequency)(   NCO() _q, T _f);                    \
void NCO(_adjust_frequency)(NCO() _q, T _df);                   \
T    NCO(_get_phase)(       NCO() _q);                          \
void NCO(_set_phase)(       NCO() _q, T _phi);                  \
void NCO(_adjust_phase)(    NCO() _q, T _dphi);                 \
                                                                \
/* increment phase by internal phase step (frequency)   */      \
void NCO(_step)(NCO() _q);                                      \
                                                                \
/* compute trigonometric functions                      */      \
T NCO(_sin)(NCO() _q);                                          \
T NCO(_cos)(NCO() _q);                                          \
void NCO(_sincos)(NCO() _q, T* _s, T* _c);                      \
void NCO(_cexpf)(NCO() _q, TC * _y);                            \
                                                                \
/* pll : phase-locked loop                              */      \
void NCO(_pll_set_bandwidth)(NCO() _q, T _bandwidth);           \
void NCO(_pll_step)(NCO() _q, T _dphi);                         \
                                                                \
/* Rotate input sample up by NCO angle (no stepping)    */      \
void NCO(_mix_up)(NCO() _q, TC _x, TC *_y);                     \
                                                                \
/* Rotate input sample down by NCO angle (no stepping)  */      \
void NCO(_mix_down)(NCO() _q, TC _x, TC *_y);                   \
                                                                \
/* Rotate input vector up by NCO angle (stepping)       */      \
/*  _q      :   nco object                              */      \
/*  _x      :   input vector [size: _N x 1]             */      \
/*  _y      :   output vector [size: _N x 1]            */      \
/*  _N      :   vector size                             */      \
void NCO(_mix_block_up)(NCO() _q,                               \
                        TC *_x,                                 \
                        TC *_y,                                 \
                        unsigned int _N);                       \
                                                                \
/* Rotate input vector down by NCO angle (stepping)     */      \
/*  _q      :   nco object                              */      \
/*  _x      :   input vector [size: _N x 1]             */      \
/*  _y      :   output vector [size: _N x 1]            */      \
/*  _N      :   vector size                             */      \
void NCO(_mix_block_down)(NCO() _q,                             \
                          TC *_x,                               \
                          TC *_y,                               \
                          unsigned int _N);                     \

// Define nco APIs
LIQUID_NCO_DEFINE_API(NCO_MANGLE_FLOAT, float, liquid_float_complex)


// nco utilities

// unwrap phase of array (basic)
void liquid_unwrap_phase(float * _theta, unsigned int _n);

// unwrap phase of array (advanced)
void liquid_unwrap_phase2(float * _theta, unsigned int _n);



//
// MODULE : optimization
//

// utility function pointer definition
typedef float (*utility_function)(void *       _userdata,
                                  float *      _v,
                                  unsigned int _n);

// n-dimensional Rosenbrock utility function (minimum at _v = {1,1,1...}
//  _userdata   :   user-defined data structure (convenience)
//  _v          :   input vector [size: _n x 1]
//  _n          :   input vector size
float liquid_rosenbrock(void *       _userdata,
                        float *      _v,
                        unsigned int _n);

// n-dimensional inverse Gauss utility function (minimum at _v = {0,0,0...}
//  _userdata   :   user-defined data structure (convenience)
//  _v          :   input vector [size: _n x 1]
//  _n          :   input vector size
float liquid_invgauss(void *       _userdata,
                      float *      _v,
                      unsigned int _n);

// n-dimensional multimodal utility function (minimum at _v = {0,0,0...}
//  _userdata   :   user-defined data structure (convenience)
//  _v          :   input vector [size: _n x 1]
//  _n          :   input vector size
float liquid_multimodal(void *       _userdata,
                        float *      _v,
                        unsigned int _n);

// n-dimensional spiral utility function (minimum at _v = {0,0,0...}
//  _userdata   :   user-defined data structure (convenience)
//  _v          :   input vector [size: _n x 1]
//  _n          :   input vector size
float liquid_spiral(void *       _userdata,
                    float *      _v,
                    unsigned int _n);


//
// Gradient search
//

#define LIQUID_OPTIM_MINIMIZE (0)
#define LIQUID_OPTIM_MAXIMIZE (1)

typedef struct gradsearch_s * gradsearch;

// Create a gradient search object
//   _userdata          :   user data object pointer
//   _v                 :   array of parameters to optimize
//   _num_parameters    :   array length (number of parameters to optimize)
//   _u                 :   utility function pointer
//   _direction         :   search direction (e.g. LIQUID_OPTIM_MAXIMIZE)
gradsearch gradsearch_create(void *           _userdata,
                             float *          _v,
                             unsigned int     _num_parameters,
                             utility_function _utility,
                             int              _direction);

// Destroy a gradsearch object
void gradsearch_destroy(gradsearch _q);

// Prints current status of search
void gradsearch_print(gradsearch _q);

// Iterate once
float gradsearch_step(gradsearch _q);

// Execute the search
float gradsearch_execute(gradsearch   _q,
                         unsigned int _max_iterations,
                         float        _target_utility);


// quasi-Newton search
typedef struct qnsearch_s * qnsearch;

// Create a simple qnsearch object; parameters are specified internally
//   _userdata          :   userdata
//   _v                 :   array of parameters to optimize
//   _num_parameters    :   array length
//   _get_utility       :   utility function pointer
//   _direction         :   search direction (e.g. LIQUID_OPTIM_MAXIMIZE)
qnsearch qnsearch_create(void *           _userdata,
                         float *          _v,
                         unsigned int     _num_parameters,
                         utility_function _u,
                         int              _direction);

// Destroy a qnsearch object
void qnsearch_destroy(qnsearch _g);

// Prints current status of search
void qnsearch_print(qnsearch _g);

// Resets internal state
void qnsearch_reset(qnsearch _g);

// Iterate once
void qnsearch_step(qnsearch _g);

// Execute the search
float qnsearch_execute(qnsearch _g,
                       unsigned int _max_iterations,
                       float _target_utility);

// 
// chromosome (for genetic algorithm search)
//
typedef struct chromosome_s * chromosome;

// create a chromosome object, variable bits/trait
chromosome chromosome_create(unsigned int * _bits_per_trait,
                             unsigned int _num_traits);

// create a chromosome object, all traits same resolution
chromosome chromosome_create_basic(unsigned int _num_traits,
                                   unsigned int _bits_per_trait);

// create a chromosome object, cloning a parent
chromosome chromosome_create_clone(chromosome _parent);

// copy existing chromosomes' internal traits (all other internal
// parameters must be equal)
void chromosome_copy(chromosome _parent, chromosome _child);

// Destroy a chromosome object
void chromosome_destroy(chromosome _c);

// get number of traits in chromosome
unsigned int chromosome_get_num_traits(chromosome _c);

// Print chromosome values to screen (binary representation)
void chromosome_print(chromosome _c);

// Print chromosome values to screen (floating-point representation)
void chromosome_printf(chromosome _c);

// clear chromosome (set traits to zero)
void chromosome_clear(chromosome _c);

// initialize chromosome on integer values
void chromosome_init(chromosome _c,
                     unsigned int * _v);

// initialize chromosome on floating-point values
void chromosome_initf(chromosome _c,
                      float * _v);

// Mutates chromosome _c at _index
void chromosome_mutate(chromosome _c, unsigned int _index);

// Resulting chromosome _c is a crossover of parents _p1 and _p2 at _threshold
void chromosome_crossover(chromosome _p1,
                          chromosome _p2,
                          chromosome _c,
                          unsigned int _threshold);

// Initializes chromosome to random value
void chromosome_init_random(chromosome _c);

// Returns integer representation of chromosome
unsigned int chromosome_value(chromosome _c,
                              unsigned int _index);

// Returns floating-point representation of chromosome
float chromosome_valuef(chromosome _c,
                        unsigned int _index);

// 
// genetic algorithm search
//
typedef struct gasearch_s * gasearch;

typedef float (*gasearch_utility)(void * _userdata, chromosome _c);

// Create a simple gasearch object; parameters are specified internally
//  _utility            :   chromosome fitness utility function
//  _userdata           :   user data, void pointer passed to _get_utility() callback
//  _parent             :   initial population parent chromosome, governs precision, etc.
//  _minmax             :   search direction
gasearch gasearch_create(gasearch_utility _u,
                         void * _userdata,
                         chromosome _parent,
                         int _minmax);

// Create a gasearch object, specifying search parameters
//  _utility            :   chromosome fitness utility function
//  _userdata           :   user data, void pointer passed to _get_utility() callback
//  _parent             :   initial population parent chromosome, governs precision, etc.
//  _minmax             :   search direction
//  _population_size    :   number of chromosomes in population
//  _mutation_rate      :   probability of mutating chromosomes
gasearch gasearch_create_advanced(gasearch_utility _utility,
                                  void * _userdata,
                                  chromosome _parent,
                                  int _minmax,
                                  unsigned int _population_size,
                                  float _mutation_rate);


// Destroy a gasearch object
void gasearch_destroy(gasearch _q);

// print search parameter internals
void gasearch_print(gasearch _q);

// set mutation rate
void gasearch_set_mutation_rate(gasearch _q,
                                float _mutation_rate);

// set population/selection size
//  _q                  :   ga search object
//  _population_size    :   new population size (number of chromosomes)
//  _selection_size     :   selection size (number of parents for new generation)
void gasearch_set_population_size(gasearch _q,
                                  unsigned int _population_size,
                                  unsigned int _selection_size);

// Execute the search
//  _q              :   ga search object
//  _max_iterations :   maximum number of iterations to run before bailing
//  _target_utility :   target utility
float gasearch_run(gasearch _q,
                    unsigned int _max_iterations,
                    float _target_utility);

// iterate over one evolution of the search algorithm
void gasearch_evolve(gasearch _q);

// get optimal chromosome
//  _q              :   ga search object
//  _c              :   output optimal chromosome
//  _utility_opt    :   fitness of _c
void gasearch_getopt(gasearch _q,
                     chromosome _c,
                     float * _utility_opt);

//
// MODULE : quantization
//

float compress_mulaw(float _x, float _mu);
float expand_mulaw(float _x, float _mu);

void compress_cf_mulaw(liquid_float_complex _x, float _mu, liquid_float_complex * _y);
void expand_cf_mulaw(liquid_float_complex _y, float _mu, liquid_float_complex * _x);

//float compress_alaw(float _x, float _a);
//float expand_alaw(float _x, float _a);

// inline quantizer: 'analog' signal in [-1, 1]
unsigned int quantize_adc(float _x, unsigned int _num_bits);
float quantize_dac(unsigned int _s, unsigned int _num_bits);

// structured quantizer

typedef enum {
    LIQUID_COMPANDER_NONE=0,
    LIQUID_COMPANDER_LINEAR,
    LIQUID_COMPANDER_MULAW,
    LIQUID_COMPANDER_ALAW
} liquid_compander_type;

#define QUANTIZER_MANGLE_FLOAT(name)    LIQUID_CONCAT(quantizerf,  name)
#define QUANTIZER_MANGLE_CFLOAT(name)   LIQUID_CONCAT(quantizercf, name)

// large macro
//   QUANTIZER  : name-mangling macro
//   T          : data type
#define LIQUID_QUANTIZER_DEFINE_API(QUANTIZER,T)                \
typedef struct QUANTIZER(_s) * QUANTIZER();                     \
QUANTIZER() QUANTIZER(_create)(liquid_compander_type _ctype,    \
                               float _range,                    \
                               unsigned int _num_bits);         \
void QUANTIZER(_destroy)(QUANTIZER() _q);                       \
void QUANTIZER(_print)(QUANTIZER() _q);                         \
void QUANTIZER(_execute_adc)(QUANTIZER() _q,                    \
                             T _x,                              \
                             unsigned int * _sample);           \
void QUANTIZER(_execute_dac)(QUANTIZER() _q,                    \
                             unsigned int _sample,              \
                             T * _x);

LIQUID_QUANTIZER_DEFINE_API(QUANTIZER_MANGLE_FLOAT,  float)
LIQUID_QUANTIZER_DEFINE_API(QUANTIZER_MANGLE_CFLOAT, liquid_float_complex)


//
// MODULE : random (number generators)
//


// Uniform random number generator, (0,1]
float randf();
float randf_pdf(float _x);
float randf_cdf(float _x);

// Gauss random number generator, N(0,1)
//   f(x) = 1/sqrt(2*pi*sigma^2) * exp{-(x-eta)^2/(2*sigma^2)}
//
//   where
//     eta   = mean
//     sigma = standard deviation
//
float randnf();
void awgn(float *_x, float _nstd);
void crandnf(liquid_float_complex *_y);
void cawgn(liquid_float_complex *_x, float _nstd);
float randnf_pdf(float _x, float _eta, float _sig);
float randnf_cdf(float _x, float _eta, float _sig);

// Exponential
//  f(x) = lambda exp{ -lambda x }
// where
//  lambda = spread parameter, lambda > 0
//  x >= 0
float randexpf(float _lambda);
float randexpf_pdf(float _x, float _lambda);
float randexpf_cdf(float _x, float _lambda);

// Weibull
//   f(x) = (a/b) (x/b)^(a-1) exp{ -(x/b)^a }
//   where
//     a = alpha : shape parameter
//     b = beta  : scaling parameter
//     g = gamma : location (threshold) parameter
//
float randweibf(float _alpha, float _beta, float _gamma);
float randweibf_pdf(float _x, float _a, float _b, float _g);
float randweibf_cdf(float _x, float _a, float _b, float _g);

// Gamma
//          x^(a-1) exp(-x/b)
//  f(x) = -------------------
//            Gamma(a) b^a
//  where
//      a = alpha : shape parameter, a > 0
//      b = beta  : scale parameter, b > 0
//      Gamma(z) = regular gamma function
//      x >= 0
float randgammaf(float _alpha, float _beta);
float randgammaf_pdf(float _x, float _alpha, float _beta);
float randgammaf_cdf(float _x, float _alpha, float _beta);

// Nakagami-m
//  f(x) = (2/Gamma(m)) (m/omega)^m x^(2m-1) exp{-(m/omega)x^2}
// where
//      m       : shape parameter, m >= 0.5
//      omega   : spread parameter, omega > 0
//      Gamma(z): regular complete gamma function
//      x >= 0
float randnakmf(float _m, float _omega);
float randnakmf_pdf(float _x, float _m, float _omega);
float randnakmf_cdf(float _x, float _m, float _omega);

// Rice-K
//  f(x) = (x/sigma^2) exp{ -(x^2+s^2)/(2sigma^2) } I0( x s / sigma^2 )
// where
//  s     = sqrt( omega*K/(K+1) )
//  sigma = sqrt(0.5 omega/(K+1))
// and
//  K     = shape parameter
//  omega = spread parameter
//  I0    = modified Bessel function of the first kind
//  x >= 0
float randricekf(float _K, float _omega);
float randricekf_cdf(float _x, float _K, float _omega);
float randricekf_pdf(float _x, float _K, float _omega);


// Data scrambler : whiten data sequence
void scramble_data(unsigned char * _x, unsigned int _len);
void unscramble_data(unsigned char * _x, unsigned int _len);
void unscramble_data_soft(unsigned char * _x, unsigned int _len);

//
// MODULE : sequence
//

// Binary sequence (generic)

typedef struct bsequence_s * bsequence;

// Create a binary sequence of a specific length (number of bits)
bsequence bsequence_create(unsigned int num_bits);

// Free memory in a binary sequence
void bsequence_destroy(bsequence _bs);

// Clear binary sequence (set to 0's)
void bsequence_clear(bsequence _bs);

// initialize sequence on external array
void bsequence_init(bsequence _bs,
                    unsigned char * _v);

// Print sequence to the screen
void bsequence_print(bsequence _bs);

// Push bit into to back of a binary sequence
void bsequence_push(bsequence _bs,
                    unsigned int _bit);

// circular shift (left)
void bsequence_circshift(bsequence _bs);

// Correlate two binary sequences together
int bsequence_correlate(bsequence _bs1, bsequence _bs2);

// compute the binary addition of two bit sequences
void bsequence_add(bsequence _bs1, bsequence _bs2, bsequence _bs3);

// compute the binary multiplication of two bit sequences
void bsequence_mul(bsequence _bs1, bsequence _bs2, bsequence _bs3);

// accumulate the 1's in a binary sequence
unsigned int bsequence_accumulate(bsequence _bs);

// accessor functions
unsigned int bsequence_get_length(bsequence _bs);
unsigned int bsequence_index(bsequence _bs, unsigned int _i);

// Complementary codes

// intialize two sequences to complementary codes.  sequences must
// be of length at least 8 and a power of 2 (e.g. 8, 16, 32, 64,...)
//  _a      :   sequence 'a' (bsequence object)
//  _b      :   sequence 'b' (bsequence object)
void bsequence_create_ccodes(bsequence _a,
                             bsequence _b);


// M-Sequence

#define LIQUID_MAX_MSEQUENCE_LENGTH   32767

// default m-sequence generators:       g (hex)     m       n   g (oct)       g (binary)
#define LIQUID_MSEQUENCE_GENPOLY_M2     0x0007  //  2       3        7               111
#define LIQUID_MSEQUENCE_GENPOLY_M3     0x000B  //  3       7       13              1011
#define LIQUID_MSEQUENCE_GENPOLY_M4     0x0013  //  4      15       23             10011
#define LIQUID_MSEQUENCE_GENPOLY_M5     0x0025  //  5      31       45            100101
#define LIQUID_MSEQUENCE_GENPOLY_M6     0x0043  //  6      63      103           1000011
#define LIQUID_MSEQUENCE_GENPOLY_M7     0x0089  //  7     127      211          10001001
#define LIQUID_MSEQUENCE_GENPOLY_M8     0x011D  //  8     255      435         100101101
#define LIQUID_MSEQUENCE_GENPOLY_M9     0x0211  //  9     511     1021        1000010001
#define LIQUID_MSEQUENCE_GENPOLY_M10    0x0409  // 10    1023     2011       10000001001
#define LIQUID_MSEQUENCE_GENPOLY_M11    0x0805  // 11    2047     4005      100000000101
#define LIQUID_MSEQUENCE_GENPOLY_M12    0x1053  // 12    4095    10123     1000001010011
#define LIQUID_MSEQUENCE_GENPOLY_M13    0x201b  // 13    8191    20033    10000000011011
#define LIQUID_MSEQUENCE_GENPOLY_M14    0x402b  // 14   16383    40053   100000000101011
#define LIQUID_MSEQUENCE_GENPOLY_M15    0x8003  // 15   32767   100003  1000000000000011
   
typedef struct msequence_s * msequence;

// create a maximal-length sequence (m-sequence) object with
// an internal shift register length of _m bits.
//  _m      :   generator polynomial length, sequence length is (2^m)-1
//  _g      :   generator polynomial, starting with most-significant bit
//  _a      :   initial shift register state, default: 000...001
msequence msequence_create(unsigned int _m,
                           unsigned int _g,
                           unsigned int _a);

// create a maximal-length sequence (m-sequence) object from a generator polynomial
msequence msequence_create_genpoly(unsigned int _g);

// creates a default maximal-length sequence
msequence msequence_create_default(unsigned int _m);

// destroy an msequence object, freeing all internal memory
void msequence_destroy(msequence _m);

// prints the sequence's internal state to the screen
void msequence_print(msequence _m);

// advance msequence on shift register, returning output bit
unsigned int msequence_advance(msequence _ms);

// generate pseudo-random symbol from shift register by
// advancing _bps bits and returning compacted symbol
//  _ms     :   m-sequence object
//  _bps    :   bits per symbol of output
unsigned int msequence_generate_symbol(msequence _ms,
                                       unsigned int _bps);

// reset msequence shift register to original state, typically '1'
void msequence_reset(msequence _ms);

// initialize a bsequence object on an msequence object
//  _bs     :   bsequence object
//  _ms     :   msequence object
void bsequence_init_msequence(bsequence _bs,
                              msequence _ms);

// get the length of the sequence
unsigned int msequence_get_length(msequence _ms);

// get the internal state of the sequence
unsigned int msequence_get_state(msequence _ms);

// set the internal state of the sequence
void msequence_set_state(msequence    _ms,
                         unsigned int _a);


// 
// MODULE : utility
//

// pack binary array with symbol(s)
//  _src        :   source array [size: _n x 1]
//  _n          :   input source array length
//  _k          :   bit index to write in _src
//  _b          :   number of bits in input symbol
//  _sym_in     :   input symbol
void liquid_pack_array(unsigned char * _src,
                       unsigned int _n,
                       unsigned int _k,
                       unsigned int _b,
                       unsigned char _sym_in);

// unpack symbols from binary array
//  _src        :   source array [size: _n x 1]
//  _n          :   input source array length
//  _k          :   bit index to write in _src
//  _b          :   number of bits in output symbol
//  _sym_out    :   output symbol
void liquid_unpack_array(unsigned char * _src,
                         unsigned int _n,
                         unsigned int _k,
                         unsigned int _b,
                         unsigned char * _sym_out);

// pack one-bit symbols into bytes (8-bit symbols)
//  _sym_in             :   input symbols array [size: _sym_in_len x 1]
//  _sym_in_len         :   number of input symbols
//  _sym_out            :   output symbols
//  _sym_out_len        :   number of bytes allocated to output symbols array
//  _num_written        :   number of output symbols actually written
void liquid_pack_bytes(unsigned char * _sym_in,
                       unsigned int _sym_in_len,
                       unsigned char * _sym_out,
                       unsigned int _sym_out_len,
                       unsigned int * _num_written);

// unpack 8-bit symbols (full bytes) into one-bit symbols
//  _sym_in             :   input symbols array [size: _sym_in_len x 1]
//  _sym_in_len         :   number of input symbols
//  _sym_out            :   output symbols array
//  _sym_out_len        :   number of bytes allocated to output symbols array
//  _num_written        :   number of output symbols actually written
void liquid_unpack_bytes(unsigned char * _sym_in,
                         unsigned int _sym_in_len,
                         unsigned char * _sym_out,
                         unsigned int _sym_out_len,
                         unsigned int * _num_written);

// repack bytes with arbitrary symbol sizes
//  _sym_in             :   input symbols array [size: _sym_in_len x 1]
//  _sym_in_bps         :   number of bits per input symbol
//  _sym_in_len         :   number of input symbols
//  _sym_out            :   output symbols array
//  _sym_out_bps        :   number of bits per output symbol
//  _sym_out_len        :   number of bytes allocated to output symbols array
//  _num_written        :   number of output symbols actually written
void liquid_repack_bytes(unsigned char * _sym_in,
                         unsigned int _sym_in_bps,
                         unsigned int _sym_in_len,
                         unsigned char * _sym_out,
                         unsigned int _sym_out_bps,
                         unsigned int _sym_out_len,
                         unsigned int * _num_written);
 
// shift array to the left _b bits, filling in zeros
//  _src        :   source address [size: _n x 1]
//  _n          :   input data array size
//  _b          :   number of bits to shift
void liquid_lbshift(unsigned char * _src,
                    unsigned int _n,
                    unsigned int _b);
 
// shift array to the right _b bits, filling in zeros
//  _src        :   source address [size: _n x 1]
//  _n          :   input data array size
//  _b          :   number of bits to shift
void liquid_rbshift(unsigned char * _src,
                    unsigned int _n,
                    unsigned int _b);
 
// circularly shift array to the left _b bits
//  _src        :   source address [size: _n x 1]
//  _n          :   input data array size
//  _b          :   number of bits to shift
void liquid_lbcircshift(unsigned char * _src,
                        unsigned int _n,
                        unsigned int _b);
 
// circularly shift array to the right _b bits
//  _src        :   source address [size: _n x 1]
//  _n          :   input data array size
//  _b          :   number of bits to shift
void liquid_rbcircshift(unsigned char * _src,
                        unsigned int _n,
                        unsigned int _b);
 



// shift array to the left _b bytes, filling in zeros
//  _src        :   source address [size: _n x 1]
//  _n          :   input data array size
//  _b          :   number of bytes to shift
void liquid_lshift(unsigned char * _src,
                   unsigned int _n,
                   unsigned int _b);
 
// shift array to the right _b bytes, filling in zeros
//  _src        :   source address [size: _n x 1]
//  _n          :   input data array size
//  _b          :   number of bytes to shift
void liquid_rshift(unsigned char * _src,
                   unsigned int _n,
                   unsigned int _b);
 
// circular shift array to the left _b bytes
//  _src        :   source address [size: _n x 1]
//  _n          :   input data array size
//  _b          :   number of bytes to shift
void liquid_lcircshift(unsigned char * _src,
                       unsigned int _n,
                       unsigned int _b);
 
// circular shift array to the right _b bytes
//  _src        :   source address [size: _n x 1]
//  _n          :   input data array size
//  _b          :   number of bytes to shift
void liquid_rcircshift(unsigned char * _src,
                       unsigned int _n,
                       unsigned int _b);
 
// Count the number of ones in an integer
unsigned int liquid_count_ones(unsigned int _x); 

// count number of ones in an integer, modulo 2
unsigned int liquid_count_ones_mod2(unsigned int _x);

// compute bindary dot-product between two integers
unsigned int liquid_bdotprod(unsigned int _x,
                             unsigned int _y);

// Count leading zeros in an integer
unsigned int liquid_count_leading_zeros(unsigned int _x); 

// Most-significant bit index
unsigned int liquid_msb_index(unsigned int _x);

// Print string of bits to stdout
void liquid_print_bitstring(unsigned int _x,
                            unsigned int _n);

// reverse byte, word, etc.
unsigned char liquid_reverse_byte(  unsigned char _x);
unsigned int  liquid_reverse_uint16(unsigned int  _x);
unsigned int  liquid_reverse_uint24(unsigned int  _x);
unsigned int  liquid_reverse_uint32(unsigned int  _x);

// 
// MODULE : vector
//

#define VECTOR_MANGLE_RF(name)  LIQUID_CONCAT(liquid_vectorf, name)
#define VECTOR_MANGLE_CF(name)  LIQUID_CONCAT(liquid_vectorcf,name)

// large macro
//   VECTOR     : name-mangling macro
//   T          : data type
//   TP         : data type (primitive)
#define LIQUID_VECTOR_DEFINE_API(VECTOR,T,TP)                   \
                                                                \
/* initialize vector with scalar: x[i] = c (scalar)         */  \
void VECTOR(_init)(T            _c,                             \
                   T *          _x,                             \
                   unsigned int _n);                            \
                                                                \
/* add each element: z[i] = x[i] + y[i]                     */  \
void VECTOR(_add)(T *          _x,                              \
                  T *          _y,                              \
                  unsigned int _n,                              \
                  T *          _z);                             \
/* add scalar to each element: y[i] = x[i] + c              */  \
void VECTOR(_addscalar)(T *          _x,                        \
                        unsigned int _n,                        \
                        T            _c,                        \
                        T *          _y);                       \
                                                                \
/* multiply each element: z[i] = x[i] * y[i]                */  \
void VECTOR(_mul)(T *          _x,                              \
                  T *          _y,                              \
                  unsigned int _n,                              \
                  T *          _z);                             \
/* multiply each element with scalar: y[i] = x[i] * c       */  \
void VECTOR(_mulscalar)(T *          _x,                        \
                        unsigned int _n,                        \
                        T            _c,                        \
                        T *          _y);                       \
                                                                \
/* compute complex phase rotation: x[i] = exp{j theta[i]}   */  \
void VECTOR(_cexpj)(TP *         _theta,                        \
                    unsigned int _n,                            \
                    T *          _x);                           \
/* compute angle of each element: theta[i] = arg{ x[i] }    */  \
void VECTOR(_carg)(T *          _x,                             \
                   unsigned int _n,                             \
                   TP *         _theta);                        \
/* compute absolute value of each element: y[i] = |x[i]|    */  \
void VECTOR(_abs)(T *          _x,                              \
                  unsigned int _n,                              \
                  TP *         _y);                             \
                                                                \
/* compute sum of squares: sum{ |x|^2 }                     */  \
TP VECTOR(_sumsq)(T *          _x,                              \
                  unsigned int _n);                             \
                                                                \
/* compute l-2 norm: sqrt{ sum{ |x|^2 } }                   */  \
TP VECTOR(_norm)(T *          _x,                               \
                 unsigned int _n);                              \
                                                                \
/* compute l-p norm: { sum{ |x|^p } }^(1/p)                 */  \
TP VECTOR(_pnorm)(T *          _x,                              \
                  unsigned int _n,                              \
                  TP           _p);                             \
                                                                \
/* scale vector elements by l-2 norm: y[i] = x[i]/norm(x)   */  \
void VECTOR(_normalize)(T *          _x,                        \
                        unsigned int _n,                        \
                        T *          _y);                       \

LIQUID_VECTOR_DEFINE_API(VECTOR_MANGLE_RF, float,                float);
LIQUID_VECTOR_DEFINE_API(VECTOR_MANGLE_CF, liquid_float_complex, float);

// 
// mixed types
//
#if 0
void liquid_vectorf_add(float *      _a,
                        float *      _b,
                        unsigned int _n,
                        float *      _c);
#endif

#ifdef __cplusplus
} //extern "C"
#endif // __cplusplus

#endif // __LIQUID_H__
<|MERGE_RESOLUTION|>--- conflicted
+++ resolved
@@ -4068,22 +4068,6 @@
                                           unsigned int    _m,
                                           float           _beta);
 
-<<<<<<< HEAD
-=======
-// create detector from sequence of symbols using internal linear interpolator
-//  _sequence       :   symbol sequence
-//  _sequence_len   :   length of symbol sequence
-//  _k              :   samples/symbol
-//  _m              :   filter delay
-//  _beta           :   excess bandwidth factor
-//  _type           :   filter prototype (e.g. LIQUID_FIRFILT_RRC)
-qdetector_cccf qdetector_cccf_create_gmsk(unsigned char * _sequence,
-                                          unsigned int    _sequence_len,
-                                          unsigned int    _k,
-                                          unsigned int    _m,
-                                          float           _beta);
-
->>>>>>> d3bf9381
 void qdetector_cccf_destroy(qdetector_cccf _q);
 void qdetector_cccf_print  (qdetector_cccf _q);
 void qdetector_cccf_reset  (qdetector_cccf _q);
