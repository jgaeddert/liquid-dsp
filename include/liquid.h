--- conflicted
+++ resolved
@@ -3337,25 +3337,18 @@
                         liquid_float_complex * _frame,
                         liquid_float_complex * _payload);
 
-<<<<<<< HEAD
 // get estimates
 float qpilotsync_get_dphi(qpilotsync _q);
 float qpilotsync_get_phi (qpilotsync _q);
 float qpilotsync_get_gain(qpilotsync _q);
 
-=======
->>>>>>> 6a283a06
 
 //
 // Basic frame generator (64 bytes data payload)
 //
 
 // frame length in samples
-<<<<<<< HEAD
-#define LIQUID_FRAME64_LEN (1400)
-=======
 #define LIQUID_FRAME64_LEN (1440)
->>>>>>> 6a283a06
 
 typedef struct framegen64_s * framegen64;
 
