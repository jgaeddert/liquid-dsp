--- conflicted
+++ resolved
@@ -300,20 +300,8 @@
 //   T       : data type
 #define LIQUID_CBUFFER_DEFINE_API(CBUFFER,T)                                \
                                                                             \
-<<<<<<< HEAD
-/* The cbuffer object implements a an efficient first-in/first-out      */  \
-/* circular buffer using a minimal amount of memory                     */  \
-typedef struct CBUFFER(_s) * CBUFFER();                                     \
-                                                                            \
-/* Create circular buffer object of a particular size                   */  \
-/*  _max_size  : maximum buffer size, _max_size > 0                     */  \
-CBUFFER() CBUFFER(_create)(unsigned int _max_size);                         \
-                                                                            \
-/* Create circular buffer object of a particular size and specify the   */  \
-/* maximum number of elements that can be read at any given time.       */  \
-=======
 /* Circular buffer object for storing and retrieving samples in a       */  \
-/* first-in/first-out (FIFO) manner                                     */  \
+/* first-in/first-out (FIFO) manner using a minimal amount of memory    */  \
 typedef struct CBUFFER(_s) * CBUFFER();                                     \
                                                                             \
 /* Create circular buffer object of a particular maximum storage length */  \
@@ -323,7 +311,6 @@
 /* Create circular buffer object of a particular maximum storage size   */  \
 /* and specify the maximum number of elements that can be read at any   */  \
 /* any given time                                                       */  \
->>>>>>> 433512c5
 /*  _max_size  : maximum buffer size, _max_size > 0                     */  \
 /*  _max_read  : maximum size that will be read from buffer             */  \
 CBUFFER() CBUFFER(_create_max)(unsigned int _max_size,                      \
@@ -332,11 +319,7 @@
 /* Destroy cbuffer object, freeing all internal memory                  */  \
 void CBUFFER(_destroy)(CBUFFER() _q);                                       \
                                                                             \
-<<<<<<< HEAD
 /* Print cbuffer object properties to stdout                            */  \
-=======
-/* Print cbuffer object properties                                      */  \
->>>>>>> 433512c5
 void CBUFFER(_print)(CBUFFER() _q);                                         \
                                                                             \
 /* Print cbuffer object properties and internal state                   */  \
@@ -357,11 +340,7 @@
 /* Get the number of available slots (max_size - size)                  */  \
 unsigned int CBUFFER(_space_available)(CBUFFER() _q);                       \
                                                                             \
-<<<<<<< HEAD
-/* Return flag indicating if the buffer is full or now                  */  \
-=======
-/* Return flag indicating if buffer is full                             */  \
->>>>>>> 433512c5
+/* Return flag indicating if the buffer is full or not                  */  \
 int CBUFFER(_is_full)(CBUFFER() _q);                                        \
                                                                             \
 /* Write a single sample into the buffer                                */  \
@@ -372,34 +351,22 @@
                                                                             \
 /* Write a block of samples to the buffer                               */  \
 /*  _q  : circular buffer object                                        */  \
-<<<<<<< HEAD
-/*  _v  : output array                                                  */  \
-=======
 /*  _v  : array of samples to write to buffer                           */  \
->>>>>>> 433512c5
 /*  _n  : number of samples to write                                    */  \
 void CBUFFER(_write)(CBUFFER()    _q,                                       \
                      T *          _v,                                       \
                      unsigned int _n);                                      \
                                                                             \
-<<<<<<< HEAD
-/* Remove and return a single element from the buffer                   */  \
-=======
 /* Remove and return a single element from the buffer by setting the    */  \
 /* value of the output sample pointed to by _v                          */  \
->>>>>>> 433512c5
 /*  _q  : circular buffer object                                        */  \
 /*  _v  : pointer to sample output                                      */  \
 void CBUFFER(_pop)(CBUFFER() _q,                                            \
                    T *       _v);                                           \
                                                                             \
-<<<<<<< HEAD
-/* Read buffer contents                                                 */  \
-=======
 /* Read buffer contents by returning a pointer to the linearized array; */  \
 /* note that the returned pointer is only valid until another operation */  \
 /* is performed on the circular buffer object                           */  \
->>>>>>> 433512c5
 /*  _q              : circular buffer object                            */  \
 /*  _num_requested  : number of elements requested                      */  \
 /*  _v              : output pointer                                    */  \
