--- conflicted
+++ resolved
@@ -3,13 +3,9 @@
 stages: [build, test]
 before_script:
   - apt-get -qq update
-<<<<<<< HEAD
-  - apt-get -qq install -y automake autoconf gcc g++ gcovr make valgrind time curl
+  - apt-get -qq install -y --no-install-recommends automake autoconf gcc g++ gcovr make valgrind time curl
   - apt-get -qq install python3-pip pybind11-dev
   - python3 -m pip install pybind11 numpy matplotlib
-=======
-  - apt-get -qq install -y --no-install-recommends automake autoconf gcc g++ gcovr make valgrind time curl
->>>>>>> 3f0cd5ef
 
 # build from scratch
 compile:
@@ -21,15 +17,6 @@
   artifacts: # save output objects for test stages
     paths: [makefile, configure, config.h, config.h.in]
 
-<<<<<<< HEAD
-# build from scratch
-python:
-  stage: build
-  script:
-    - ./bootstrap.sh
-    - ./configure
-    - make -j4 python
-=======
 # test installation and linking appropriately
 install:
   stage: test
@@ -38,7 +25,6 @@
     - make install
     - ldconfig
     - make check-link
->>>>>>> 3f0cd5ef
 
 # run all test programs
 check:
@@ -99,3 +85,11 @@
   coverage: '/lines: \d+\.\d+%/'
   artifacts:
     paths: [coverage.out]
+
+# build python bindings
+python:
+  stage: build
+  script:
+    - ./bootstrap.sh
+    - ./configure
+    - make -j4 python
