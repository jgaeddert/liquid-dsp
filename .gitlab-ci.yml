--- conflicted
+++ resolved
@@ -42,7 +42,6 @@
   artifacts:
     paths: [build/autotest.json]
 
-<<<<<<< HEAD
 # build from scratch
 .coverage:
   stage: test
@@ -55,8 +54,6 @@
   artifacts:
     paths: [coverage.out]
 
-=======
->>>>>>> 98fafc00
 # compile and run documenation checks (e.g. example code in README.md)
 .check-doc:
   stage: test
