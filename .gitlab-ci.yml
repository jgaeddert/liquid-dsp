--- conflicted
+++ resolved
@@ -1,24 +1,8 @@
 
-<<<<<<< HEAD
 build:
   image: debian
   variables:
     DEBIAN_FRONTEND: noninteractive
-=======
-# build from scratch
-compile:
-  stage: build
-  script:
-    - ./bootstrap.sh
-    - ./configure
-    - make -j4
-  artifacts: # save output objects for test stages
-    paths: [makefile, configure, config.h, config.h.in]
-
-# test installation and linking appropriately
-install:
-  stage: test
->>>>>>> 0ddff9c1
   script:
     - apt -qq update
     - apt -qq install -y --no-install-recommends build-essential cmake
@@ -32,33 +16,13 @@
     - make
     - make install
     - ldconfig
-<<<<<<< HEAD
     - ./xautotest -v -o autotest.json
     #- make check-link
     #- make doc-check
     #- make bench
-=======
-    - make check-link
-
-# compile and run benchmark program
-bench:
-  stage: test
-  script:
-    - make -j4 bench
-  artifacts:
-    paths: [benchmark.json]
-
-# run all test programs
-check:
-  stage: test
-  script:
-    - ./configure
-    - make -j4 check
->>>>>>> 0ddff9c1
   artifacts:
     paths: [build/autotest.json]
 
-<<<<<<< HEAD
 linux:
   image: python:3.12
   # make a docker daemon available for cibuildwheel to use
@@ -79,26 +43,6 @@
     paths:
       - wheelhouse/
 
-=======
-# build from scratch
-coverage:
-  stage: test
-  script:
-    - make distclean
-    - ./bootstrap.sh
-    - ./configure --enable-coverage
-    - make -j4 coverage
-  coverage: '/lines: \d+\.\d+%/'
-  artifacts:
-    paths: [coverage.out]
-
-# compile and run documenation checks (e.g. example code in README.md)
-check-doc:
-  stage: test
-  script:
-    - make check-doc
->>>>>>> 0ddff9c1
-
 # compile and run all example programs, timing how long each takes to run
 .examples:
   stage: test
@@ -110,7 +54,6 @@
   artifacts:
     paths: [run_examples.sh, time.txt]
 
-<<<<<<< HEAD
 # compile and run all example programs with valgrind
 # TODO: ensure no errors
 .examples-memcheck:
@@ -123,9 +66,9 @@
     - tail -n +1 examples/*.log > valgrind.log
   artifacts:
     paths: [run_examples_valgrind.sh, valgrind.log]
-=======
+
 # compile and run all autotest programs with valgrind
-autotest-memcheck:
+.autotest-memcheck:
   stage: test
   script:
     - make -j4 xautotest
@@ -133,7 +76,6 @@
     - ./scripts/valgrind_eval.py -output valgrind -test 881
   artifacts:
     paths: [valgrind/*]
->>>>>>> 0ddff9c1
 
 # build from scratch
 .coverage:
