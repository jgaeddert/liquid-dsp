# base configuration
image: debian
stages:
  - build
  - test
before_script:
  - apt-get -qq update
  - apt-get -qq install -y --no-install-recommends build-essential cmake valgrind time curl
  - mkdir build
  - cd build
  - cmake ..

# build from scratch
compile:
  stage: build
  script:
<<<<<<< HEAD
=======
    - ./bootstrap.sh
    - ./configure
>>>>>>> 0ddff9c1
    - make -j4

# test installation and linking appropriately
install:
  stage: test
  script:
    - make -j4
    - make install
    - ldconfig
    #- make check-link

# compile and run benchmark program
bench:
  stage: test
  script:
    - make -j4 bench
  artifacts:
    paths: [benchmark.json]

# run all test programs
check:
  stage: test
  script:
    - make -j4
    - ./xautotest
  artifacts:
    paths: [build/autotest.json]

<<<<<<< HEAD
# compile and run benchmark program
.bench:
=======
# build from scratch
coverage:
>>>>>>> 0ddff9c1
  stage: test
  script:
    - make distclean
    - ./bootstrap.sh
    - ./configure --enable-coverage
    - make -j4 coverage
  coverage: '/lines: \d+\.\d+%/'
  artifacts:
    paths: [coverage.out]

# compile and run documenation checks (e.g. example code in README.md)
<<<<<<< HEAD
.doc-check:
=======
check-doc:
>>>>>>> 0ddff9c1
  stage: test
  script:
    - make check-doc

# compile and run all example programs, timing how long each takes to run
.examples:
  stage: test
  script:
    - make -j4 examples
    - echo '' > time.txt
    - ls examples/*_example | sed -E "s#(.*)#echo '\1' >> time.txt; { time -p ./\1 ; } 2>> time.txt#g" > run_examples.sh
    - /bin/sh run_examples.sh
  artifacts:
    paths: [run_examples.sh, time.txt]

<<<<<<< HEAD
# compile and run all example programs with valgrind
# TODO: ensure no errors
.examples-memcheck:
  stage: test
  script:
    - make -j4 examples
    # setting --track-origins=yes gives more detail but takes longer than gitlab allows
    - ls examples/*_example | sed -E "s#examples/(.*)#valgrind --tool=memcheck --log-file=examples/\1.log ./examples/\1#g" > run_examples_valgrind.sh
    - /bin/sh run_examples_valgrind.sh
    - tail -n +1 examples/*.log > valgrind.log
  artifacts:
    paths: [run_examples_valgrind.sh, valgrind.log]
=======
# compile and run all autotest programs with valgrind
autotest-memcheck:
  stage: test
  script:
    - make -j4 xautotest
    - mkdir valgrind
    - ./scripts/valgrind_eval.py -output valgrind -test 881
  artifacts:
    paths: [valgrind/*]
>>>>>>> 0ddff9c1

# build from scratch
.coverage:
  stage: test
  script:
    - make distclean
    - ./bootstrap.sh
    - ./configure --enable-coverage
    - make -j4 coverage
    #- curl -Os http://cli.codecov.io/latest/linux/codecov
    #- chmod +x codecov
    #- ./codecov --version
    #- ./codecov upload-process -t $CODECOV_TOKEN --git-service gitlab --slug jgaeddert/liquid-dsp
    - bash <(curl -s https://codecov.io/bash)

  coverage: '/lines: \d+\.\d+%/'
  artifacts:
    paths: [coverage.out]
<|MERGE_RESOLUTION|>--- conflicted
+++ resolved
@@ -14,11 +14,6 @@
 compile:
   stage: build
   script:
-<<<<<<< HEAD
-=======
-    - ./bootstrap.sh
-    - ./configure
->>>>>>> 0ddff9c1
     - make -j4
 
 # test installation and linking appropriately
@@ -31,7 +26,7 @@
     #- make check-link
 
 # compile and run benchmark program
-bench:
+.bench:
   stage: test
   script:
     - make -j4 bench
@@ -47,13 +42,8 @@
   artifacts:
     paths: [build/autotest.json]
 
-<<<<<<< HEAD
-# compile and run benchmark program
-.bench:
-=======
 # build from scratch
-coverage:
->>>>>>> 0ddff9c1
+.coverage:
   stage: test
   script:
     - make distclean
@@ -65,11 +55,7 @@
     paths: [coverage.out]
 
 # compile and run documenation checks (e.g. example code in README.md)
-<<<<<<< HEAD
-.doc-check:
-=======
-check-doc:
->>>>>>> 0ddff9c1
+.check-doc:
   stage: test
   script:
     - make check-doc
@@ -85,22 +71,8 @@
   artifacts:
     paths: [run_examples.sh, time.txt]
 
-<<<<<<< HEAD
-# compile and run all example programs with valgrind
-# TODO: ensure no errors
-.examples-memcheck:
-  stage: test
-  script:
-    - make -j4 examples
-    # setting --track-origins=yes gives more detail but takes longer than gitlab allows
-    - ls examples/*_example | sed -E "s#examples/(.*)#valgrind --tool=memcheck --log-file=examples/\1.log ./examples/\1#g" > run_examples_valgrind.sh
-    - /bin/sh run_examples_valgrind.sh
-    - tail -n +1 examples/*.log > valgrind.log
-  artifacts:
-    paths: [run_examples_valgrind.sh, valgrind.log]
-=======
 # compile and run all autotest programs with valgrind
-autotest-memcheck:
+.autotest-memcheck:
   stage: test
   script:
     - make -j4 xautotest
@@ -108,7 +80,6 @@
     - ./scripts/valgrind_eval.py -output valgrind -test 881
   artifacts:
     paths: [valgrind/*]
->>>>>>> 0ddff9c1
 
 # build from scratch
 .coverage:
