--- conflicted
+++ resolved
@@ -5,16 +5,12 @@
   - test
 before_script:
   - apt-get -qq update
-<<<<<<< HEAD
-  - apt-get -qq install -y --no-install-recommends automake autoconf gcc g++ gcovr make valgrind time curl
+  - apt-get -qq install -y --no-install-recommends build-essential cmake valgrind time curl
   - apt-get -qq install python3-pip pybind11-dev
   - python3 -m pip install pybind11 numpy matplotlib
-=======
-  - apt-get -qq install -y --no-install-recommends build-essential cmake valgrind time curl
   - mkdir build
   - cd build
   - cmake ..
->>>>>>> a148d494
 
 # build from scratch
 compile:
