# Copyright (c) 2007 - 2020 Joseph Gaeddert
# 
# Permission is hereby granted, free of charge, to any person obtaining a copy
# of this software and associated documentation files (the "Software"), to deal
# in the Software without restriction, including without limitation the rights
# to use, copy, modify, merge, publish, distribute, sublicense, and/or sell
# copies of the Software, and to permit persons to whom the Software is
# furnished to do so, subject to the following conditions:
# 
# The above copyright notice and this permission notice shall be included in
# all copies or substantial portions of the Software.
# 
# THE SOFTWARE IS PROVIDED "AS IS", WITHOUT WARRANTY OF ANY KIND, EXPRESS OR
# IMPLIED, INCLUDING BUT NOT LIMITED TO THE WARRANTIES OF MERCHANTABILITY,
# FITNESS FOR A PARTICULAR PURPOSE AND NONINFRINGEMENT. IN NO EVENT SHALL THE
# AUTHORS OR COPYRIGHT HOLDERS BE LIABLE FOR ANY CLAIM, DAMAGES OR OTHER
# LIABILITY, WHETHER IN AN ACTION OF CONTRACT, TORT OR OTHERWISE, ARISING FROM,
# OUT OF OR IN CONNECTION WITH THE SOFTWARE OR THE USE OR OTHER DEALINGS IN
# THE SOFTWARE.

# 
# Makefile for liquid-dsp libraries
#
# Targets:
#    all            : dynamic shared-library object (e.g. libliquid.so)
#    install        : install the dynamic shared library object and headers
#    uninstall      : uninstall the library and header file(s)
#    clean          : clean all targets (bench, check, examples, etc)
#    distclean      : removes everything except the originally distributed files
#    check          : build and run autotest program
#    bench          : build and run benchmarking program
#    examples       : build all examples
#    sandbox        : build all sandbox examples
#    programs       : build all programs, but don't run anything
#    world          : build absolutely everything (but don't install)
#
#    clean-modules  : clean all modules
#    clean-examples : clean examples programs
#    clean-sandbox  : clean sandbox programs
#    clean-check    : clean autotest program
#    clean-bench    : clean benchmark program
#

# autoconf initialization macros
NAME		:= @PACKAGE_NAME@
VERSION		:= @PACKAGE_VERSION@
BUGREPORT	:= @PACKAGE_BUGREPORT@

# paths
srcdir		:= @srcdir@
libdir		:= @libdir@
prefix		:= @prefix@
exec_prefix	:= @exec_prefix@
include_dirs	:= . include

# programs
CC		:= @CC@
MV		:= mv -f
RM		:= rm -f
SED		:= @SED@
GREP		:= @GREP@
AR		:= @AR@
LIBTOOL		:= @LIBTOOL@
RANLIB		:= @RANLIB@

# flags
INCLUDE_CFLAGS	= $(addprefix -I,$(include_dirs))
COVERAGE_FLAGS  = @COVERAGE_OPTION@ # dynamic library linker needs separate flag
CONFIG_CFLAGS	= @CFLAGS@ @DEBUG_MSG_OPTION@ @ARCH_OPTION@ ${COVERAGE_FLAGS}
CPPFLAGS	= @CPPFLAGS@ $(INCLUDE_CFLAGS)
CFLAGS		= $(CONFIG_CFLAGS) -Wall -fPIC
LDFLAGS		= @LDFLAGS@
LIBS		= @LIBS@
PATHSEP		= /

# 
# liquid headers
#
headers_install	:= liquid.h liquidfpm.h
headers		:= $(headers_install) liquid.internal.h
include_headers	:= $(addprefix include/,$(headers))


## 
## liquid-dsp modules
##

all:

# additional targets to clean
extra_clean :=

# additional autotest objects
autotest_extra_obj :=

# additional benchmark objects
benchmark_extra_obj :=

#
# MODULE : agc - automatic gain control
#

# object files
agc_objects =							\
	src/agc/src/agc_crcf.o					\
	src/agc/src/agc_rrrf.o					\
	src/agc/src/agc_crcq16.o				\
	src/agc/src/agc_rrrq16.o				\

# explicit targets and dependencies
<<<<<<< HEAD
$(agc_objects) : %.o : %.c src/agc/src/agc.c $(include_headers)
=======
src/agc/src/agc_crcf.o : %.o : %.c src/agc/src/agc.c $(include_headers)
src/agc/src/agc_rrrf.o : %.o : %.c src/agc/src/agc.c $(include_headers)
>>>>>>> 7274385b

# autotests
agc_autotests :=						\
	src/agc/tests/agc_crcf_autotest.c			\

# benchmarks
agc_benchmarks :=						\
	src/agc/bench/agc_crcf_benchmark.c			\

#
# MODULE : audio
#

# described below
audio_objects :=						\
	src/audio/src/cvsd.o					\

src/cvsd/src/cvsd.o : %.o : %.c $(include_headers)


audio_autotests :=						\
	src/audio/tests/cvsd_autotest.c				\

audio_benchmarks :=						\
	src/audio/bench/cvsd_benchmark.c			\


# 
# MODULE : buffer
# 

buffer_objects :=						\
	src/buffer/src/bufferf.o				\
	src/buffer/src/buffercf.o				\
	src/buffer/src/bufferq16.o				\
	src/buffer/src/bufferq32.o				\
	src/buffer/src/buffercq16.o				\
	src/buffer/src/buffercq32.o				\

buffer_includes :=						\
	src/buffer/src/cbuffer.c				\
	src/buffer/src/wdelay.c					\
	src/buffer/src/window.c					\

src/buffer/src/bufferf.o : %.o : %.c $(include_headers) $(buffer_includes)

src/buffer/src/buffercf.o : %.o : %.c $(include_headers) $(buffer_includes)


buffer_autotests :=						\
	src/buffer/tests/cbuffer_autotest.c			\
	src/buffer/tests/wdelay_autotest.c			\
	src/buffer/tests/window_autotest.c			\
	
#	src/buffer/tests/sbuffer_autotest.c

buffer_benchmarks :=						\
	src/buffer/bench/cbuffercf_benchmark.c			\
	src/buffer/bench/window_push_benchmark.c		\
	src/buffer/bench/window_read_benchmark.c		\

# 
# MODULE : channel
#

channel_objects :=						\
	src/channel/src/channel_cccf.o				\

channel_includes :=						\
	src/channel/src/channel.c				\
	src/channel/src/tvmpch.c				\

src/channel/src/channel_cccf.o : %.o : %.c $(include_headers) $(channel_includes)

channel_autotests :=						\
	
#src/channel/tests/channel_cccf_autotest.c

channel_benchmarks :=						\

#src/channel/bench/channel_cccf_benchmark.c

# 
# MODULE : dotprod
#
dotprod_objects :=						\
	@MLIBS_DOTPROD@						\

src/dotprod/src/dotprod_cccf.o : %.o : %.c $(include_headers) src/dotprod/src/dotprod.c
src/dotprod/src/dotprod_crcf.o : %.o : %.c $(include_headers) src/dotprod/src/dotprod.c
src/dotprod/src/dotprod_rrrf.o : %.o : %.c $(include_headers) src/dotprod/src/dotprod.c
src/dotprod/src/sumsq.o : %.o : %.c $(include_headers)

# fixed-point

src/dotprod/src/dotprod_rrrq16.o : %.o : %.c $(include_headers)
src/dotprod/src/dotprod_rrrq32.o : %.o : %.c $(include_headers)

src/dotprod/src/dotprod_crcq16.o : %.o : %.c $(include_headers)
src/dotprod/src/dotprod_crcq32.o : %.o : %.c $(include_headers)

src/dotprod/src/dotprod_cccq16.o : %.o : %.c $(include_headers)
src/dotprod/src/dotprod_cccq32.o : %.o : %.c $(include_headers)

src/dotprod/src/sumsqq16.o : %.o : %.c $(include_headers)

# specific machine architectures

# AltiVec
src/dotprod/src/dotprod_rrrf.av.o : %.o : %.c $(include_headers)

# MMX/SSE2
src/dotprod/src/dotprod_rrrf.mmx.o : %.o : %.c $(include_headers)
src/dotprod/src/dotprod_crcf.mmx.o : %.o : %.c $(include_headers)
src/dotprod/src/dotprod_cccf.mmx.o : %.o : %.c $(include_headers)

src/dotprod/src/dotprod_rrrq16.mmx.o : %.o : %.c $(include_headers)
src/dotprod/src/dotprod_crcq16.mmx.o : %.o : %.c $(include_headers)
src/dotprod/src/dotprod_cccq16.mmx.o : %.o : %.c $(include_headers)

src/dotprod/src/dotprod_rrrq32.mmx.o : %.o : %.c $(include_headers)
src/dotprod/src/dotprod_crcq32.mmx.o : %.o : %.c $(include_headers)
src/dotprod/src/dotprod_cccq32.mmx.o : %.o : %.c $(include_headers)

src/dotprod/src/sumsq.mmx.o : %.o : %.c $(include_headers)

# SSE4.1/2
src/dotprod/src/dotprod_rrrf.sse4.o : %.o : %.c $(include_headers)

# ARM Neon
src/dotprod/src/dotprod_rrrf.neon.o : %.o : %.c $(include_headers)
src/dotprod/src/dotprod_crcf.neon.o : %.o : %.c $(include_headers)
src/dotprod/src/dotprod_cccf.neon.o : %.o : %.c $(include_headers)

dotprod_autotests :=						\
	src/dotprod/tests/dotprod_rrrf_autotest.c		\
	src/dotprod/tests/dotprod_crcf_autotest.c		\
	src/dotprod/tests/dotprod_cccf_autotest.c		\
	src/dotprod/tests/sumsqf_autotest.c			\
	src/dotprod/tests/sumsqcf_autotest.c			\
	src/dotprod/tests/dotprod_q16_autotest.c		\
	src/dotprod/tests/dotprod_q32_autotest.c		\

dotprod_benchmarks :=						\
	src/dotprod/bench/dotprod_cccf_benchmark.c		\
	src/dotprod/bench/dotprod_crcf_benchmark.c		\
	src/dotprod/bench/dotprod_rrrf_benchmark.c		\
	src/dotprod/bench/sumsqf_benchmark.c			\
	src/dotprod/bench/sumsqcf_benchmark.c			\
	src/dotprod/bench/dotprod_cccq16_benchmark.c		\
	src/dotprod/bench/dotprod_crcq16_benchmark.c		\
	src/dotprod/bench/dotprod_rrrq16_benchmark.c		\
	src/dotprod/bench/dotprod_cccq32_benchmark.c		\
	src/dotprod/bench/dotprod_crcq32_benchmark.c		\
	src/dotprod/bench/dotprod_rrrq32_benchmark.c		\
	src/dotprod/bench/sumsqq16_benchmark.c			\
	src/dotprod/bench/sumsqcq16_benchmark.c			\

# 
# MODULE : equalization
#
equalization_objects :=						\
	src/equalization/src/equalizer_cccf.o			\
	src/equalization/src/equalizer_rrrf.o			\


$(equalization_objects) : %.o : %.c $(include_headers) src/equalization/src/eqlms.c src/equalization/src/eqrls.c


# autotests
equalization_autotests :=					\
	src/equalization/tests/eqlms_cccf_autotest.c		\
	src/equalization/tests/eqrls_rrrf_autotest.c		\


# benchmarks
equalization_benchmarks :=					\
	src/equalization/bench/eqlms_cccf_benchmark.c		\
	src/equalization/bench/eqrls_cccf_benchmark.c		\

# 
# MODULE : fec - forward error-correction
#
fec_objects :=							\
	src/fec/src/crc.o					\
	src/fec/src/fec.o					\
	src/fec/src/fec_conv.o					\
	src/fec/src/fec_conv_poly.o				\
	src/fec/src/fec_conv_pmatrix.o				\
	src/fec/src/fec_conv_punctured.o			\
	src/fec/src/fec_golay2412.o				\
	src/fec/src/fec_hamming74.o				\
	src/fec/src/fec_hamming84.o				\
	src/fec/src/fec_hamming128.o				\
	src/fec/src/fec_hamming1511.o				\
	src/fec/src/fec_hamming3126.o				\
	src/fec/src/fec_hamming128_gentab.o			\
	src/fec/src/fec_pass.o					\
	src/fec/src/fec_rep3.o					\
	src/fec/src/fec_rep5.o					\
	src/fec/src/fec_rs.o					\
	src/fec/src/fec_secded2216.o				\
	src/fec/src/fec_secded3932.o				\
	src/fec/src/fec_secded7264.o				\
	src/fec/src/interleaver.o				\
	src/fec/src/packetizer.o				\
	src/fec/src/sumproduct.o				\


# list explicit targets and dependencies here
$(fec_objects) : %.o : %.c $(include_headers)

# autotests
fec_autotests :=						\
	src/fec/tests/crc_autotest.c				\
	src/fec/tests/fec_autotest.c				\
	src/fec/tests/fec_soft_autotest.c			\
	src/fec/tests/fec_golay2412_autotest.c			\
	src/fec/tests/fec_hamming74_autotest.c			\
	src/fec/tests/fec_hamming84_autotest.c			\
	src/fec/tests/fec_hamming128_autotest.c			\
	src/fec/tests/fec_hamming1511_autotest.c		\
	src/fec/tests/fec_hamming3126_autotest.c		\
	src/fec/tests/fec_reedsolomon_autotest.c		\
	src/fec/tests/fec_rep3_autotest.c			\
	src/fec/tests/fec_rep5_autotest.c			\
	src/fec/tests/fec_secded2216_autotest.c			\
	src/fec/tests/fec_secded3932_autotest.c			\
	src/fec/tests/fec_secded7264_autotest.c			\
	src/fec/tests/interleaver_autotest.c			\
	src/fec/tests/packetizer_autotest.c			\


# benchmarks
fec_benchmarks :=						\
	src/fec/bench/crc_benchmark.c				\
	src/fec/bench/fec_encode_benchmark.c			\
	src/fec/bench/fec_decode_benchmark.c			\
	src/fec/bench/fecsoft_decode_benchmark.c		\
	src/fec/bench/sumproduct_benchmark.c			\
	src/fec/bench/interleaver_benchmark.c			\
	src/fec/bench/packetizer_decode_benchmark.c		\

# 
# MODULE : fft - fast Fourier transforms, discrete sine/cosine transforms, etc.
#

fft_objects :=							\
	src/fft/src/fftf.o					\
	src/fft/src/fftq16.o					\
	src/fft/src/fftq32.o					\
	src/fft/src/spgramcf.o					\
	src/fft/src/spgramf.o					\
	src/fft/src/fft_utilities.o				\

# explicit targets and dependencies
fft_includes :=							\
	src/fft/src/asgram.c					\
	src/fft/src/fft_common.c				\
	src/fft/src/fft_dft.c					\
	src/fft/src/fft_radix2.c				\
	src/fft/src/fft_mixed_radix.c				\
	src/fft/src/fft_rader.c					\
	src/fft/src/fft_rader2.c				\
	src/fft/src/fft_r2r_1d.c				\

<<<<<<< HEAD
src/fft/src/fftf.o   : %.o : %.c $(include_headers) $(fft_includes)
src/fft/src/fftq16.o : %.o : %.c $(include_headers) $(fft_includes)
src/fft/src/fftq32.o : %.o : %.c $(include_headers) $(fft_includes)

src/fft/src/dct.o : %.o : %.c $(include_headers)

=======
src/fft/src/fftf.o          : %.o : %.c $(include_headers) $(fft_includes)
src/fft/src/asgram.o        : %.o : %.c $(include_headers)
src/fft/src/dct.o           : %.o : %.c $(include_headers)
src/fft/src/fftf.o          : %.o : %.c $(include_headers)
>>>>>>> 7274385b
src/fft/src/fft_utilities.o : %.o : %.c $(include_headers)
src/fft/src/mdct.o          : %.o : %.c $(include_headers)
src/fft/src/spgramcf.o      : %.o : %.c $(include_headers) src/fft/src/asgram.c src/fft/src/spgram.c src/fft/src/spwaterfall.c
src/fft/src/spgramf.o       : %.o : %.c $(include_headers) src/fft/src/asgram.c src/fft/src/spgram.c src/fft/src/spwaterfall.c

# fft autotest scripts
fft_autotests :=						\
	src/fft/tests/fftq16_autotest.c				\
	src/fft/tests/fft_small_autotest.c			\
	src/fft/tests/fft_radix2_autotest.c			\
	src/fft/tests/fft_composite_autotest.c			\
	src/fft/tests/fft_prime_autotest.c			\
	src/fft/tests/fft_r2r_autotest.c			\
	src/fft/tests/fft_shift_autotest.c			\
	src/fft/tests/spgram_autotest.c				\

# additional autotest objects
autotest_extra_obj +=						\
	src/fft/tests/fft_runtest.o				\
	src/fft/tests/fftq16_runtest.o				\
	src/fft/tests/data/fft_data_2.o				\
	src/fft/tests/data/fft_data_3.o				\
	src/fft/tests/data/fft_data_4.o				\
	src/fft/tests/data/fft_data_5.o				\
	src/fft/tests/data/fft_data_6.o				\
	src/fft/tests/data/fft_data_7.o				\
	src/fft/tests/data/fft_data_8.o				\
	src/fft/tests/data/fft_data_9.o				\
	src/fft/tests/data/fft_data_10.o			\
	src/fft/tests/data/fft_data_16.o			\
	src/fft/tests/data/fft_data_17.o			\
	src/fft/tests/data/fft_data_20.o			\
	src/fft/tests/data/fft_data_21.o			\
	src/fft/tests/data/fft_data_22.o			\
	src/fft/tests/data/fft_data_24.o			\
	src/fft/tests/data/fft_data_26.o			\
	src/fft/tests/data/fft_data_30.o			\
	src/fft/tests/data/fft_data_32.o			\
	src/fft/tests/data/fft_data_35.o			\
	src/fft/tests/data/fft_data_36.o			\
	src/fft/tests/data/fft_data_43.o			\
	src/fft/tests/data/fft_data_48.o			\
	src/fft/tests/data/fft_data_63.o			\
	src/fft/tests/data/fft_data_64.o			\
	src/fft/tests/data/fft_data_79.o			\
	src/fft/tests/data/fft_data_92.o			\
	src/fft/tests/data/fft_data_96.o			\
	src/fft/tests/data/fft_data_120.o			\
	src/fft/tests/data/fft_data_130.o			\
	src/fft/tests/data/fft_data_157.o			\
	src/fft/tests/data/fft_data_192.o			\
	src/fft/tests/data/fft_data_317.o			\
	src/fft/tests/data/fft_data_509.o			\
	src/fft/tests/data/fft_r2rdata_8.o			\
	src/fft/tests/data/fft_r2rdata_27.o			\
	src/fft/tests/data/fft_r2rdata_32.o			\

# fft benchmark scripts
fft_benchmarks :=						\
	src/fft/bench/fftq16_benchmark.c			\
	src/fft/bench/fft_composite_benchmark.c			\
	src/fft/bench/fft_prime_benchmark.c			\
	src/fft/bench/fft_radix2_benchmark.c			\
	src/fft/bench/fft_r2r_benchmark.c			\

# additional benchmark objects
benchmark_extra_obj :=						\
	src/fft/bench/fft_runbench.o				\
	src/fft/bench/fftq16_runbench.o				\

#
# MODULE : filter
#

filter_objects :=						\
	src/filter/src/bessel.o					\
	src/filter/src/butter.o					\
	src/filter/src/cheby1.o					\
	src/filter/src/cheby2.o					\
	src/filter/src/ellip.o					\
	src/filter/src/filter_rrrf.o				\
	src/filter/src/filter_crcf.o				\
	src/filter/src/filter_cccf.o				\
	src/filter/src/filter_rrrq16.o				\
	src/filter/src/filter_crcq16.o				\
	src/filter/src/filter_cccq16.o				\
	src/filter/src/firdes.o					\
	src/filter/src/firdespm.o				\
	src/filter/src/fnyquist.o				\
	src/filter/src/gmsk.o					\
	src/filter/src/group_delay.o				\
	src/filter/src/hM3.o					\
	src/filter/src/iirdes.pll.o				\
	src/filter/src/iirdes.o					\
	src/filter/src/lpc.o					\
	src/filter/src/rcos.o					\
	src/filter/src/rkaiser.o				\
	src/filter/src/rrcos.o					\


# list explicit targets and dependencies here
filter_includes :=						\
	src/filter/src/autocorr.c				\
	src/filter/src/fftfilt.c				\
	src/filter/src/firdecim.c				\
	src/filter/src/firfarrow.c				\
	src/filter/src/firfilt.c				\
	src/filter/src/firhilb.c				\
	src/filter/src/firinterp.c				\
	src/filter/src/firpfb.c					\
	src/filter/src/iirdecim.c				\
	src/filter/src/iirfilt.c				\
	src/filter/src/iirfiltsos.c				\
	src/filter/src/iirhilb.c				\
	src/filter/src/iirinterp.c				\
	src/filter/src/msresamp.c				\
	src/filter/src/msresamp2.c				\
	src/filter/src/ordfilt.c				\
	src/filter/src/rresamp.c				\
	src/filter/src/resamp.fixed.c				\
	src/filter/src/resamp2.c				\
	src/filter/src/symsync.c				\

src/filter/src/bessel.o      : %.o : %.c $(include_headers)
src/filter/src/bessel.o      : %.o : %.c $(include_headers)
src/filter/src/butter.o      : %.o : %.c $(include_headers)
src/filter/src/cheby1.o      : %.o : %.c $(include_headers)
src/filter/src/cheby2.o      : %.o : %.c $(include_headers)
src/filter/src/ellip.o       : %.o : %.c $(include_headers)
src/filter/src/filter_rrrf.o : %.o : %.c $(include_headers) $(filter_includes)
src/filter/src/filter_crcf.o : %.o : %.c $(include_headers) $(filter_includes)
src/filter/src/filter_cccf.o : %.o : %.c $(include_headers) $(filter_includes)
<<<<<<< HEAD

src/filter/src/filter_rrrq16.o : %.o : %.c $(include_headers) $(filter_includes)

src/filter/src/filter_crcq16.o : %.o : %.c $(include_headers) $(filter_includes)

src/filter/src/filter_cccq16.o : %.o : %.c $(include_headers) $(filter_includes)

src/filter/src/firdes.o : %.o : %.c $(include_headers)

src/filter/src/firdespm.o : %.o : %.c $(include_headers)

=======
src/filter/src/firdes.o      : %.o : %.c $(include_headers)
src/filter/src/firdespm.o    : %.o : %.c $(include_headers)
>>>>>>> 7274385b
src/filter/src/group_delay.o : %.o : %.c $(include_headers)
src/filter/src/hM3.o         : %.o : %.c $(include_headers)
src/filter/src/iirdes.pll.o  : %.o : %.c $(include_headers)
src/filter/src/iirdes.o      : %.o : %.c $(include_headers)
src/filter/src/lpc.o         : %.o : %.c $(include_headers)
src/filter/src/rcos.o        : %.o : %.c $(include_headers)
src/filter/src/rkaiser.o     : %.o : %.c $(include_headers)
src/filter/src/rrcos.o       : %.o : %.c $(include_headers)


filter_autotests :=						\
	src/filter/tests/fftfilt_xxxf_autotest.c		\
	src/filter/tests/filter_crosscorr_autotest.c		\
	src/filter/tests/firdecim_xxxf_autotest.c		\
	src/filter/tests/firdes_autotest.c			\
	src/filter/tests/firdespm_autotest.c			\
<<<<<<< HEAD
	src/filter/tests/firfilt_xxxq16_autotest.c		\
=======
	src/filter/tests/firfilt_cccf_notch_autotest.c		\
	src/filter/tests/firfilt_rnyquist_autotest.c		\
>>>>>>> 7274385b
	src/filter/tests/firfilt_xxxf_autotest.c		\
	src/filter/tests/firhilb_autotest.c			\
	src/filter/tests/firinterp_autotest.c			\
	src/filter/tests/firpfb_autotest.c			\
	src/filter/tests/groupdelay_autotest.c			\
	src/filter/tests/iirdes_autotest.c			\
	src/filter/tests/iirdes_support_autotest.c		\
	src/filter/tests/iirfilt_xxxf_autotest.c		\
	src/filter/tests/iirfilt_xxxq16_autotest.c		\
	src/filter/tests/iirfiltsos_rrrf_autotest.c		\
<<<<<<< HEAD
	src/filter/tests/iirfiltsos_rrrq16_autotest.c		\
=======
	src/filter/tests/lpc_autotest.c				\
>>>>>>> 7274385b
	src/filter/tests/msresamp_crcf_autotest.c		\
	src/filter/tests/rresamp_crcf_autotest.c		\
	src/filter/tests/resamp_crcf_autotest.c			\
	src/filter/tests/resamp2_crcf_autotest.c		\
	src/filter/tests/symsync_crcf_autotest.c		\
	src/filter/tests/symsync_rrrf_autotest.c		\

# additional autotest objects
autotest_extra_obj +=						\
	src/filter/tests/fftfilt_runtest.o			\
								\
	src/filter/tests/data/fftfilt_rrrf_data_h4x256.o	\
	src/filter/tests/data/fftfilt_crcf_data_h4x256.o	\
	src/filter/tests/data/fftfilt_cccf_data_h4x256.o	\
								\
	src/filter/tests/data/fftfilt_rrrf_data_h7x256.o	\
	src/filter/tests/data/fftfilt_crcf_data_h7x256.o	\
	src/filter/tests/data/fftfilt_cccf_data_h7x256.o	\
								\
	src/filter/tests/data/fftfilt_rrrf_data_h13x256.o	\
	src/filter/tests/data/fftfilt_crcf_data_h13x256.o	\
	src/filter/tests/data/fftfilt_cccf_data_h13x256.o	\
								\
	src/filter/tests/data/fftfilt_rrrf_data_h23x256.o	\
	src/filter/tests/data/fftfilt_crcf_data_h23x256.o	\
	src/filter/tests/data/fftfilt_cccf_data_h23x256.o	\
								\
	src/filter/tests/firdecim_runtest.o			\
								\
	src/filter/tests/data/firdecim_rrrf_data_M2h4x20.o	\
	src/filter/tests/data/firdecim_crcf_data_M2h4x20.o	\
	src/filter/tests/data/firdecim_cccf_data_M2h4x20.o	\
								\
	src/filter/tests/data/firdecim_rrrf_data_M3h7x30.o	\
	src/filter/tests/data/firdecim_crcf_data_M3h7x30.o	\
	src/filter/tests/data/firdecim_cccf_data_M3h7x30.o	\
								\
	src/filter/tests/data/firdecim_rrrf_data_M4h13x40.o	\
	src/filter/tests/data/firdecim_crcf_data_M4h13x40.o	\
	src/filter/tests/data/firdecim_cccf_data_M4h13x40.o	\
								\
	src/filter/tests/data/firdecim_rrrf_data_M5h23x50.o	\
	src/filter/tests/data/firdecim_crcf_data_M5h23x50.o	\
	src/filter/tests/data/firdecim_cccf_data_M5h23x50.o	\
								\
	src/filter/tests/firfilt_runtest.o			\
								\
	src/filter/tests/data/firfilt_rrrf_data_h4x8.o		\
	src/filter/tests/data/firfilt_crcf_data_h4x8.o		\
	src/filter/tests/data/firfilt_cccf_data_h4x8.o		\
								\
	src/filter/tests/data/firfilt_rrrf_data_h7x16.o		\
	src/filter/tests/data/firfilt_crcf_data_h7x16.o		\
	src/filter/tests/data/firfilt_cccf_data_h7x16.o		\
								\
	src/filter/tests/data/firfilt_rrrf_data_h13x32.o	\
	src/filter/tests/data/firfilt_crcf_data_h13x32.o	\
	src/filter/tests/data/firfilt_cccf_data_h13x32.o	\
								\
	src/filter/tests/data/firfilt_rrrf_data_h23x64.o	\
	src/filter/tests/data/firfilt_crcf_data_h23x64.o	\
	src/filter/tests/data/firfilt_cccf_data_h23x64.o	\
								\
	src/filter/tests/iirfilt_runtest.o			\
								\
	src/filter/tests/data/iirfilt_rrrf_data_h3x64.o		\
	src/filter/tests/data/iirfilt_crcf_data_h3x64.o		\
	src/filter/tests/data/iirfilt_cccf_data_h3x64.o		\
								\
	src/filter/tests/data/iirfilt_rrrf_data_h5x64.o		\
	src/filter/tests/data/iirfilt_crcf_data_h5x64.o		\
	src/filter/tests/data/iirfilt_cccf_data_h5x64.o		\
								\
	src/filter/tests/data/iirfilt_rrrf_data_h7x64.o		\
	src/filter/tests/data/iirfilt_crcf_data_h7x64.o		\
	src/filter/tests/data/iirfilt_cccf_data_h7x64.o		\

filter_benchmarks :=						\
	src/filter/bench/fftfilt_crcf_benchmark.c		\
	src/filter/bench/firdecim_crcf_benchmark.c		\
	src/filter/bench/firhilb_benchmark.c			\
	src/filter/bench/firinterp_crcf_benchmark.c		\
	src/filter/bench/firfilt_crcf_benchmark.c		\
	src/filter/bench/firfilt_q16_benchmark.c		\
	src/filter/bench/iirfilt_crcf_benchmark.c		\
	src/filter/bench/iirinterp_crcf_benchmark.c		\
	src/filter/bench/rresamp_crcf_benchmark.c		\
	src/filter/bench/resamp_crcf_benchmark.c		\
	src/filter/bench/resamp2_crcf_benchmark.c		\
	src/filter/bench/symsync_crcf_benchmark.c		\

# 
# MODULE : fpm
#

# define specific headers for building fixed-point math objects
fpm_headers	:= $(include_headers) include/liquidfpm.h include/liquidfpm.internal.h

# fixed-point math auto-generated tables
#   The target generator programs listed below determine which
#   source files are generated. For example,
#     "src/fpm/gentab.qtype_cordic"
#   generates these sources:
#     "src/fpm/gentab.q16_cordic.c"
#     "src/fpm/gentab.q32_cordic.c"

# target generator programs
fpm_gentab_programs :=						\
	src/fpm/gentab/gentab.qtype_constants			\
	src/fpm/gentab/gentab.qtype_logexp_shiftadd		\
	src/fpm/gentab/gentab.qtype_logexp_frac			\
	src/fpm/gentab/gentab.qtype_cordic			\
	src/fpm/gentab/gentab.qtype_hyperbolic_cordic	 	\
	src/fpm/gentab/gentab.qtype_trigtab			\

# declare target source files from above "target generator programs"
fpm_gentab_src_q16 = $(patsubst src/fpm/gentab/gentab.qtype%,src/fpm/gentab/q16%.c,$(fpm_gentab_programs))
fpm_gentab_src_q32 = $(patsubst src/fpm/gentab/gentab.qtype%,src/fpm/gentab/q32%.c,$(fpm_gentab_programs))

# declare resulting object files from above source files
fpm_gentab_obj_q16 = $(patsubst %.c,%.o,$(fpm_gentab_src_q16))
fpm_gentab_obj_q32 = $(patsubst %.c,%.o,$(fpm_gentab_src_q32))

# build gentab programs from source
$(fpm_gentab_programs) : % : %.c $(fpm_headers)
	$(CC) $(CFLAGS) -o $@ $< $(LDFLAGS)

# generate source files by running program and piping output to target
$(fpm_gentab_src_q16) : src/fpm/gentab/q16%.c : src/fpm/gentab/gentab.qtype% ;  ./$< -n16 > $@
$(fpm_gentab_src_q32) : src/fpm/gentab/q32%.c : src/fpm/gentab/gentab.qtype% ;  ./$< -n32 > $@

# type conversion scripts
scripts/q16_float_to_fixed : % : %.c
	$(CC) $(CFLAGS) -o $@ $< $(LDFLAGS)

scripts/q16_fixed_to_float : % : %.c
	$(CC) $(CFLAGS) -o $@ $< $(LDFLAGS)

# add auto-generated files to extra_clean list (programs, sources,
# and objects)
extra_clean +=							\
	$(fpm_gentab_programs)					\
	$(fpm_gentab_src_q16)					\
	$(fpm_gentab_src_q32)					\
	$(fpm_gentab_obj_q16)					\
	$(fpm_gentab_obj_q32)					\
	scripts/q16_float_to_fixed				\
	scripts/q16_fixed_to_float				\

# target fixed-point math objects
fpm_objects :=							\
	src/fpm/src/q16.o					\
	src/fpm/src/q32.o					\
	$(fpm_gentab_obj_q16)					\
	$(fpm_gentab_obj_q32)					\

# files included by macro sources
fpm_includes :=							\
	src/fpm/src/cqtype_arithmetic.c				\
	src/fpm/src/cqtype_conversion.c				\
	src/fpm/src/cqtype_trig_cordic.c			\
	src/fpm/src/cqtype_logexp_cordic.c			\
	src/fpm/src/qtype_arithmetic.port.c			\
	src/fpm/src/qtype_conversion.c				\
	src/fpm/src/qtype_inv_newton.c				\
	src/fpm/src/qtype_log2_frac.c				\
	src/fpm/src/qtype_exp2_frac.c				\
	src/fpm/src/qtype_log2_shiftadd.c			\
	src/fpm/src/qtype_exp2_shiftadd.c			\
	src/fpm/src/qtype_atan_frac.c				\
	src/fpm/src/qtype_atan_cordic.c				\
	src/fpm/src/qtype_sincos_cordic.c			\
	src/fpm/src/qtype_sincos_tab.c				\
	src/fpm/src/qtype_sinhcosh_cordic.c			\
	src/fpm/src/qtype_hyperbolic_shiftadd.c			\
	src/fpm/src/qtype_sqrt.c				\
	src/fpm/src/qtype_cbrt.c				\
	src/fpm/src/qtype_gamma.c				\
	src/fpm/src/qtype_erf.c					\
	src/fpm/src/qtype_trig.c				\
	src/fpm/src/qtype_hyperbolic.c				\
	src/fpm/src/qtype_logexp.c				\
	src/fpm/src/qtype_power.c				\

src/fpm/src/q16.o : %.o : %.c $(fpm_headers) $(fpm_includes)

src/fpm/src/q32.o : %.o : %.c $(fpm_headers) $(fpm_includes)

fpm_autotests :=						\
	src/fpm/tests/qtype_constants_autotest.c		\
	src/fpm/tests/qtype_div_autotest.c			\
	src/fpm/tests/qtype_inv_newton_autotest.c		\
	src/fpm/tests/qtype_mul_autotest.c			\
	src/fpm/tests/qtype_round_autotest.c			\
	src/fpm/tests/qtype_exp_autotest.c			\
	src/fpm/tests/qtype_log_autotest.c			\
	src/fpm/tests/qtype_atan_autotest.c			\
	src/fpm/tests/qtype_sincos_autotest.c			\
	src/fpm/tests/qtype_sinhcosh_autotest.c			\
	src/fpm/tests/qtype_sqrt_autotest.c			\
	src/fpm/tests/qtype_gamma_autotest.c			\
	src/fpm/tests/qtype_erf_autotest.c			\
	src/fpm/tests/cqtype_arithmetic_autotest.c		\
	src/fpm/tests/cqtype_logexp_autotest.c			\

fpm_benchmarks :=						\
	src/fpm/bench/cqtype_div_benchmark.c			\
	src/fpm/bench/qtype_div_benchmark.c			\
	src/fpm/bench/qtype_mul_benchmark.c			\
	src/fpm/bench/qtype_exp2_benchmark.c			\
	src/fpm/bench/qtype_log2_benchmark.c			\
	src/fpm/bench/qtype_atan_benchmark.c			\
	src/fpm/bench/qtype_sincos_benchmark.c			\


# 
# MODULE : framing
#

framing_objects :=						\
	src/framing/src/bpacketgen.o				\
	src/framing/src/bpacketsync.o				\
	src/framing/src/bpresync_cccf.o				\
	src/framing/src/bsync_rrrf.o				\
	src/framing/src/bsync_crcf.o				\
	src/framing/src/bsync_cccf.o				\
	src/framing/src/detector_cccf.o				\
	src/framing/src/dsssframegen.o				\
	src/framing/src/dsssframesync.o				\
	src/framing/src/framedatastats.o			\
	src/framing/src/framesyncstats.o			\
	src/framing/src/framegen64.o				\
	src/framing/src/framesync64.o				\
	src/framing/src/flexframegen.o				\
	src/framing/src/flexframesync.o				\
	src/framing/src/fskframegen.o				\
	src/framing/src/fskframesync.o				\
	src/framing/src/gmskframegen.o				\
	src/framing/src/gmskframesync.o				\
	src/framing/src/msourcecf.o				\
	src/framing/src/ofdmflexframegen.o			\
	src/framing/src/ofdmflexframesync.o			\
	src/framing/src/presync_cccf.o				\
	src/framing/src/symstreamcf.o				\
	src/framing/src/symtrack_cccf.o				\
	src/framing/src/qdetector_cccf.o			\
	src/framing/src/qpacketmodem.o				\
	src/framing/src/qpilotgen.o				\
	src/framing/src/qpilotsync.o				\


# list explicit targets and dependencies here

src/framing/src/bpacketgen.o        : %.o : %.c $(include_headers)
src/framing/src/bpacketsync.o       : %.o : %.c $(include_headers)
src/framing/src/bpresync_cccf.o     : %.o : %.c $(include_headers) src/framing/src/bpresync.c
src/framing/src/bsync_rrrf.o        : %.o : %.c $(include_headers) src/framing/src/bsync.c
src/framing/src/bsync_crcf.o        : %.o : %.c $(include_headers) src/framing/src/bsync.c
src/framing/src/bsync_cccf.o        : %.o : %.c $(include_headers) src/framing/src/bsync.c
src/framing/src/detector_cccf.o     : %.o : %.c $(include_headers)
src/framing/src/dsssframegen.o      : %.o : %.c $(include_headers)
src/framing/src/dsssframesync.o     : %.o : %.c $(include_headers)
src/framing/src/framedatastats.o    : %.o : %.c $(include_headers)
src/framing/src/framesyncstats.o    : %.o : %.c $(include_headers)
src/framing/src/framegen64.o        : %.o : %.c $(include_headers)
src/framing/src/framesync64.o       : %.o : %.c $(include_headers)
src/framing/src/flexframegen.o      : %.o : %.c $(include_headers)
src/framing/src/flexframesync.o     : %.o : %.c $(include_headers)
src/framing/src/msourcecf.o         : %.o : %.c $(include_headers) src/framing/src/msource.c src/framing/src/qsource.c
src/framing/src/ofdmflexframegen.o  : %.o : %.c $(include_headers)
src/framing/src/ofdmflexframesync.o : %.o : %.c $(include_headers)
src/framing/src/presync_cccf.o      : %.o : %.c $(include_headers) src/framing/src/presync.c
src/framing/src/qpacketmodem.o      : %.o : %.c $(include_headers)
src/framing/src/symstreamcf.o       : %.o : %.c $(include_headers) src/framing/src/symstream.c
src/framing/src/symtrack_cccf.o     : %.o : %.c $(include_headers) src/framing/src/symtrack.c


framing_autotests :=						\
	src/framing/tests/bpacketsync_autotest.c		\
	src/framing/tests/bsync_autotest.c			\
	src/framing/tests/detector_autotest.c			\
	src/framing/tests/flexframesync_autotest.c		\
	src/framing/tests/framesync64_autotest.c		\
	src/framing/tests/ofdmflexframe_autotest.c		\
	src/framing/tests/qdetector_cccf_autotest.c		\
	src/framing/tests/qpacketmodem_autotest.c		\
	src/framing/tests/qpilotsync_autotest.c			\


framing_benchmarks :=						\
	src/framing/bench/presync_benchmark.c			\
	src/framing/bench/bpacketsync_benchmark.c		\
	src/framing/bench/bpresync_benchmark.c			\
	src/framing/bench/bsync_benchmark.c			\
	src/framing/bench/detector_benchmark.c			\
	src/framing/bench/flexframesync_benchmark.c		\
	src/framing/bench/framesync64_benchmark.c		\
	src/framing/bench/gmskframesync_benchmark.c		\
	src/framing/bench/qdetector_benchmark.c			\


# 
# MODULE : math
#

math_objects :=							\
	src/math/src/poly.o					\
	src/math/src/polyc.o					\
	src/math/src/polyf.o					\
	src/math/src/polycf.o					\
	src/math/src/math.o					\
	src/math/src/math.bessel.o				\
	src/math/src/math.gamma.o				\
	src/math/src/math.complex.o				\
	src/math/src/math.trig.o				\
	src/math/src/modular_arithmetic.o			\
	src/math/src/windows.o					\


poly_includes :=						\
	src/math/src/poly.common.c				\
	src/math/src/poly.expand.c				\
	src/math/src/poly.findroots.c				\
	src/math/src/poly.lagrange.c				\

src/math/src/poly.o               : %.o : %.c $(include_headers) $(poly_includes)
src/math/src/polyc.o              : %.o : %.c $(include_headers) $(poly_includes)
src/math/src/polyf.o              : %.o : %.c $(include_headers) $(poly_includes)
src/math/src/polycf.o             : %.o : %.c $(include_headers) $(poly_includes)
src/math/src/math.o               : %.o : %.c $(include_headers)
src/math/src/math.bessel.o        : %.o : %.c $(include_headers)
src/math/src/math.gamma.o         : %.o : %.c $(include_headers)
src/math/src/math.complex.o       : %.o : %.c $(include_headers)
src/math/src/math.trig.o          : %.o : %.c $(include_headers)
src/math/src/modular_arithmetic.o : %.o : %.c $(include_headers)
src/math/src/windows.o            : %.o : %.c $(include_headers)


math_autotests :=						\
	src/math/tests/gcd_autotest.c				\
	src/math/tests/kbd_autotest.c				\
	src/math/tests/math_autotest.c				\
	src/math/tests/math_bessel_autotest.c			\
	src/math/tests/math_gamma_autotest.c			\
	src/math/tests/math_complex_autotest.c			\
	src/math/tests/polynomial_autotest.c			\
	src/math/tests/polynomial_findroots_autotest.c		\
	src/math/tests/prime_autotest.c				\


math_benchmarks :=						\
	src/math/bench/polyfit_benchmark.c			\


#
# MODULE : matrix
#

matrix_objects :=						\
	src/matrix/src/matrix.o					\
	src/matrix/src/matrixf.o				\
	src/matrix/src/matrixc.o				\
	src/matrix/src/matrixcf.o				\
	src/matrix/src/matrixq16.o				\
	src/matrix/src/matrixcq16.o				\
	src/matrix/src/smatrix.common.o				\
	src/matrix/src/smatrixb.o				\
	src/matrix/src/smatrixf.o				\
	src/matrix/src/smatrixi.o				\


matrix_includes :=						\
	src/matrix/src/matrix.base.c				\
	src/matrix/src/matrix.cgsolve.c				\
	src/matrix/src/matrix.chol.c				\
	src/matrix/src/matrix.gramschmidt.c			\
	src/matrix/src/matrix.inv.c				\
	src/matrix/src/matrix.linsolve.c			\
	src/matrix/src/matrix.ludecomp.c			\
	src/matrix/src/matrix.qrdecomp.c			\
	src/matrix/src/matrix.math.c				\

src/matrix/src/matrix.o   : %.o : %.c $(include_headers) $(matrix_includes)
src/matrix/src/matrixc.o  : %.o : %.c $(include_headers) $(matrix_includes)
src/matrix/src/matrixf.o  : %.o : %.c $(include_headers) $(matrix_includes)
src/matrix/src/matrixcf.o : %.o : %.c $(include_headers) $(matrix_includes)
<<<<<<< HEAD

# fixed-point matrix dependencies
src/matrix/src/matrixq16.o : %.o : %.c $(include_headers) $(matrix_includes)

src/matrix/src/matrixcq16.o : %.o : %.c $(include_headers) $(matrix_includes)

# sparse matrix dependencies
src/matrix/src/smatrixb.o: %.o : %.c $(include_headers) src/matrix/src/smatrix.c

src/matrix/src/smatrixf.o: %.o : %.c $(include_headers) src/matrix/src/smatrix.c

src/matrix/src/smatrixi.o: %.o : %.c $(include_headers) src/matrix/src/smatrix.c
=======
src/matrix/src/smatrixb.o : %.o : %.c $(include_headers) src/matrix/src/smatrix.c
src/matrix/src/smatrixf.o : %.o : %.c $(include_headers) src/matrix/src/smatrix.c
src/matrix/src/smatrixi.o : %.o : %.c $(include_headers) src/matrix/src/smatrix.c
>>>>>>> 7274385b


# matrix autotest scripts
matrix_autotests :=						\
	src/matrix/tests/matrixcf_autotest.c			\
	src/matrix/tests/matrixf_autotest.c			\
	src/matrix/tests/smatrixb_autotest.c			\
	src/matrix/tests/smatrixf_autotest.c			\
	src/matrix/tests/smatrixi_autotest.c			\
	src/matrix/tests/matrixq16_autotest.c			\

# additional autotest objects
autotest_extra_obj +=						\
	src/matrix/tests/data/matrixf_data_add.o		\
	src/matrix/tests/data/matrixf_data_aug.o		\
	src/matrix/tests/data/matrixf_data_cgsolve.o		\
	src/matrix/tests/data/matrixf_data_chol.o		\
	src/matrix/tests/data/matrixf_data_gramschmidt.o	\
	src/matrix/tests/data/matrixf_data_inv.o		\
	src/matrix/tests/data/matrixf_data_linsolve.o		\
	src/matrix/tests/data/matrixf_data_ludecomp.o		\
	src/matrix/tests/data/matrixf_data_mul.o		\
	src/matrix/tests/data/matrixf_data_qrdecomp.o		\
	src/matrix/tests/data/matrixf_data_transmul.o		\
								\
	src/matrix/tests/data/matrixcf_data_add.o		\
	src/matrix/tests/data/matrixcf_data_aug.o		\
	src/matrix/tests/data/matrixcf_data_chol.o		\
	src/matrix/tests/data/matrixcf_data_inv.o		\
	src/matrix/tests/data/matrixcf_data_linsolve.o		\
	src/matrix/tests/data/matrixcf_data_ludecomp.o		\
	src/matrix/tests/data/matrixcf_data_mul.o		\
	src/matrix/tests/data/matrixcf_data_qrdecomp.o		\
	src/matrix/tests/data/matrixcf_data_transmul.o		\

matrix_benchmarks :=						\
	src/matrix/bench/matrixf_inv_benchmark.c		\
	src/matrix/bench/matrixf_linsolve_benchmark.c		\
	src/matrix/bench/matrixf_mul_benchmark.c		\
	src/matrix/bench/smatrixf_mul_benchmark.c		\


# 
# MODULE : modem
#

modem_objects :=						\
	src/modem/src/ampmodem.o				\
	src/modem/src/cpfskdem.o				\
	src/modem/src/cpfskmod.o				\
	src/modem/src/fskdem.o					\
	src/modem/src/fskmod.o					\
	src/modem/src/gmskdem.o					\
	src/modem/src/gmskmod.o					\
	src/modem/src/modemf.o					\
	src/modem/src/modem_utilities.o				\
	src/modem/src/modem_apsk_const.o			\
	src/modem/src/modem_arb_const.o				\
	src/modem/src/modemq16.o				\

# explicit targets and dependencies
modem_includes :=						\
	src/modem/src/freqdem.c					\
	src/modem/src/freqmod.c					\
	src/modem/src/modem_common.c				\
	src/modem/src/modem_psk.c				\
	src/modem/src/modem_dpsk.c				\
	src/modem/src/modem_ask.c				\
	src/modem/src/modem_qam.c				\
	src/modem/src/modem_apsk.c				\
	src/modem/src/modem_bpsk.c				\
	src/modem/src/modem_qpsk.c				\
	src/modem/src/modem_ook.c				\
	src/modem/src/modem_sqam32.c				\
	src/modem/src/modem_sqam128.c				\
	src/modem/src/modem_arb.c				\
	
#src/modem/src/modem_demod_soft_const.c

<<<<<<< HEAD
# main modem object
src/modem/src/modemf.o : %.o : %.c $(include_headers) $(modem_includes)

src/modem/src/modemq16.o : %.o : %.c $(include_headers) $(modem_includes)

src/modem/src/gmskmod.o: %.o : %.c $(include_headers)

src/modem/src/gmskdem.o: %.o : %.c $(include_headers)

src/modem/src/ampmodem.o: %.o : %.c $(include_headers)

src/modem/src/freqmodem.o: %.o : %.c $(include_headers)

src/modem/src/modem_utilities.o: %.o : %.c $(include_headers)

src/modem/src/modem_apsk_const.o: %.o : %.c $(include_headers)

src/modem/src/modem_arb_const.o: %.o : %.c $(include_headers)
=======
src/modem/src/modemf.o           : %.o : %.c $(include_headers) $(modem_includes)
src/modem/src/gmskmod.o          : %.o : %.c $(include_headers)
src/modem/src/gmskdem.o          : %.o : %.c $(include_headers)
src/modem/src/ampmodem.o         : %.o : %.c $(include_headers)
src/modem/src/freqmodem.o        : %.o : %.c $(include_headers)
src/modem/src/modem_utilities.o  : %.o : %.c $(include_headers)
src/modem/src/modem_apsk_const.o : %.o : %.c $(include_headers)
src/modem/src/modem_arb_const.o  : %.o : %.c $(include_headers)
>>>>>>> 7274385b


modem_autotests :=						\
	src/modem/tests/ampmodem_autotest.c			\
	src/modem/tests/cpfskmodem_autotest.c			\
	src/modem/tests/freqmodem_autotest.c			\
	src/modem/tests/fskmodem_autotest.c			\
	src/modem/tests/modem_autotest.c			\
	src/modem/tests/modem_demodsoft_autotest.c		\
	src/modem/tests/modem_demodstats_autotest.c		\
	src/modem/tests/modemq16_autotest.c			\

modem_benchmarks :=						\
	src/modem/bench/freqdem_benchmark.c			\
	src/modem/bench/freqmod_benchmark.c			\
	src/modem/bench/fskdem_benchmark.c			\
	src/modem/bench/fskmod_benchmark.c			\
	src/modem/bench/gmskmodem_benchmark.c			\
	src/modem/bench/modem_modulate_benchmark.c		\
	src/modem/bench/modem_demodulate_benchmark.c		\
	src/modem/bench/modem_demodsoft_benchmark.c		\

# 
# MODULE : multichannel
#

multichannel_objects :=						\
	src/multichannel/src/firpfbch_crcf.o			\
	src/multichannel/src/firpfbch_cccf.o			\
	src/multichannel/src/ofdmframe.common.o			\
	src/multichannel/src/ofdmframegen.o			\
	src/multichannel/src/ofdmframesync.o			\

$(multichannel_objects) : %.o : %.c $(include_headers)

# list explicit targets and dependencies here
multichannel_includes :=					\
	src/multichannel/src/firpfbch.c				\
	src/multichannel/src/firpfbch2.c			\
	src/multichannel/src/firpfbchr.c			\

src/multichannel/src/firpfbch_crcf.o : %.o : %.c $(include_headers) $(multichannel_includes)
src/multichannel/src/firpfbch_cccf.o : %.o : %.c $(include_headers) $(multichannel_includes)

# autotests
multichannel_autotests :=					\
	src/multichannel/tests/firpfbch2_crcf_autotest.c	\
	src/multichannel/tests/firpfbch_crcf_synthesizer_autotest.c	\
	src/multichannel/tests/firpfbch_crcf_analyzer_autotest.c	\
	src/multichannel/tests/ofdmframesync_autotest.c		\

# benchmarks
multichannel_benchmarks :=					\
	src/multichannel/bench/firpfbch_crcf_benchmark.c	\
	src/multichannel/bench/firpfbch2_crcf_benchmark.c	\
	src/multichannel/bench/firpfbchr_crcf_benchmark.c	\
	src/multichannel/bench/ofdmframesync_acquire_benchmark.c	\
	src/multichannel/bench/ofdmframesync_rxsymbol_benchmark.c	\

# 
# MODULE : nco - numerically-controlled oscillator
#

nco_objects :=							\
	src/nco/src/nco_crcf.o					\
	src/nco/src/nco_crcq16.o				\
	src/nco/src/nco.utilities.o				\
	src/nco/src/synth_crcf.o				\


src/nco/src/nco_crcf.o      : %.o : %.c $(include_headers) src/nco/src/nco.c
src/nco/src/nco.utilities.o : %.o : %.c $(include_headers)
src/nco/src/synth_crcf.o	: %.o : %.c $(include_headers) src/nco/src/synth.c


# autotests
nco_autotests :=						\
	src/nco/tests/nco_crcf_frequency_autotest.c		\
	src/nco/tests/nco_crcf_mix_autotest.c			\
	src/nco/tests/nco_crcf_phase_autotest.c			\
	src/nco/tests/nco_crcf_pll_autotest.c			\
	src/nco/tests/nco_crcq16_frequency_autotest.c		\
	src/nco/tests/nco_crcq16_phase_autotest.c		\
	src/nco/tests/nco_crcq16_pll_autotest.c			\
	src/nco/tests/unwrap_phase_autotest.c			\

# additional autotest objects
autotest_extra_obj +=						\
	src/nco/tests/data/nco_sincos_fsqrt1_2.o		\
	src/nco/tests/data/nco_sincos_fsqrt1_3.o		\
	src/nco/tests/data/nco_sincos_fsqrt1_5.o		\
	src/nco/tests/data/nco_sincos_fsqrt1_7.o		\

# benchmarks
nco_benchmarks :=						\
	src/nco/bench/nco_benchmark.c				\
	src/nco/bench/vco_benchmark.c				\

# 
# MODULE : optim - optimization
#

optim_objects :=						\
	src/optim/src/chromosome.o				\
	src/optim/src/gasearch.o				\
	src/optim/src/gradsearch.o				\
	src/optim/src/optim.common.o				\
	src/optim/src/qnsearch.o				\
	src/optim/src/utilities.o				\

$(optim_objects) : %.o : %.c $(include_headers)

# autotests
optim_autotests :=						\
	src/optim/tests/gradsearch_autotest.c			\

# benchmarks
optim_benchmarks :=


# 
# MODULE : quantization
#

quantization_objects :=						\
	src/quantization/src/compand.o				\
	src/quantization/src/quantizercf.o			\
	src/quantization/src/quantizerf.o			\
	src/quantization/src/quantizer.inline.o			\


src/quantization/src/compand.o          : %.o : %.c $(include_headers)
src/quantization/src/quantizercf.o      : %.o : %.c $(include_headers) src/quantization/src/quantizer.c
src/quantization/src/quantizerf.o       : %.o : %.c $(include_headers) src/quantization/src/quantizer.c
src/quantization/src/quantizer.inline.o : %.o : %.c $(include_headers)


# autotests
quantization_autotests :=					\
	src/quantization/tests/compand_autotest.c		\
	src/quantization/tests/quantize_autotest.c		\


# benchmarks
quantization_benchmarks :=					\
	src/quantization/bench/quantizer_benchmark.c		\
	src/quantization/bench/compander_benchmark.c		\

# 
# MODULE : random
#

random_objects :=						\
	src/random/src/rand.o					\
	src/random/src/randn.o					\
	src/random/src/randexp.o				\
	src/random/src/randweib.o				\
	src/random/src/randgamma.o				\
	src/random/src/randnakm.o				\
	src/random/src/randricek.o				\
	src/random/src/scramble.o				\


$(random_objects) : %.o : %.c $(include_headers)

# autotests
random_autotests :=						\
	src/random/tests/scramble_autotest.c			\

#	src/random/tests/random_autotest.c


# benchmarks
random_benchmarks :=						\
	src/random/bench/random_benchmark.c			\


# 
# MODULE : sequence
#

sequence_objects :=						\
	src/sequence/src/bsequence.o				\
	src/sequence/src/msequence.o				\


$(sequence_objects) : %.o : %.c $(include_headers)


# autotests
sequence_autotests :=						\
	src/sequence/tests/bsequence_autotest.c			\
	src/sequence/tests/complementary_codes_autotest.c	\
	src/sequence/tests/msequence_autotest.c			\

# benchmarks
sequence_benchmarks :=						\
	src/sequence/bench/bsequence_benchmark.c		\

# 
# MODULE : utility
#

utility_objects :=						\
	src/utility/src/bshift_array.o				\
	src/utility/src/byte_utilities.o			\
	src/utility/src/msb_index.o				\
	src/utility/src/pack_bytes.o				\
	src/utility/src/shift_array.o				\
	src/utility/src/utility.o				\

$(utility_objects) : %.o : %.c $(include_headers)

# autotests
utility_autotests :=						\
	src/utility/tests/bshift_array_autotest.c		\
	src/utility/tests/count_bits_autotest.c			\
	src/utility/tests/pack_bytes_autotest.c			\
	src/utility/tests/shift_array_autotest.c		\

# benchmarks
utility_benchmarks :=						\
	src/utility/bench/byte_utilities_benchmark.c		\


#
# MODULE : vector
#

# main objects list
vector_objects :=						\
	@MLIBS_VECTOR@						\

# portable builds
src/vector/src/vectorf_add.port.o   : %.o : %.c $(include_headers) src/vector/src/vector_add.c
src/vector/src/vectorf_norm.port.o  : %.o : %.c $(include_headers) src/vector/src/vector_norm.c
src/vector/src/vectorf_mul.port.o   : %.o : %.c $(include_headers) src/vector/src/vector_mul.c
src/vector/src/vectorf_trig.port.o  : %.o : %.c $(include_headers) src/vector/src/vector_trig.c
src/vector/src/vectorcf_add.port.o  : %.o : %.c $(include_headers) src/vector/src/vector_add.c
src/vector/src/vectorcf_norm.port.o : %.o : %.c $(include_headers) src/vector/src/vector_norm.c
src/vector/src/vectorcf_mul.port.o  : %.o : %.c $(include_headers) src/vector/src/vector_mul.c
src/vector/src/vectorcf_trig.port.o : %.o : %.c $(include_headers) src/vector/src/vector_trig.c

# builds for specific architectures
# ...

# vector autotest scripts
vector_autotests :=

# additional autotest objects
autotest_extra_obj +=

# vector benchmark scripts
vector_benchmarks :=



# Target collection
#
# Information about targets for each module is collected
# in these variables
objects :=							\
	src/libliquid.o						\
	$(agc_objects)						\
	$(audio_objects)					\
	$(buffer_objects)					\
	$(channel_objects)					\
	$(dotprod_objects)					\
	$(equalization_objects)					\
	$(fec_objects)						\
	$(fft_objects)						\
	$(filter_objects)					\
	$(fpm_objects)						\
	$(framing_objects)					\
	$(math_objects)						\
	$(matrix_objects)					\
	$(modem_objects)					\
	$(multichannel_objects)					\
	$(nco_objects)						\
	$(optim_objects)					\
	$(quantization_objects)					\
	$(random_objects)					\
	$(sequence_objects)					\
	$(utility_objects)					\
	$(vector_objects)					\
	

autotest_sources :=						\
	autotest/null_autotest.c				\
	autotest/libliquid_autotest.c				\
	$(agc_autotests)					\
	$(audio_autotests)					\
	$(buffer_autotests)					\
	$(channel_autotests)					\
	$(dotprod_autotests)					\
	$(equalization_autotests)				\
	$(fec_autotests)					\
	$(fft_autotests)					\
	$(filter_autotests)					\
	$(fpm_autotests)					\
	$(framing_autotests)					\
	$(math_autotests)					\
	$(matrix_autotests)					\
	$(modem_autotests)					\
	$(multichannel_autotests)				\
	$(nco_autotests)					\
	$(optim_autotests)					\
	$(quantization_autotests)				\
	$(random_autotests)					\
	$(sequence_autotests)					\
	$(utility_autotests)					\
	$(vector_autotests)					\
	

benchmark_sources :=						\
	bench/null_benchmark.c					\
	$(agc_benchmarks)					\
	$(audio_benchmarks)					\
	$(buffer_benchmarks)					\
	$(channel_benchmarks)					\
	$(dotprod_benchmarks)					\
	$(equalization_benchmarks)				\
	$(fec_benchmarks)					\
	$(fft_benchmarks)					\
	$(filter_benchmarks)					\
	$(fpm_benchmarks)					\
	$(framing_benchmarks)					\
	$(math_benchmarks)					\
	$(matrix_benchmarks)					\
	$(modem_benchmarks)					\
	$(multichannel_benchmarks)				\
	$(nco_benchmarks)					\
	$(optim_benchmarks)					\
	$(quantization_benchmarks)				\
	$(random_benchmarks)					\
	$(sequence_benchmarks)					\
	$(utility_benchmarks)					\
	$(vector_benchmarks)					\


##
## TARGET : all       - build shared library (default)
##
.PHONY: all

# Shared library
ARCHIVE_LIB	= @AR_LIB@
SHARED_LIB	= @SH_LIB@

#
# darwin
#
libliquid.ar: $(objects)
	${LIBTOOL} -static -o $@ $^

# gcc -dynamiclib -install_name libliquid.dylib -o libliquid.dylib libmodem.a libutility.a 
libliquid.dylib: $(objects)
	$(CC) -dynamiclib ${COVERAGE_FLAGS} -install_name $@ -o $@ $^ $(LDFLAGS) $(LIBS)

#
# linux, et al
#
libliquid.a: $(objects)
	${AR} r $@ $^
	${RANLIB} $@

libliquid.so: libliquid.a
	$(CC) $(CFLAGS) $(LDFLAGS) -shared -Xlinker -soname=$@ -o $@ -Wl,-whole-archive $^ -Wl,-no-whole-archive $(LIBS)

# static archive and library objects
all: ${ARCHIVE_LIB} ${SHARED_LIB}

##
## TARGET : help      - print list of targets
##

# look for all occurences of '## TARGET : ' and print rest of line to screen
help:
	@echo "Targets for liquid-dsp makefile:"
	@$(GREP) -E "^## TARGET : " [Mm]akefile | $(SED) 's/## TARGET : /  /'

## 
## TARGET : install   - installs the libraries and header files in the host system
##

install: all
	@echo "installing..."
	@echo ""
	mkdir -p $(DESTDIR)$(exec_prefix)$(libdir)
	mkdir -p $(DESTDIR)$(prefix)/include/liquid
	install -m 644 -p ${ARCHIVE_LIB} ${SHARED_LIB} $(DESTDIR)$(exec_prefix)$(libdir)
	install -m 644 -p $(addprefix include/,$(headers_install)) $(DESTDIR)$(prefix)/include/liquid
	@echo ""
	@echo "---------------------------------------------------------"
	@echo "  liquid-dsp was successfully installed.     "
	@echo ""
	@echo "  On some machines (e.g. Linux) you should rebind your"
	@echo "  libraries by running 'ldconfig' to make the shared"
	@echo "  object available.  You might also need to modify your"
	@echo "  LD_LIBRARY_PATH environment variable to include the"
	@echo "  directory $(DESTDIR)$(exec_prefix)"
	@echo ""
	@echo "  Please report bugs to $(BUGREPORT)"
	@echo "---------------------------------------------------------"
	@echo ""

## 
## TARGET : uninstall - uninstalls the libraries and header files in the host system
##

uninstall:
	@echo "uninstalling..."
	$(RM) $(addprefix $(DESTDIR)$(prefix)/include/liquid/, $(headers_install))
	$(RM) $(DESTDIR)$(exec_prefix)$(libdir)/${ARCHIVE_LIB}
	$(RM) $(DESTDIR)$(exec_prefix)$(libdir)/${SHARED_LIB}
	@echo "done."

##
## autoscript
##

autoscript : scripts/autoscript

scripts/autoscript.o scripts/main.o : %.o : %.c
	$(CC) $(CPPFLAGS) $(CFLAGS) -c -o $@ $<

scripts/autoscript : scripts/autoscript.o scripts/main.o
	$(CC) $(CFLAGS) $(LDFLAGS) -o $@ $^ $(LIBS)

clean-autoscript :
	$(RM) scripts/autoscript.o scripts/main.o scripts/autoscript


##
## TARGET : check     - build and run autotest scripts
##

# Autotests are used to check the validity and accuracy of the
# DSP libraries.

.PHONY: autotest
autotest_prog	= xautotest

# run the autotest generator script to create autotest_include.h
autotest_include.h : scripts/autoscript $(autotest_sources) $(include_headers)
	./scripts/autoscript $(PATHSEP) autotest $(autotest_sources) > $@

# autotest objects
# NOTE: by default, gcc compiles any file with a '.h' extension as a 'pre-compiled
#       header' so we need to explicity tell it to compile as a c source file with
#       the '-x c' flag
autotest_obj = $(patsubst %.c,%.o,$(autotest_sources))
$(autotest_obj) : %.o : %.c $(include_headers)
	$(CC) $(CPPFLAGS) $(CFLAGS) $< -c -o $@

# additional autotest objects
$(autotest_extra_obj) : %.o : %.c $(include_headers)

# compile the autotest internal library functions without linking
autotest/autotestlib.o : autotest/autotestlib.c autotest/autotest.h
	$(CC) $(CPPFLAGS) $(CFLAGS) $< -c -o $@

# compile the autotest program without linking
$(autotest_prog).o : autotest/autotest.c autotest/autotest.h autotest_include.h
	$(CC) $(CPPFLAGS) $(CFLAGS) $< -c -o $@

# link the autotest program with the objects
# NOTE: linked libraries must come _after_ the target program
$(autotest_prog): $(autotest_prog).o $(autotest_obj) $(autotest_extra_obj) autotest/autotestlib.o ${ARCHIVE_LIB}
	$(CC) $(CFLAGS) $(LDFLAGS) $^ -o $@ $(LIBS)

# run the autotest program
check: $(autotest_prog)
	./$(autotest_prog) -v -o autotest.json

# let 'make test' be an alias for 'make check'
test: check

# clean the generated files
clean-check:
	$(RM) autotest_include.h $(autotest_prog).o $(autotest_prog)
	$(RM) autotest/autotestlib.o
	$(RM) $(autotest_obj)
	$(RM) $(autotest_extra_obj)
	$(RM) autotest.json

##
## TARGET : doc-check - build and run basic documentation checks
##

readme.example.c : README.md
	${SED} -n '22,42p' $< | ${SED} "s/<liquid\/liquid.h>/\"liquid.h\"/g" > $@

readme.example.o : %.o : %.c ${include_headers}
	${CC} ${CPPFLAGS} ${CFLAGS} $< -c -o $@

readme.example : % : %.o ${ARCHIVE_LIB}
	${CC} ${CFLAGS} ${LDFLAGS} $^ -o $@ ${LIBS}

doc-check : readme.example ; ./readme.example

clean-doc-check:
	${RM} readme.example*

##
## TARGET : coverage  - run coverage test and produce report
##
coverage: coverage.out
	tail -n5 $<

${autotest_prog}.gcda : %.gcda : %
	./${autotest_prog}

coverage.out : ${autotest_prog}.gcda
	gcovr --root=src --exclude-directories=src/.*/tests --print-summary > $@

clean-coverage:
	$(RM) src/*.gcda src/*/src/*.gcda src/*/tests/*.gcda src/*/tests/data/*.gcda autotest/*.gcda scripts/*.gcda
	$(RM) src/*.gcno src/*/src/*.gcno src/*/tests/*.gcno src/*/tests/data/*.gcno autotest/*.gcno scripts/*.gcno
	$(RM) autotest/*.gcda bench/*.gcda examples/*.gcda sandbox/*.gcda
	$(RM) autotest/*.gcno bench/*.gcno examples/*.gcno sandbox/*.gcno
	$(RM) *.gcda *.gcno coverage.out


##
## TARGET : bench     - build and run all benchmarks
##

# Benchmarks measure the relative speed of the DSP algorithms running
# on the target platform.
.PHONY: bench
bench_prog	= benchmark
BENCH_CPPFLAGS	= $(CPPFLAGS)
BENCH_CFLAGS	= -Wall $(CFLAGS)
BENCH_LDFLAGS	= $(LDFLAGS)
BENCH_LIBS	= $(LIBS)

# run the benchmark generator script to create benchmark_include.h
benchmark_include.h : scripts/autoscript $(benchmark_sources) $(include_headers)
	./scripts/autoscript $(PATHSEP) benchmark $(benchmark_sources) > $@

# benchmark objects
# NOTE: by default, gcc compiles any file with a '.h' extension as a 'pre-compiled
#       header' so we need to explicity tell it to compile as a c source file with
#       the '-x c' flag
benchmark_obj = $(patsubst %.c,%.o,$(benchmark_sources))
$(benchmark_obj) : %.o : %.c $(include_headers)
	$(CC) $(BENCH_CPPFLAGS) $(BENCH_CFLAGS) $< -c -o $@

# additional benchmark objects
$(benchmark_extra_obj) : %.o : %.c $(include_headers)

# compile the benchmark program without linking
$(bench_prog).o: bench/bench.c benchmark_include.h bench/bench.c
	$(CC) $(BENCH_CPPFLAGS) $(BENCH_CFLAGS) $< -c -o $(bench_prog).o

# link the benchmark program with the library objects
# NOTE: linked libraries must come _after_ the target program
$(bench_prog): $(bench_prog).o $(benchmark_obj) $(benchmark_extra_obj) ${ARCHIVE_LIB}
	$(CC) $(BENCH_CFLAGS) $(BENCH_LDFLAGS) $^ -o $(bench_prog) $(BENCH_LIBS)

# run the benchmark program
bench: $(bench_prog)
	./$(bench_prog) -o benchmark.json

# benchmark compare script
scripts/benchmark_compare : % : %.c
	$(CC) $(CPPFLAGS) $(CFLAGS) $(LDFLAGS) -o $@ $< $(LIBS)

# fftbench program
bench/fftbench.o : %.o : %.c
	$(CC) $(BENCH_CPPFLAGS) $(BENCH_CFLAGS) $< -c -o $@

bench/fftbench : % : %.o ${ARCHIVE_LIB}
	$(CC) $(BENCH_CFLAGS) $(BENCH_LDFLAGS) $^ -o $@ $(BENCH_LIBS)

# clean up the generated files
clean-bench:
	$(RM) benchmark_include.h $(bench_prog).o $(bench_prog)
	$(RM) scripts/benchmark_compare
	$(RM) $(benchmark_obj)
	$(RM) $(benchmark_extra_obj)
	$(RM) bench/fftbench.o
	$(RM) bench/fftbench


## 
## TARGET : examples  - build all examples binaries
##
.PHONY: examples
example_programs :=						\
	examples/agc_crcf_example				\
	examples/agc_crcf_squelch_example			\
	examples/agc_crcf_qpsk_example				\
	examples/agc_rrrf_example				\
	examples/ampmodem_example				\
	examples/asgramcf_example				\
	examples/asgramf_example				\
	examples/autocorr_cccf_example				\
	examples/bpacketsync_example				\
	examples/bpresync_example				\
	examples/bsequence_example				\
	examples/cbufferf_example				\
	examples/cgsolve_example				\
	examples/channel_cccf_example				\
	examples/chromosome_example				\
	examples/compand_example				\
	examples/compand_cf_example				\
	examples/complementary_codes_example			\
	examples/conversion_example				\
	examples/crc_example					\
	examples/cpfskmodem_example				\
	examples/cpfskmodem_psd_example				\
	examples/cvsd_example					\
	examples/detector_cccf_example				\
	examples/dsssframesync_example				\
	examples/dotprod_rrrf_example				\
	examples/dotprod_cccf_example				\
	examples/eqlms_cccf_block_example			\
	examples/eqlms_cccf_blind_example			\
	examples/eqlms_cccf_decisiondirected_example		\
	examples/eqlms_cccf_example				\
	examples/eqrls_cccf_example				\
	examples/fec_example					\
	examples/fec_soft_example				\
	examples/fft_example					\
	examples/fftfilt_crcf_example				\
	examples/firdecim_crcf_example				\
	examples/firfarrow_rrrf_example				\
	examples/firfilt_cccf_example				\
	examples/firfilt_cccf_notch_example			\
	examples/firfilt_crcf_example				\
	examples/firfilt_crcf_dcblocker_example			\
	examples/firfilt_rrrf_example				\
	examples/firdes_kaiser_example				\
	examples/firdespm_callback_example			\
	examples/firdespm_example				\
	examples/firdespm_lowpass_example			\
	examples/firhilb_example				\
	examples/firhilb_decim_example				\
	examples/firhilb_filter_example				\
	examples/firhilb_interp_example				\
	examples/firpfb_rrrf_example				\
	examples/firpfbch2_crcf_example				\
	examples/firpfbchr_crcf_example				\
	examples/firinterp_crcf_example				\
	examples/firinterp_firdecim_crcf_example		\
	examples/firinterp_rrrf_linear_example			\
	examples/firinterp_rrrf_window_example			\
	examples/firpfbch_crcf_example				\
	examples/firpfbch_crcf_analysis_example			\
	examples/firpfbch_crcf_synthesis_example		\
	examples/flexframesync_example				\
	examples/flexframesync_reconfig_example			\
	examples/framesync64_example				\
	examples/framesync64_performance_example		\
	examples/freqmodem_example				\
<<<<<<< HEAD
	examples/freqmodemq16_example				\
=======
	examples/fskframesync_example				\
	examples/fskmodem_example				\
	examples/fskmodem_waterfall_example			\
>>>>>>> 7274385b
	examples/gasearch_example				\
	examples/gasearch_knapsack_example			\
	examples/gmskframesync_example				\
	examples/gmskmodem_example				\
	examples/gmsk_eqlms_example				\
	examples/gmsk_tracking_example				\
	examples/gradsearch_datafit_example			\
	examples/gradsearch_example				\
	examples/interleaver_example				\
	examples/interleaver_soft_example			\
	examples/interleaver_scatterplot_example		\
	examples/iirdes_example					\
	examples/iirdes_analog_example				\
	examples/iirdes_pll_example				\
	examples/iirdecim_crcf_example				\
	examples/iirfilt_cccf_example				\
	examples/iirfilt_crcf_example				\
	examples/iirfilt_crcq16_example				\
	examples/iirfilt_crcf_dcblocker_example			\
	examples/iirhilb_example				\
	examples/iirhilb_filter_example				\
	examples/iirinterp_crcf_example				\
<<<<<<< HEAD
	examples/iirinterp_crcq16_example			\
=======
	examples/kaiser_window_example				\
>>>>>>> 7274385b
	examples/kbd_window_example				\
	examples/lpc_example					\
	examples/libliquid_example				\
	examples/matched_filter_example				\
	examples/math_lngamma_example				\
	examples/math_primitive_root_example			\
	examples/modem_arb_example				\
	examples/modem_example					\
	examples/modemq16_example				\
	examples/modem_soft_example				\
	examples/modemq16_soft_example				\
	examples/modular_arithmetic_example			\
	examples/msequence_generator_example			\
	examples/msequence_example				\
	examples/msourcecf_example				\
	examples/msresamp_crcf_example				\
	examples/msresamp_crcf_noise_example			\
	examples/msresamp2_crcf_example				\
	examples/nco_crcf_mix_example				\
	examples/nco_crcf_tone_example				\
	examples/nco_example					\
	examples/nco_pll_example				\
	examples/nco_pll_modem_example				\
	examples/nco_crcq16_pll_example				\
	examples/nco_crcq16_pll_modem_example			\
	examples/nyquist_filter_example				\
	examples/ofdmflexframesync_example			\
	examples/ofdmframesync_example				\
	examples/ordfilt_rrrf_example				\
	examples/packetizer_example				\
	examples/packetizer_soft_example			\
	examples/pll_example					\
	examples/polyfit_comparison_example			\
	examples/polyfit_example				\
	examples/polyfit_lagrange_example			\
	examples/poly_findroots_example				\
	examples/qdetector_cccf_example				\
	examples/qpacketmodem_performance_example		\
	examples/qpacketmodem_example				\
	examples/qpilotsync_example				\
	examples/qnsearch_example				\
	examples/quantize_example				\
	examples/random_histogram_example			\
	examples/repack_bytes_example				\
	examples/rresamp_crcf_example				\
	examples/rresamp_crcf_rnyquist_example			\
	examples/rresamp_rrrf_example				\
	examples/resamp_crcf_example				\
	examples/resamp_crcf_noise_example			\
	examples/resamp_crcf_rate_match_example			\
	examples/resamp2_cccf_example				\
	examples/resamp2_crcf_example				\
	examples/resamp2_crcf_decim_example			\
	examples/resamp2_crcf_filter_example			\
	examples/resamp2_crcf_interp_example			\
	examples/resamp2_crcq16_decim_example			\
	examples/resamp2_crcq16_interp_example			\
	examples/ricek_channel_example				\
	examples/scramble_example				\
	examples/smatrix_example				\
	examples/spgramcf_example				\
	examples/spgramf_example				\
	examples/spwaterfallcf_example				\
	examples/symsync_crcf_example				\
	examples/symsync_crcf_full_example			\
	examples/symsync_crcf_kaiser_example			\
	examples/symstreamcf_example				\
	examples/symtrack_cccf_example				\
	examples/wdelayf_example				\
	examples/windowf_example				\
	examples/window_enbw_example				\
	examples/windowing_example				\

#	examples/metadata_example
#	examples/ofdmframegen_example
#	examples/gmskframe_example
#	examples/fading_generator_example

example_objects	= $(patsubst %,%.o,$(example_programs))
examples: $(example_programs)

# NOTE: linked libraries must come _after_ the target program
$(example_objects): %.o : %.c

$(example_programs): % : %.o ${ARCHIVE_LIB}
	$(CC) $(CFLAGS) $(LDFLAGS) $^ -o $@ $(LIBS)

# clean examples
clean-examples:
	$(RM) examples/*.o
	$(RM) $(example_programs)

## 
## TARGET : sandbox   - build all sandbox binaries
##

# NOTE: sandbox _requires_ fftw3 to build
.PHONY: sandbox
sandbox_programs =						\
	sandbox/am_demod_dsb_peak_detect_test			\
	sandbox/am_demod_dsb_pll_carrier_test			\
	sandbox/am_demod_dsb_pll_costas_test			\
	sandbox/am_demod_ssb_pll_carrier_test			\
	sandbox/bpresync_test					\
	sandbox/cpmodem_test					\
	sandbox/count_ones_gentab				\
	sandbox/crc_gentab					\
	sandbox/ellip_func_test					\
	sandbox/ellip_test					\
	sandbox/eqlms_cccf_test					\
	sandbox/fecsoft_ber_test				\
	sandbox/fec_g2412product_test				\
	sandbox/fec_golay2412_test				\
	sandbox/fec_golay_test					\
	sandbox/fec_hamming3126_example				\
	sandbox/fec_hamming128_test				\
	sandbox/fec_hamming128_gentab				\
	sandbox/fec_hamming128_example				\
	sandbox/fec_hamming74_gentab				\
	sandbox/fec_hamming84_gentab				\
	sandbox/fec_hamming_test				\
	sandbox/fec_ldpc_test					\
	sandbox/fec_rep3_test					\
	sandbox/fec_rep5_test					\
	sandbox/fec_secded2216_test				\
	sandbox/fec_secded3932_test				\
	sandbox/fec_secded7264_test				\
	sandbox/fec_spc2216_test				\
	sandbox/fec_secded_punctured_test			\
	sandbox/fecsoft_conv_test				\
	sandbox/fecsoft_hamming128_gentab			\
	sandbox/fecsoft_ldpc_test				\
	sandbox/fec_sumproduct_test				\
	sandbox/fskcorr_test					\
	sandbox/fskmodem_test					\
	sandbox/fft_dual_radix_test				\
	sandbox/fft_mixed_radix_test				\
	sandbox/fft_recursive_plan_test				\
	sandbox/fft_recursive_test				\
	sandbox/fft_rader_prime_test				\
	sandbox/fft_rader_prime_radix2_test			\
	sandbox/fft_r2r_test					\
	sandbox/firdes_energy_test				\
	sandbox/firdes_fexp_test				\
	sandbox/firdes_gmskrx_test				\
	sandbox/firdes_group_delay_test				\
	sandbox/firdes_length_test				\
	sandbox/firfarrow_rrrf_test				\
	sandbox/firfilt_dcblocker_test				\
	sandbox/firpfbch_analysis_alignment_test		\
	sandbox/firpfbch2_analysis_equivalence_test		\
	sandbox/firpfbch2_test					\
	sandbox/firpfbch_analysis_equivalence_test		\
	sandbox/firpfbch_synthesis_equivalence_test		\
	sandbox/gmskmodem_test					\
	sandbox/gmskmodem_coherent_test				\
	sandbox/gmskmodem_equalizer_test			\
	sandbox/gmskmodem_psd_filter_compare_test		\
	sandbox/householder_test				\
<<<<<<< HEAD
	sandbox/iirdes_example					\
	sandbox/iirfilt_fpm_test				\
=======
	sandbox/iirdes_test					\
	sandbox/iirdes_gradsearch_test				\
>>>>>>> 7274385b
	sandbox/iirfilt_intdiff_test				\
	sandbox/levinson_test					\
	sandbox/matched_filter_test				\
	sandbox/matched_filter_cfo_test				\
	sandbox/math_lngamma_test				\
	sandbox/math_cacosf_test				\
	sandbox/math_casinf_test				\
	sandbox/math_catanf_test				\
	sandbox/math_cexpf_test					\
	sandbox/math_clogf_test					\
	sandbox/math_csqrtf_test				\
	sandbox/matrix_test					\
	sandbox/minsearch_test					\
	sandbox/minsearch2_test					\
	sandbox/matrix_eig_test					\
	sandbox/modem_demodulate_arb_gentab			\
	sandbox/modem_demodulate_soft_test			\
	sandbox/modem_demodulate_soft_gentab			\
	sandbox/mskmodem_test					\
	sandbox/msresamp_crcf_test				\
	sandbox/ofdmoqam_firpfbch_test				\
	sandbox/ofdm_ber_test					\
	sandbox/ofdmframe_papr_test				\
	sandbox/ofdmframesync_cfo_test				\
	sandbox/pll_3rd_order_test				\
	sandbox/pll_design_test					\
	sandbox/predemod_sync_test				\
	sandbox/quasinewton_test				\
	sandbox/recursive_qpsk_test				\
	sandbox/resamp2_crcf_filterbank_test			\
	sandbox/resamp2_crcf_interp_recreate_test		\
	sandbox/reverse_byte_gentab				\
	sandbox/rkaiser2_test					\
	sandbox/shadowing_test					\
	sandbox/simplex_test					\
	sandbox/symsync_crcf_test				\
	sandbox/symsync_eqlms_test				\
	sandbox/svd_test					\
	sandbox/thiran_allpass_iir_test				\
	sandbox/vectorcf_test					\

#	sandbox/packetizer_persistent_ber_test
#	firpfbch_analysis_test
#	sandbox/ofdmoqam_firpfbch_cfo_test
#	sandbox/mdct_test
#	sandbox/fct_test
#	sandbox/throttle_test # needs -lrt for certain gcc versions, rpi3


sandbox_objects	= $(patsubst %,%.o,$(sandbox_programs))
sandbox: $(sandbox_programs)
SANDBOX_LDFLAGS = $(LDFLAGS) -lfftw3f

# NOTE: linked libraries must come _after_ the target program
$(sandbox_objects): %.o : %.c

$(sandbox_programs): % : %.o ${ARCHIVE_LIB}
	$(CC) $(CFLAGS) $^ -o $@ $(LDFLAGS) $(LIBS)

# clean sandbox
clean-sandbox:
	$(RM) sandbox/*.o
	$(RM) $(sandbox_programs)

##
## TARGET : programs  - build all programs, but don't run anything
##
programs: all xautotest benchmark examples sandbox

##
## TARGET : world     - build absolutely everything
##
world : all check bench examples sandbox

##
## TARGET : clean     - clean build (objects, dependencies, libraries, etc.)
##

.PHONY: clean

clean-modules:
	@echo "cleaning modules..."
<<<<<<< HEAD
	$(RM) src/agc/src/*.o          src/agc/bench/*.o          src/agc/tests/*.o
	$(RM) src/audio/src/*.o        src/audio/bench/*.o        src/audio/tests/*.o
	$(RM) src/buffer/src/*.o       src/buffer/bench/*.o       src/buffer/tests/*.o
	$(RM) src/dotprod/src/*.o      src/dotprod/bench/*.o      src/dotprod/tests/*.o
	$(RM) src/equalization/src/*.o src/equalization/bench/*.o src/equalization/tests/*.o
	$(RM) src/fec/src/*.o          src/fec/bench/*.o          src/fec/tests/*.o
	$(RM) src/fft/src/*.o          src/fft/bench/*.o          src/fft/tests/*.o
	$(RM) src/filter/src/*.o       src/filter/bench/*.o       src/filter/tests/*.o
	$(RM) src/fpm/src/*.o          src/fpm/bench/*.o          src/fpm/tests/*.o
	$(RM) src/framing/src/*.o      src/framing/bench/*.o      src/framing/tests/*.o
	$(RM) src/math/src/*.o         src/math/bench/*.o         src/math/tests/*.o
	$(RM) src/matrix/src/*.o       src/matrix/bench/*.o       src/matrix/tests/*.o
	$(RM) src/modem/src/*.o        src/modem/bench/*.o        src/modem/tests/*.o
	$(RM) src/multichannel/src/*.o src/multichannel/bench/*.o src/multichannel/tests/*.o
	$(RM) src/nco/src/*.o          src/nco/bench/*.o          src/nco/tests/*.o
	$(RM) src/optim/src/*.o        src/optim/bench/*.o        src/optim/tests/*.o
	$(RM) src/quantization/src/*.o src/quantization/bench/*.o src/quantization/tests/*.o
	$(RM) src/random/src/*.o       src/random/bench/*.o       src/random/tests/*.o
	$(RM) src/sequence/src/*.o     src/sequence/bench/*.o     src/sequence/tests/*.o
	$(RM) src/utility/src/*.o      src/utility/bench/*.o      src/utility/tests/*.o
	$(RM) src/vector/src/*.o       src/vector/bench/*.o       src/vector/tests/*.o
=======
	$(RM) src/*/src/*.o src/*/bench/*.o src/*/tests/*.o
>>>>>>> 7274385b
	$(RM) src/libliquid.o

clean: clean-modules clean-autoscript clean-check clean-coverage clean-bench clean-examples clean-sandbox
	$(RM) ${ARCHIVE_LIB} ${SHARED_LIB} $(extra_clean)

##
## TARGET : distclean - removes everything except the originally distributed files
##

distclean: clean
	@echo "cleaning distribution..."
	$(RM) octave-core *.m
	$(RM) configure config.h config.h.in config.h.in~ config.log config.status
	$(RM) -r autom4te.cache
	$(RM) aclocal.m4
	$(RM) makefile
<|MERGE_RESOLUTION|>--- conflicted
+++ resolved
@@ -108,12 +108,7 @@
 	src/agc/src/agc_rrrq16.o				\
 
 # explicit targets and dependencies
-<<<<<<< HEAD
 $(agc_objects) : %.o : %.c src/agc/src/agc.c $(include_headers)
-=======
-src/agc/src/agc_crcf.o : %.o : %.c src/agc/src/agc.c $(include_headers)
-src/agc/src/agc_rrrf.o : %.o : %.c src/agc/src/agc.c $(include_headers)
->>>>>>> 7274385b
 
 # autotests
 agc_autotests :=						\
@@ -380,19 +375,12 @@
 	src/fft/src/fft_rader2.c				\
 	src/fft/src/fft_r2r_1d.c				\
 
-<<<<<<< HEAD
-src/fft/src/fftf.o   : %.o : %.c $(include_headers) $(fft_includes)
-src/fft/src/fftq16.o : %.o : %.c $(include_headers) $(fft_includes)
-src/fft/src/fftq32.o : %.o : %.c $(include_headers) $(fft_includes)
-
-src/fft/src/dct.o : %.o : %.c $(include_headers)
-
-=======
 src/fft/src/fftf.o          : %.o : %.c $(include_headers) $(fft_includes)
+src/fft/src/fftq16.o        : %.o : %.c $(include_headers) $(fft_includes)
+src/fft/src/fftq32.o        : %.o : %.c $(include_headers) $(fft_includes)
 src/fft/src/asgram.o        : %.o : %.c $(include_headers)
 src/fft/src/dct.o           : %.o : %.c $(include_headers)
 src/fft/src/fftf.o          : %.o : %.c $(include_headers)
->>>>>>> 7274385b
 src/fft/src/fft_utilities.o : %.o : %.c $(include_headers)
 src/fft/src/mdct.o          : %.o : %.c $(include_headers)
 src/fft/src/spgramcf.o      : %.o : %.c $(include_headers) src/fft/src/asgram.c src/fft/src/spgram.c src/fft/src/spwaterfall.c
@@ -525,22 +513,11 @@
 src/filter/src/filter_rrrf.o : %.o : %.c $(include_headers) $(filter_includes)
 src/filter/src/filter_crcf.o : %.o : %.c $(include_headers) $(filter_includes)
 src/filter/src/filter_cccf.o : %.o : %.c $(include_headers) $(filter_includes)
-<<<<<<< HEAD
-
 src/filter/src/filter_rrrq16.o : %.o : %.c $(include_headers) $(filter_includes)
-
 src/filter/src/filter_crcq16.o : %.o : %.c $(include_headers) $(filter_includes)
-
 src/filter/src/filter_cccq16.o : %.o : %.c $(include_headers) $(filter_includes)
-
-src/filter/src/firdes.o : %.o : %.c $(include_headers)
-
-src/filter/src/firdespm.o : %.o : %.c $(include_headers)
-
-=======
 src/filter/src/firdes.o      : %.o : %.c $(include_headers)
 src/filter/src/firdespm.o    : %.o : %.c $(include_headers)
->>>>>>> 7274385b
 src/filter/src/group_delay.o : %.o : %.c $(include_headers)
 src/filter/src/hM3.o         : %.o : %.c $(include_headers)
 src/filter/src/iirdes.pll.o  : %.o : %.c $(include_headers)
@@ -552,18 +529,15 @@
 
 
 filter_autotests :=						\
+	src/filter/tests/firfilt_cccf_notch_autotest.c		\
+	src/filter/tests/firfilt_rnyquist_autotest.c		\
 	src/filter/tests/fftfilt_xxxf_autotest.c		\
+	src/filter/tests/firfilt_xxxf_autotest.c		\
+	src/filter/tests/firfilt_xxxq16_autotest.c		\
 	src/filter/tests/filter_crosscorr_autotest.c		\
 	src/filter/tests/firdecim_xxxf_autotest.c		\
 	src/filter/tests/firdes_autotest.c			\
 	src/filter/tests/firdespm_autotest.c			\
-<<<<<<< HEAD
-	src/filter/tests/firfilt_xxxq16_autotest.c		\
-=======
-	src/filter/tests/firfilt_cccf_notch_autotest.c		\
-	src/filter/tests/firfilt_rnyquist_autotest.c		\
->>>>>>> 7274385b
-	src/filter/tests/firfilt_xxxf_autotest.c		\
 	src/filter/tests/firhilb_autotest.c			\
 	src/filter/tests/firinterp_autotest.c			\
 	src/filter/tests/firpfb_autotest.c			\
@@ -573,11 +547,8 @@
 	src/filter/tests/iirfilt_xxxf_autotest.c		\
 	src/filter/tests/iirfilt_xxxq16_autotest.c		\
 	src/filter/tests/iirfiltsos_rrrf_autotest.c		\
-<<<<<<< HEAD
 	src/filter/tests/iirfiltsos_rrrq16_autotest.c		\
-=======
 	src/filter/tests/lpc_autotest.c				\
->>>>>>> 7274385b
 	src/filter/tests/msresamp_crcf_autotest.c		\
 	src/filter/tests/rresamp_crcf_autotest.c		\
 	src/filter/tests/resamp_crcf_autotest.c			\
@@ -703,7 +674,7 @@
 
 # build gentab programs from source
 $(fpm_gentab_programs) : % : %.c $(fpm_headers)
-	$(CC) $(CFLAGS) -o $@ $< $(LDFLAGS)
+	$(CC) $(CFLAGS) $(INCLUDE_CFLAGS) -o $@ $< $(LDFLAGS)
 
 # generate source files by running program and piping output to target
 $(fpm_gentab_src_q16) : src/fpm/gentab/q16%.c : src/fpm/gentab/gentab.qtype% ;  ./$< -n16 > $@
@@ -964,24 +935,11 @@
 src/matrix/src/matrixc.o  : %.o : %.c $(include_headers) $(matrix_includes)
 src/matrix/src/matrixf.o  : %.o : %.c $(include_headers) $(matrix_includes)
 src/matrix/src/matrixcf.o : %.o : %.c $(include_headers) $(matrix_includes)
-<<<<<<< HEAD
-
-# fixed-point matrix dependencies
 src/matrix/src/matrixq16.o : %.o : %.c $(include_headers) $(matrix_includes)
-
 src/matrix/src/matrixcq16.o : %.o : %.c $(include_headers) $(matrix_includes)
-
-# sparse matrix dependencies
 src/matrix/src/smatrixb.o: %.o : %.c $(include_headers) src/matrix/src/smatrix.c
-
 src/matrix/src/smatrixf.o: %.o : %.c $(include_headers) src/matrix/src/smatrix.c
-
 src/matrix/src/smatrixi.o: %.o : %.c $(include_headers) src/matrix/src/smatrix.c
-=======
-src/matrix/src/smatrixb.o : %.o : %.c $(include_headers) src/matrix/src/smatrix.c
-src/matrix/src/smatrixf.o : %.o : %.c $(include_headers) src/matrix/src/smatrix.c
-src/matrix/src/smatrixi.o : %.o : %.c $(include_headers) src/matrix/src/smatrix.c
->>>>>>> 7274385b
 
 
 # matrix autotest scripts
@@ -1061,27 +1019,8 @@
 	
 #src/modem/src/modem_demod_soft_const.c
 
-<<<<<<< HEAD
-# main modem object
-src/modem/src/modemf.o : %.o : %.c $(include_headers) $(modem_includes)
-
-src/modem/src/modemq16.o : %.o : %.c $(include_headers) $(modem_includes)
-
-src/modem/src/gmskmod.o: %.o : %.c $(include_headers)
-
-src/modem/src/gmskdem.o: %.o : %.c $(include_headers)
-
-src/modem/src/ampmodem.o: %.o : %.c $(include_headers)
-
-src/modem/src/freqmodem.o: %.o : %.c $(include_headers)
-
-src/modem/src/modem_utilities.o: %.o : %.c $(include_headers)
-
-src/modem/src/modem_apsk_const.o: %.o : %.c $(include_headers)
-
-src/modem/src/modem_arb_const.o: %.o : %.c $(include_headers)
-=======
 src/modem/src/modemf.o           : %.o : %.c $(include_headers) $(modem_includes)
+src/modem/src/modemq16.o         : %.o : %.c $(include_headers) $(modem_includes)
 src/modem/src/gmskmod.o          : %.o : %.c $(include_headers)
 src/modem/src/gmskdem.o          : %.o : %.c $(include_headers)
 src/modem/src/ampmodem.o         : %.o : %.c $(include_headers)
@@ -1089,8 +1028,6 @@
 src/modem/src/modem_utilities.o  : %.o : %.c $(include_headers)
 src/modem/src/modem_apsk_const.o : %.o : %.c $(include_headers)
 src/modem/src/modem_arb_const.o  : %.o : %.c $(include_headers)
->>>>>>> 7274385b
-
 
 modem_autotests :=						\
 	src/modem/tests/ampmodem_autotest.c			\
@@ -1747,13 +1684,10 @@
 	examples/framesync64_example				\
 	examples/framesync64_performance_example		\
 	examples/freqmodem_example				\
-<<<<<<< HEAD
 	examples/freqmodemq16_example				\
-=======
 	examples/fskframesync_example				\
 	examples/fskmodem_example				\
 	examples/fskmodem_waterfall_example			\
->>>>>>> 7274385b
 	examples/gasearch_example				\
 	examples/gasearch_knapsack_example			\
 	examples/gmskframesync_example				\
@@ -1776,11 +1710,8 @@
 	examples/iirhilb_example				\
 	examples/iirhilb_filter_example				\
 	examples/iirinterp_crcf_example				\
-<<<<<<< HEAD
 	examples/iirinterp_crcq16_example			\
-=======
 	examples/kaiser_window_example				\
->>>>>>> 7274385b
 	examples/kbd_window_example				\
 	examples/lpc_example					\
 	examples/libliquid_example				\
@@ -1940,13 +1871,9 @@
 	sandbox/gmskmodem_equalizer_test			\
 	sandbox/gmskmodem_psd_filter_compare_test		\
 	sandbox/householder_test				\
-<<<<<<< HEAD
-	sandbox/iirdes_example					\
 	sandbox/iirfilt_fpm_test				\
-=======
 	sandbox/iirdes_test					\
 	sandbox/iirdes_gradsearch_test				\
->>>>>>> 7274385b
 	sandbox/iirfilt_intdiff_test				\
 	sandbox/levinson_test					\
 	sandbox/matched_filter_test				\
@@ -2029,31 +1956,7 @@
 
 clean-modules:
 	@echo "cleaning modules..."
-<<<<<<< HEAD
-	$(RM) src/agc/src/*.o          src/agc/bench/*.o          src/agc/tests/*.o
-	$(RM) src/audio/src/*.o        src/audio/bench/*.o        src/audio/tests/*.o
-	$(RM) src/buffer/src/*.o       src/buffer/bench/*.o       src/buffer/tests/*.o
-	$(RM) src/dotprod/src/*.o      src/dotprod/bench/*.o      src/dotprod/tests/*.o
-	$(RM) src/equalization/src/*.o src/equalization/bench/*.o src/equalization/tests/*.o
-	$(RM) src/fec/src/*.o          src/fec/bench/*.o          src/fec/tests/*.o
-	$(RM) src/fft/src/*.o          src/fft/bench/*.o          src/fft/tests/*.o
-	$(RM) src/filter/src/*.o       src/filter/bench/*.o       src/filter/tests/*.o
-	$(RM) src/fpm/src/*.o          src/fpm/bench/*.o          src/fpm/tests/*.o
-	$(RM) src/framing/src/*.o      src/framing/bench/*.o      src/framing/tests/*.o
-	$(RM) src/math/src/*.o         src/math/bench/*.o         src/math/tests/*.o
-	$(RM) src/matrix/src/*.o       src/matrix/bench/*.o       src/matrix/tests/*.o
-	$(RM) src/modem/src/*.o        src/modem/bench/*.o        src/modem/tests/*.o
-	$(RM) src/multichannel/src/*.o src/multichannel/bench/*.o src/multichannel/tests/*.o
-	$(RM) src/nco/src/*.o          src/nco/bench/*.o          src/nco/tests/*.o
-	$(RM) src/optim/src/*.o        src/optim/bench/*.o        src/optim/tests/*.o
-	$(RM) src/quantization/src/*.o src/quantization/bench/*.o src/quantization/tests/*.o
-	$(RM) src/random/src/*.o       src/random/bench/*.o       src/random/tests/*.o
-	$(RM) src/sequence/src/*.o     src/sequence/bench/*.o     src/sequence/tests/*.o
-	$(RM) src/utility/src/*.o      src/utility/bench/*.o      src/utility/tests/*.o
-	$(RM) src/vector/src/*.o       src/vector/bench/*.o       src/vector/tests/*.o
-=======
 	$(RM) src/*/src/*.o src/*/bench/*.o src/*/tests/*.o
->>>>>>> 7274385b
 	$(RM) src/libliquid.o
 
 clean: clean-modules clean-autoscript clean-check clean-coverage clean-bench clean-examples clean-sandbox
