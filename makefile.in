--- conflicted
+++ resolved
@@ -1312,12 +1312,8 @@
 	examples/bpacketsync_example				\
 	examples/bpresync_example				\
 	examples/bsequence_example				\
-<<<<<<< HEAD
-	examples/bufferf_example				\
+	examples/cbufferf_example				\
 	examples/cgsolve_example				\
-=======
-	examples/cbufferf_example				\
->>>>>>> 79e6eb3e
 	examples/chromosome_example				\
 	examples/compand_example				\
 	examples/compand_cf_example				\
