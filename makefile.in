--- conflicted
+++ resolved
@@ -71,11 +71,7 @@
 COVERAGE_FLAGS  = @COVERAGE_OPTION@ # dynamic library linker needs separate flag
 CONFIG_CFLAGS	= @CFLAGS@ @DEBUG_MSG_OPTION@ @ARCH_OPTION@ ${COVERAGE_FLAGS}
 CPPFLAGS	= @CPPFLAGS@ $(INCLUDE_CFLAGS)
-<<<<<<< HEAD
-CFLAGS		= $(CONFIG_CFLAGS) -Wall -fPIC -Wno-deprecated
-=======
 CFLAGS		= $(CONFIG_CFLAGS) -Wall -fPIC -Wno-deprecated -Wno-deprecated-declarations
->>>>>>> b4b11fae
 CXXFLAGS	= $(CFLAGS) -std=c++14 -Wno-return-type-c-linkage
 LDFLAGS		= @LDFLAGS@
 LIBS		= @LIBS@
