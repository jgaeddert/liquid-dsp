# Copyright (c) 2007 - 2014 Joseph Gaeddert
#
# This file is part of liquid.
#
# liquid is free software: you can redistribute it and/or modify
# it under the terms of the GNU General Public License as published by
# the Free Software Foundation, either version 3 of the License, or
# (at your option) any later version.
#
# liquid is distributed in the hope that it will be useful,
# but WITHOUT ANY WARRANTY; without even the implied warranty of
# MERCHANTABILITY or FITNESS FOR A PARTICULAR PURPOSE.  See the
# GNU General Public License for more details.
#
# You should have received a copy of the GNU General Public License
# along with liquid.  If not, see <http://www.gnu.org/licenses/>.

# 
# Makefile for liquid-dsp libraries
#
# Targets:
#    all                 :   dynamic shared-library object (e.g. libliquid.so)
#    install             :   install the dynamic shared library object and
#                            header file(s)
#    uninstall           :   uninstall the library and header file(s)
#    clean               :   clean all targets (bench, check, examples, etc)
#    distclean           :   removes everything except the originally distributed files
#    check               :   build and run autotest program
#    bench               :   build and run benchmarking program
#    examples            :   build all examples
#    sandbox             :   build all sandbox examples
#    world               :   build absolutely everything (but don't install)
#
#    clean-modules       :   clean all modules
#    clean-examples      :   clean examples programs
#    clean-sandbox       :   clean sandbox programs
#    clean-check         :   clean autotest program
#    clean-bench         :   clean benchmark program
#

# autoconf initialization macros
NAME		:= @PACKAGE_NAME@
VERSION		:= @PACKAGE_VERSION@
BUGREPORT	:= @PACKAGE_BUGREPORT@

# paths
srcdir		:= @srcdir@
libdir		:= @libdir@
prefix		:= @prefix@
exec_prefix	:= @exec_prefix@
include_dirs	:= . include

# programs
CC		:= @CC@
MV		:= mv -f
RM		:= rm -f
SED		:= @SED@
GREP		:= @GREP@
AR		:= ar
RANLIB		:= ranlib

# flags
INCLUDE_CFLAGS	= $(addprefix -I ,$(include_dirs))
CONFIG_CFLAGS	= @CFLAGS@ @DEBUG_OPTION@ @ARCH_OPTION@
# -g : debugging info
CFLAGS		+= $(INCLUDE_CFLAGS) -Wall -fPIC $(CONFIG_CFLAGS)
LDFLAGS		+= @LIBS@
ARFLAGS		= r
PATHSEP		= /

# 
# liquid headers
#
headers_install	:= liquid.h
headers		:= $(headers_install) liquid.internal.h
include_headers	:= $(addprefix include/,$(headers))


## 
## liquid-dsp modules
##

all:

# additional targets to clean
extra_clean :=

# additional autotest objects
autotest_extra_obj :=

# additional benchmark objects
benchmark_extra_obj :=

#
# MODULE : agc - automatic gain control
#

# object files
agc_objects =							\
	src/agc/src/agc_crcf.o					\
	src/agc/src/agc_rrrf.o					\

# explicit targets and dependencies

src/agc/src/agc_crcf.o : %.o : %.c src/agc/src/agc.c $(include_headers)

src/agc/src/agc_rrrf.o : %.o : %.c src/agc/src/agc.c $(include_headers)

# autotests
agc_autotests :=						\
	src/agc/tests/agc_crcf_autotest.c			\

# benchmarks
agc_benchmarks :=						\
	src/agc/bench/agc_crcf_benchmark.c			\

#
# MODULE : audio
#

# described below
audio_objects :=						\
	src/audio/src/cvsd.o					\

src/cvsd/src/cvsd.o : %.o : %.c $(include_headers)


audio_autotests :=						\
	src/audio/tests/cvsd_autotest.c				\

audio_benchmarks :=						\
	src/audio/bench/cvsd_benchmark.c			\


# 
# MODULE : buffer
# 

buffer_objects :=						\
	src/buffer/src/bufferf.o				\
	src/buffer/src/buffercf.o				\

buffer_includes :=						\
	src/buffer/src/cbuffer.c				\
	src/buffer/src/wdelay.c					\
	src/buffer/src/window.c					\

src/buffer/src/bufferf.o : %.o : %.c $(include_headers) $(buffer_includes)

src/buffer/src/buffercf.o : %.o : %.c $(include_headers) $(buffer_includes)


buffer_autotests :=						\
	src/buffer/tests/cbuffer_autotest.c			\
	src/buffer/tests/wdelay_autotest.c			\
	src/buffer/tests/window_autotest.c			\
	
#	src/buffer/tests/sbuffer_autotest.c

buffer_benchmarks :=						\
	src/buffer/bench/cbuffercf_benchmark.c			\
	src/buffer/bench/window_push_benchmark.c		\
	src/buffer/bench/window_read_benchmark.c		\

# 
# MODULE : dotprod
#
dotprod_objects :=						\
	@MLIBS_DOTPROD@						\

src/dotprod/src/dotprod_cccf.o : %.o : %.c $(include_headers) src/dotprod/src/dotprod.c

src/dotprod/src/dotprod_crcf.o : %.o : %.c $(include_headers) src/dotprod/src/dotprod.c

src/dotprod/src/dotprod_rrrf.o : %.o : %.c $(include_headers) src/dotprod/src/dotprod.c

src/dotprod/src/sumsq.o : %.o : %.c $(include_headers)

# specific machine architectures

# AltiVec
src/dotprod/src/dotprod_rrrf.av.o : %.o : %.c $(include_headers)

# MMX/SSE2
src/dotprod/src/dotprod_rrrf.mmx.o : %.o : %.c $(include_headers)
src/dotprod/src/dotprod_crcf.mmx.o : %.o : %.c $(include_headers)
src/dotprod/src/dotprod_cccf.mmx.o : %.o : %.c $(include_headers)

src/dotprod/src/sumsq.mmx.o : %.o : %.c $(include_headers)

# SSE4.1/2
src/dotprod/src/dotprod_rrrf.sse4.o : %.o : %.c $(include_headers)

# ARM Neon
src/dotprod/src/dotprod_rrrf.neon.o : %.o : %.c $(include_headers)
src/dotprod/src/dotprod_crcf.neon.o : %.o : %.c $(include_headers)
src/dotprod/src/dotprod_cccf.neon.o : %.o : %.c $(include_headers)

dotprod_autotests :=						\
	src/dotprod/tests/dotprod_rrrf_autotest.c		\
	src/dotprod/tests/dotprod_crcf_autotest.c		\
	src/dotprod/tests/dotprod_cccf_autotest.c		\
	src/dotprod/tests/sumsqf_autotest.c			\
	src/dotprod/tests/sumsqcf_autotest.c			\

dotprod_benchmarks :=						\
	src/dotprod/bench/dotprod_cccf_benchmark.c		\
	src/dotprod/bench/dotprod_crcf_benchmark.c		\
	src/dotprod/bench/dotprod_rrrf_benchmark.c		\
	src/dotprod/bench/sumsqf_benchmark.c			\
	src/dotprod/bench/sumsqcf_benchmark.c			\

# 
# MODULE : equalization
#
equalization_objects :=						\
	src/equalization/src/equalizer_cccf.o			\
	src/equalization/src/equalizer_rrrf.o			\


$(equalization_objects) : %.o : %.c $(include_headers) src/equalization/src/eqlms.c src/equalization/src/eqrls.c


# autotests
equalization_autotests :=					\
	src/equalization/tests/eqrls_rrrf_autotest.c		\


# benchmarks
equalization_benchmarks :=					\
	src/equalization/bench/eqlms_cccf_benchmark.c		\
	src/equalization/bench/eqrls_cccf_benchmark.c		\

# 
# MODULE : fec - forward error-correction
#
fec_objects :=							\
	src/fec/src/crc.o					\
	src/fec/src/fec.o					\
	src/fec/src/fec_conv.o					\
	src/fec/src/fec_conv_poly.o				\
	src/fec/src/fec_conv_pmatrix.o				\
	src/fec/src/fec_conv_punctured.o			\
	src/fec/src/fec_golay2412.o				\
	src/fec/src/fec_hamming74.o				\
	src/fec/src/fec_hamming84.o				\
	src/fec/src/fec_hamming128.o				\
	src/fec/src/fec_hamming1511.o				\
	src/fec/src/fec_hamming3126.o				\
	src/fec/src/fec_hamming128_gentab.o			\
	src/fec/src/fec_pass.o					\
	src/fec/src/fec_rep3.o					\
	src/fec/src/fec_rep5.o					\
	src/fec/src/fec_rs.o					\
	src/fec/src/fec_secded2216.o				\
	src/fec/src/fec_secded3932.o				\
	src/fec/src/fec_secded7264.o				\
	src/fec/src/interleaver.o				\
	src/fec/src/packetizer.o				\
	src/fec/src/sumproduct.o				\


# list explicit targets and dependencies here
$(fec_objects) : %.o : %.c $(include_headers)

# autotests
fec_autotests :=						\
	src/fec/tests/crc_autotest.c				\
	src/fec/tests/fec_autotest.c				\
	src/fec/tests/fec_soft_autotest.c			\
	src/fec/tests/fec_golay2412_autotest.c			\
	src/fec/tests/fec_hamming74_autotest.c			\
	src/fec/tests/fec_hamming84_autotest.c			\
	src/fec/tests/fec_hamming128_autotest.c			\
	src/fec/tests/fec_hamming1511_autotest.c		\
	src/fec/tests/fec_hamming3126_autotest.c		\
	src/fec/tests/fec_reedsolomon_autotest.c		\
	src/fec/tests/fec_rep3_autotest.c			\
	src/fec/tests/fec_rep5_autotest.c			\
	src/fec/tests/fec_secded2216_autotest.c			\
	src/fec/tests/fec_secded3932_autotest.c			\
	src/fec/tests/fec_secded7264_autotest.c			\
	src/fec/tests/interleaver_autotest.c			\
	src/fec/tests/packetizer_autotest.c			\


# benchmarks
fec_benchmarks :=						\
	src/fec/bench/crc_benchmark.c				\
	src/fec/bench/fec_encode_benchmark.c			\
	src/fec/bench/fec_decode_benchmark.c			\
	src/fec/bench/fecsoft_decode_benchmark.c		\
	src/fec/bench/sumproduct_benchmark.c			\
	src/fec/bench/interleaver_benchmark.c			\
	src/fec/bench/packetizer_decode_benchmark.c		\

# 
# MODULE : fft - fast Fourier transforms, discrete sine/cosine transforms, etc.
#

fft_objects :=							\
	src/fft/src/fftf.o					\
	src/fft/src/spgramcf.o					\
	src/fft/src/spgramf.o					\
	src/fft/src/fft_utilities.o				\

# explicit targets and dependencies
fft_includes :=							\
	src/fft/src/fft_common.c				\
	src/fft/src/fft_dft.c					\
	src/fft/src/fft_radix2.c				\
	src/fft/src/fft_mixed_radix.c				\
	src/fft/src/fft_rader.c					\
	src/fft/src/fft_rader2.c				\
	src/fft/src/fft_r2r_1d.c				\

src/fft/src/fftf.o : %.o : %.c $(include_headers) $(fft_includes)

src/fft/src/asgram.o : %.o : %.c $(include_headers)

src/fft/src/dct.o : %.o : %.c $(include_headers)

src/fft/src/fftf.o : %.o : %.c $(include_headers)

src/fft/src/fft_utilities.o : %.o : %.c $(include_headers)

src/fft/src/mdct.o : %.o : %.c $(include_headers)

src/fft/src/spgramcf.o : %.o : %.c $(include_headers) src/fft/src/asgram.c src/fft/src/spgram.c

src/fft/src/spgramf.o : %.o : %.c $(include_headers) src/fft/src/asgram.c src/fft/src/spgram.c

# fft autotest scripts
fft_autotests :=						\
	src/fft/tests/fft_small_autotest.c			\
	src/fft/tests/fft_radix2_autotest.c			\
	src/fft/tests/fft_composite_autotest.c			\
	src/fft/tests/fft_prime_autotest.c			\
	src/fft/tests/fft_r2r_autotest.c			\
	src/fft/tests/fft_shift_autotest.c			\

# additional autotest objects
autotest_extra_obj +=						\
	src/fft/tests/fft_runtest.o				\
	src/fft/tests/data/fft_data_2.o				\
	src/fft/tests/data/fft_data_3.o				\
	src/fft/tests/data/fft_data_4.o				\
	src/fft/tests/data/fft_data_5.o				\
	src/fft/tests/data/fft_data_6.o				\
	src/fft/tests/data/fft_data_7.o				\
	src/fft/tests/data/fft_data_8.o				\
	src/fft/tests/data/fft_data_9.o				\
	src/fft/tests/data/fft_data_10.o			\
	src/fft/tests/data/fft_data_16.o			\
	src/fft/tests/data/fft_data_17.o			\
	src/fft/tests/data/fft_data_20.o			\
	src/fft/tests/data/fft_data_21.o			\
	src/fft/tests/data/fft_data_22.o			\
	src/fft/tests/data/fft_data_24.o			\
	src/fft/tests/data/fft_data_26.o			\
	src/fft/tests/data/fft_data_30.o			\
	src/fft/tests/data/fft_data_32.o			\
	src/fft/tests/data/fft_data_35.o			\
	src/fft/tests/data/fft_data_36.o			\
	src/fft/tests/data/fft_data_43.o			\
	src/fft/tests/data/fft_data_48.o			\
	src/fft/tests/data/fft_data_63.o			\
	src/fft/tests/data/fft_data_64.o			\
	src/fft/tests/data/fft_data_79.o			\
	src/fft/tests/data/fft_data_92.o			\
	src/fft/tests/data/fft_data_96.o			\
	src/fft/tests/data/fft_data_120.o			\
	src/fft/tests/data/fft_data_130.o			\
	src/fft/tests/data/fft_data_157.o			\
	src/fft/tests/data/fft_data_192.o			\
	src/fft/tests/data/fft_data_317.o			\
	src/fft/tests/data/fft_data_509.o			\
	src/fft/tests/data/fft_r2rdata_8.o			\
	src/fft/tests/data/fft_r2rdata_27.o			\
	src/fft/tests/data/fft_r2rdata_32.o			\

# fft benchmark scripts
fft_benchmarks :=						\
	src/fft/bench/fft_composite_benchmark.c			\
	src/fft/bench/fft_prime_benchmark.c			\
	src/fft/bench/fft_radix2_benchmark.c			\
	src/fft/bench/fft_r2r_benchmark.c			\

# additional benchmark objects
benchmark_extra_obj :=						\
	src/fft/bench/fft_runbench.o				\

#
# MODULE : filter
#

filter_objects :=						\
	src/filter/src/bessel.o					\
	src/filter/src/butter.o					\
	src/filter/src/cheby1.o					\
	src/filter/src/cheby2.o					\
	src/filter/src/ellip.o					\
	src/filter/src/filter_rrrf.o				\
	src/filter/src/filter_crcf.o				\
	src/filter/src/filter_cccf.o				\
	src/filter/src/firdes.o					\
	src/filter/src/firdespm.o				\
	src/filter/src/fnyquist.o				\
	src/filter/src/gmsk.o					\
	src/filter/src/group_delay.o				\
	src/filter/src/hM3.o					\
	src/filter/src/iirdes.pll.o				\
	src/filter/src/iirdes.o					\
	src/filter/src/lpc.o					\
	src/filter/src/rcos.o					\
	src/filter/src/rkaiser.o				\
	src/filter/src/rrcos.o					\


# list explicit targets and dependencies here
filter_includes :=						\
	src/filter/src/fftfilt.c				\
	src/filter/src/firdecim.c				\
	src/filter/src/firfarrow.c				\
	src/filter/src/firfilt.c				\
	src/filter/src/firhilb.c				\
	src/filter/src/firinterp.c				\
	src/filter/src/firpfb.c					\
	src/filter/src/iirdecim.c				\
	src/filter/src/iirfilt.c				\
	src/filter/src/iirfiltsos.c				\
	src/filter/src/iirinterp.c				\
	src/filter/src/msresamp.c				\
	src/filter/src/msresamp2.c				\
	src/filter/src/resamp.c					\
	src/filter/src/resamp2.c				\
	src/filter/src/symsync.c				\

src/filter/src/bessel.o : %.o : %.c $(include_headers)

src/filter/src/bessel.o : %.o : %.c $(include_headers)

src/filter/src/butter.o : %.o : %.c $(include_headers)

src/filter/src/cheby1.o : %.o : %.c $(include_headers)

src/filter/src/cheby2.o : %.o : %.c $(include_headers)

src/filter/src/ellip.o : %.o : %.c $(include_headers)

src/filter/src/filter_rrrf.o : %.o : %.c $(include_headers) $(filter_includes)

src/filter/src/filter_crcf.o : %.o : %.c $(include_headers) $(filter_includes)

src/filter/src/filter_cccf.o : %.o : %.c $(include_headers) $(filter_includes)

src/filter/src/firdes.o : %.o : %.c $(include_headers)

src/filter/src/firdespm.o : %.o : %.c $(include_headers)

src/filter/src/group_delay.o : %.o : %.c $(include_headers)

src/filter/src/hM3.o : %.o : %.c $(include_headers)

src/filter/src/iirdes.pll.o : %.o : %.c $(include_headers)

src/filter/src/iirdes.o : %.o : %.c $(include_headers)

src/filter/src/lpc.o : %.o : %.c $(include_headers)

src/filter/src/rcos.o : %.o : %.c $(include_headers)

src/filter/src/rkaiser.o : %.o : %.c $(include_headers)

src/filter/src/rrcos.o : %.o : %.c $(include_headers)


filter_autotests :=						\
	src/filter/tests/fftfilt_xxxf_autotest.c		\
	src/filter/tests/filter_crosscorr_autotest.c		\
	src/filter/tests/firdecim_xxxf_autotest.c		\
	src/filter/tests/firdes_autotest.c			\
	src/filter/tests/firdespm_autotest.c			\
	src/filter/tests/firfilt_xxxf_autotest.c		\
	src/filter/tests/firhilb_autotest.c			\
	src/filter/tests/firinterp_autotest.c			\
	src/filter/tests/firpfb_autotest.c			\
	src/filter/tests/groupdelay_autotest.c			\
	src/filter/tests/iirdes_autotest.c			\
	src/filter/tests/iirfilt_xxxf_autotest.c		\
	src/filter/tests/iirfiltsos_rrrf_autotest.c		\
	src/filter/tests/msresamp_crcf_autotest.c		\
	src/filter/tests/resamp_crcf_autotest.c			\
	src/filter/tests/resamp2_crcf_autotest.c		\
	src/filter/tests/symsync_crcf_autotest.c		\
	src/filter/tests/symsync_rrrf_autotest.c		\

# additional autotest objects
autotest_extra_obj +=						\
	src/filter/tests/fftfilt_runtest.o			\
								\
	src/filter/tests/data/fftfilt_rrrf_data_h4x256.o	\
	src/filter/tests/data/fftfilt_crcf_data_h4x256.o	\
	src/filter/tests/data/fftfilt_cccf_data_h4x256.o	\
								\
	src/filter/tests/data/fftfilt_rrrf_data_h7x256.o	\
	src/filter/tests/data/fftfilt_crcf_data_h7x256.o	\
	src/filter/tests/data/fftfilt_cccf_data_h7x256.o	\
								\
	src/filter/tests/data/fftfilt_rrrf_data_h13x256.o	\
	src/filter/tests/data/fftfilt_crcf_data_h13x256.o	\
	src/filter/tests/data/fftfilt_cccf_data_h13x256.o	\
								\
	src/filter/tests/data/fftfilt_rrrf_data_h23x256.o	\
	src/filter/tests/data/fftfilt_crcf_data_h23x256.o	\
	src/filter/tests/data/fftfilt_cccf_data_h23x256.o	\
								\
	src/filter/tests/firdecim_runtest.o			\
								\
	src/filter/tests/data/firdecim_rrrf_data_M2h4x20.o	\
	src/filter/tests/data/firdecim_crcf_data_M2h4x20.o	\
	src/filter/tests/data/firdecim_cccf_data_M2h4x20.o	\
								\
	src/filter/tests/data/firdecim_rrrf_data_M3h7x30.o	\
	src/filter/tests/data/firdecim_crcf_data_M3h7x30.o	\
	src/filter/tests/data/firdecim_cccf_data_M3h7x30.o	\
								\
	src/filter/tests/data/firdecim_rrrf_data_M4h13x40.o	\
	src/filter/tests/data/firdecim_crcf_data_M4h13x40.o	\
	src/filter/tests/data/firdecim_cccf_data_M4h13x40.o	\
								\
	src/filter/tests/data/firdecim_rrrf_data_M5h23x50.o	\
	src/filter/tests/data/firdecim_crcf_data_M5h23x50.o	\
	src/filter/tests/data/firdecim_cccf_data_M5h23x50.o	\
								\
	src/filter/tests/firfilt_runtest.o			\
								\
	src/filter/tests/data/firfilt_rrrf_data_h4x8.o		\
	src/filter/tests/data/firfilt_crcf_data_h4x8.o		\
	src/filter/tests/data/firfilt_cccf_data_h4x8.o		\
								\
	src/filter/tests/data/firfilt_rrrf_data_h7x16.o		\
	src/filter/tests/data/firfilt_crcf_data_h7x16.o		\
	src/filter/tests/data/firfilt_cccf_data_h7x16.o		\
								\
	src/filter/tests/data/firfilt_rrrf_data_h13x32.o	\
	src/filter/tests/data/firfilt_crcf_data_h13x32.o	\
	src/filter/tests/data/firfilt_cccf_data_h13x32.o	\
								\
	src/filter/tests/data/firfilt_rrrf_data_h23x64.o	\
	src/filter/tests/data/firfilt_crcf_data_h23x64.o	\
	src/filter/tests/data/firfilt_cccf_data_h23x64.o	\
								\
	src/filter/tests/iirfilt_runtest.o			\
								\
	src/filter/tests/data/iirfilt_rrrf_data_h3x64.o		\
	src/filter/tests/data/iirfilt_crcf_data_h3x64.o		\
	src/filter/tests/data/iirfilt_cccf_data_h3x64.o		\
								\
	src/filter/tests/data/iirfilt_rrrf_data_h5x64.o		\
	src/filter/tests/data/iirfilt_crcf_data_h5x64.o		\
	src/filter/tests/data/iirfilt_cccf_data_h5x64.o		\
								\
	src/filter/tests/data/iirfilt_rrrf_data_h7x64.o		\
	src/filter/tests/data/iirfilt_crcf_data_h7x64.o		\
	src/filter/tests/data/iirfilt_cccf_data_h7x64.o		\

filter_benchmarks :=						\
	src/filter/bench/fftfilt_crcf_benchmark.c		\
	src/filter/bench/firdecim_crcf_benchmark.c		\
	src/filter/bench/firhilb_benchmark.c			\
	src/filter/bench/firinterp_crcf_benchmark.c		\
	src/filter/bench/firfilt_crcf_benchmark.c		\
	src/filter/bench/iirdecim_crcf_benchmark.c		\
	src/filter/bench/iirfilt_crcf_benchmark.c		\
	src/filter/bench/iirinterp_crcf_benchmark.c		\
	src/filter/bench/resamp_crcf_benchmark.c		\
	src/filter/bench/resamp2_crcf_benchmark.c		\
	src/filter/bench/symsync_crcf_benchmark.c		\

# 
# MODULE : framing
#

framing_objects :=						\
	src/framing/src/bpacketgen.o				\
	src/framing/src/bpacketsync.o				\
	src/framing/src/bpresync_cccf.o				\
	src/framing/src/bsync_rrrf.o				\
	src/framing/src/bsync_crcf.o				\
	src/framing/src/bsync_cccf.o				\
	src/framing/src/detector_cccf.o				\
	src/framing/src/framesyncstats.o			\
	src/framing/src/framegen64.o				\
	src/framing/src/framesync64.o				\
	src/framing/src/flexframegen.o				\
	src/framing/src/flexframesync.o				\
	src/framing/src/gmskframegen.o				\
	src/framing/src/gmskframesync.o				\
	src/framing/src/ofdmflexframegen.o			\
	src/framing/src/ofdmflexframesync.o			\
	src/framing/src/presync_cccf.o				\
<<<<<<< HEAD
=======
	src/framing/src/qdetector_cccf.o			\
>>>>>>> 6a283a06
	src/framing/src/qpacketmodem.o				\
	src/framing/src/qpilotgen.o				\
	src/framing/src/qpilotsync.o				\


# list explicit targets and dependencies here

src/framing/src/bpacketgen.o : %.o : %.c $(include_headers)

src/framing/src/bpacketsync.o : %.o : %.c $(include_headers)

src/framing/src/bpresync_cccf.o : %.o : %.c $(include_headers) src/framing/src/bpresync.c

src/framing/src/bsync_rrrf.o : %.o : %.c $(include_headers) src/framing/src/bsync.c

src/framing/src/bsync_crcf.o : %.o : %.c $(include_headers) src/framing/src/bsync.c

src/framing/src/bsync_cccf.o : %.o : %.c $(include_headers) src/framing/src/bsync.c

src/framing/src/detector_cccf.o : %.o : %.c $(include_headers)

src/framing/src/framesyncstats.o : %.o : %.c $(include_headers)

src/framing/src/framegen64.o : %.o : %.c $(include_headers)

src/framing/src/framesync64.o : %.o : %.c $(include_headers)

src/framing/src/flexframegen.o : %.o : %.c $(include_headers)

src/framing/src/flexframesync.o : %.o : %.c $(include_headers)

src/framing/src/ofdmflexframegen.o : %.o : %.c $(include_headers)

src/framing/src/ofdmflexframesync.o : %.o : %.c $(include_headers)

src/framing/src/presync_cccf.o : %.o : %.c $(include_headers) src/framing/src/presync.c


framing_autotests :=						\
	src/framing/tests/bpacketsync_autotest.c		\
	src/framing/tests/bsync_autotest.c			\
	src/framing/tests/detector_autotest.c			\
	src/framing/tests/flexframesync_autotest.c		\
	src/framing/tests/framesync64_autotest.c		\
	src/framing/tests/qpacketmodem_autotest.c		\
<<<<<<< HEAD
	src/framing/tests/qpilotsync_autotest.c			\
=======
	src/framing/tests/qdetector_cccf_autotest.c		\
>>>>>>> 6a283a06


framing_benchmarks :=						\
	src/framing/bench/presync_benchmark.c			\
	src/framing/bench/bpacketsync_benchmark.c		\
	src/framing/bench/bpresync_benchmark.c			\
	src/framing/bench/bsync_benchmark.c			\
	src/framing/bench/detector_benchmark.c			\
	src/framing/bench/flexframesync_benchmark.c		\
	src/framing/bench/framesync64_benchmark.c		\
	src/framing/bench/gmskframesync_benchmark.c		\


# 
# MODULE : math
#

math_objects :=							\
	src/math/src/poly.o					\
	src/math/src/polyc.o					\
	src/math/src/polyf.o					\
	src/math/src/polycf.o					\
	src/math/src/math.o					\
	src/math/src/math.bessel.o				\
	src/math/src/math.gamma.o				\
	src/math/src/math.complex.o				\
	src/math/src/math.trig.o				\
	src/math/src/modular_arithmetic.o			\


poly_includes :=						\
	src/math/src/poly.common.c				\
	src/math/src/poly.expand.c				\
	src/math/src/poly.findroots.c				\
	src/math/src/poly.lagrange.c				\

src/math/src/poly.o : %.o : %.c $(include_headers) $(poly_includes)

src/math/src/polyc.o : %.o : %.c $(include_headers) $(poly_includes)

src/math/src/polyf.o : %.o : %.c $(include_headers) $(poly_includes)

src/math/src/polycf.o : %.o : %.c $(include_headers) $(poly_includes)

src/math/src/math.o : %.o : %.c $(include_headers)

src/math/src/math.bessel.o : %.o : %.c $(include_headers)

src/math/src/math.gamma.o : %.o : %.c $(include_headers)

src/math/src/math.complex.o : %.o : %.c $(include_headers)

src/math/src/math.trig.o : %.o : %.c $(include_headers)

src/math/src/modular_arithmetic.o : %.o : %.c $(include_headers)


math_autotests :=						\
	src/math/tests/kbd_autotest.c				\
	src/math/tests/math_autotest.c				\
	src/math/tests/math_bessel_autotest.c			\
	src/math/tests/math_gamma_autotest.c			\
	src/math/tests/math_complex_autotest.c			\
	src/math/tests/polynomial_autotest.c			\


math_benchmarks :=						\
	src/math/bench/polyfit_benchmark.c			\


#
# MODULE : matrix
#

matrix_objects :=						\
	src/matrix/src/matrix.o					\
	src/matrix/src/matrixf.o				\
	src/matrix/src/matrixc.o				\
	src/matrix/src/matrixcf.o				\
	src/matrix/src/smatrix.common.o				\
	src/matrix/src/smatrixb.o				\
	src/matrix/src/smatrixf.o				\
	src/matrix/src/smatrixi.o				\


matrix_includes :=						\
	src/matrix/src/matrix.base.c				\
	src/matrix/src/matrix.cgsolve.c				\
	src/matrix/src/matrix.chol.c				\
	src/matrix/src/matrix.gramschmidt.c			\
	src/matrix/src/matrix.inv.c				\
	src/matrix/src/matrix.linsolve.c			\
	src/matrix/src/matrix.ludecomp.c			\
	src/matrix/src/matrix.qrdecomp.c			\
	src/matrix/src/matrix.math.c				\

src/matrix/src/matrix.o : %.o : %.c $(include_headers) $(matrix_includes)

src/matrix/src/matrixc.o : %.o : %.c $(include_headers) $(matrix_includes)

src/matrix/src/matrixf.o : %.o : %.c $(include_headers) $(matrix_includes)

src/matrix/src/matrixcf.o : %.o : %.c $(include_headers) $(matrix_includes)

src/matrix/src/smatrixb.o: %.o : %.c $(include_headers) src/matrix/src/smatrix.c

src/matrix/src/smatrixf.o: %.o : %.c $(include_headers) src/matrix/src/smatrix.c

src/matrix/src/smatrixi.o: %.o : %.c $(include_headers) src/matrix/src/smatrix.c


# matrix autotest scripts
matrix_autotests :=						\
	src/matrix/tests/matrixcf_autotest.c			\
	src/matrix/tests/matrixf_autotest.c			\
	src/matrix/tests/smatrixb_autotest.c			\
	src/matrix/tests/smatrixf_autotest.c			\
	src/matrix/tests/smatrixi_autotest.c			\

# additional autotest objects
autotest_extra_obj +=						\
	src/matrix/tests/data/matrixf_data_add.o		\
	src/matrix/tests/data/matrixf_data_aug.o		\
	src/matrix/tests/data/matrixf_data_cgsolve.o		\
	src/matrix/tests/data/matrixf_data_chol.o		\
	src/matrix/tests/data/matrixf_data_gramschmidt.o	\
	src/matrix/tests/data/matrixf_data_inv.o		\
	src/matrix/tests/data/matrixf_data_linsolve.o		\
	src/matrix/tests/data/matrixf_data_ludecomp.o		\
	src/matrix/tests/data/matrixf_data_mul.o		\
	src/matrix/tests/data/matrixf_data_qrdecomp.o		\
	src/matrix/tests/data/matrixf_data_transmul.o		\
								\
	src/matrix/tests/data/matrixcf_data_add.o		\
	src/matrix/tests/data/matrixcf_data_aug.o		\
	src/matrix/tests/data/matrixcf_data_chol.o		\
	src/matrix/tests/data/matrixcf_data_inv.o		\
	src/matrix/tests/data/matrixcf_data_linsolve.o		\
	src/matrix/tests/data/matrixcf_data_ludecomp.o		\
	src/matrix/tests/data/matrixcf_data_mul.o		\
	src/matrix/tests/data/matrixcf_data_qrdecomp.o		\
	src/matrix/tests/data/matrixcf_data_transmul.o		\

matrix_benchmarks :=						\
	src/matrix/bench/matrixf_inv_benchmark.c		\
	src/matrix/bench/matrixf_linsolve_benchmark.c		\
	src/matrix/bench/matrixf_mul_benchmark.c		\
	src/matrix/bench/smatrixf_mul_benchmark.c		\


# 
# MODULE : modem
#

modem_objects :=						\
	src/modem/src/ampmodem.o				\
	src/modem/src/gmskdem.o					\
	src/modem/src/gmskmod.o					\
	src/modem/src/modemf.o					\
	src/modem/src/modem_utilities.o				\
	src/modem/src/modem_apsk_const.o			\
	src/modem/src/modem_arb_const.o				\

# explicit targets and dependencies
modem_includes :=						\
	src/modem/src/freqdem.c					\
	src/modem/src/freqmod.c					\
	src/modem/src/modem_common.c				\
	src/modem/src/modem_psk.c				\
	src/modem/src/modem_dpsk.c				\
	src/modem/src/modem_ask.c				\
	src/modem/src/modem_qam.c				\
	src/modem/src/modem_apsk.c				\
	src/modem/src/modem_bpsk.c				\
	src/modem/src/modem_qpsk.c				\
	src/modem/src/modem_ook.c				\
	src/modem/src/modem_sqam32.c				\
	src/modem/src/modem_sqam128.c				\
	src/modem/src/modem_arb.c				\
	
#src/modem/src/modem_demod_soft_const.c

# main modem object
src/modem/src/modemf.o : %.o : %.c $(include_headers) $(modem_includes)

src/modem/src/gmskmod.o: %.o : %.c $(include_headers)

src/modem/src/gmskdem.o: %.o : %.c $(include_headers)

src/modem/src/ampmodem.o: %.o : %.c $(include_headers)

src/modem/src/freqmodem.o: %.o : %.c $(include_headers)

src/modem/src/modem_utilities.o: %.o : %.c $(include_headers)

src/modem/src/modem_apsk_const.o: %.o : %.c $(include_headers)

src/modem/src/modem_arb_const.o: %.o : %.c $(include_headers)


modem_autotests :=						\
	src/modem/tests/freqmodem_autotest.c			\
	src/modem/tests/modem_autotest.c			\
	src/modem/tests/modem_demodsoft_autotest.c		\
	src/modem/tests/modem_demodstats_autotest.c		\


modem_benchmarks :=						\
	src/modem/bench/freqdem_benchmark.c			\
	src/modem/bench/freqmod_benchmark.c			\
	src/modem/bench/gmskmodem_benchmark.c			\
	src/modem/bench/modem_modulate_benchmark.c		\
	src/modem/bench/modem_demodulate_benchmark.c		\
	src/modem/bench/modem_demodsoft_benchmark.c		\

# 
# MODULE : multichannel
#

multichannel_objects :=						\
	src/multichannel/src/firpfbch_crcf.o			\
	src/multichannel/src/firpfbch_cccf.o			\
	src/multichannel/src/ofdmframe.common.o			\
	src/multichannel/src/ofdmframegen.o			\
	src/multichannel/src/ofdmframesync.o			\

$(multichannel_objects) : %.o : %.c $(include_headers)

# list explicit targets and dependencies here
multichannel_includes :=					\
	src/multichannel/src/firpfbch.c				\
	src/multichannel/src/firpfbch2.c			\

src/multichannel/src/firpfbch_crcf.o : %.o : %.c $(include_headers) $(multichannel_includes)
src/multichannel/src/firpfbch_cccf.o : %.o : %.c $(include_headers) $(multichannel_includes)

# autotests
multichannel_autotests :=					\
	src/multichannel/tests/firpfbch2_crcf_autotest.c	\
	src/multichannel/tests/firpfbch_crcf_synthesizer_autotest.c	\
	src/multichannel/tests/firpfbch_crcf_analyzer_autotest.c	\
	src/multichannel/tests/ofdmframesync_autotest.c		\

# benchmarks
multichannel_benchmarks :=					\
	src/multichannel/bench/firpfbch_crcf_benchmark.c	\
	src/multichannel/bench/firpfbch2_crcf_benchmark.c	\
	src/multichannel/bench/ofdmframesync_acquire_benchmark.c	\
	src/multichannel/bench/ofdmframesync_rxsymbol_benchmark.c	\

# 
# MODULE : nco - numerically-controlled oscillator
#

nco_objects :=							\
	src/nco/src/nco_crcf.o					\
	src/nco/src/nco.utilities.o				\


src/nco/src/nco_crcf.o: %.o : %.c $(include_headers) src/nco/src/nco.c

src/nco/src/nco.utilities.o: %.o : %.c $(include_headers)


# autotests
nco_autotests :=						\
	src/nco/tests/nco_crcf_frequency_autotest.c		\
	src/nco/tests/nco_crcf_phase_autotest.c			\
	src/nco/tests/nco_crcf_pll_autotest.c			\
	src/nco/tests/unwrap_phase_autotest.c			\

# additional autotest objects
autotest_extra_obj +=						\
	src/nco/tests/data/nco_sincos_fsqrt1_2.o		\
	src/nco/tests/data/nco_sincos_fsqrt1_3.o		\
	src/nco/tests/data/nco_sincos_fsqrt1_5.o		\
	src/nco/tests/data/nco_sincos_fsqrt1_7.o		\

# benchmarks
nco_benchmarks :=						\
	src/nco/bench/nco_benchmark.c				\
	src/nco/bench/vco_benchmark.c				\

# 
# MODULE : optim - optimization
#

optim_objects :=						\
	src/optim/src/chromosome.o				\
	src/optim/src/gasearch.o				\
	src/optim/src/gradsearch.o				\
	src/optim/src/optim.common.o				\
	src/optim/src/qnsearch.o				\
	src/optim/src/utilities.o				\

$(optim_objects) : %.o : %.c $(include_headers)

# autotests
optim_autotests :=						\
	src/optim/tests/gradsearch_autotest.c			\

# benchmarks
optim_benchmarks :=


# 
# MODULE : quantization
#

quantization_objects :=						\
	src/quantization/src/compand.o				\
	src/quantization/src/quantizercf.o			\
	src/quantization/src/quantizerf.o			\
	src/quantization/src/quantizer.inline.o			\


src/quantization/src/compand.o: %.o : %.c $(include_headers)

src/quantization/src/quantizercf.o: %.o : %.c $(include_headers) src/quantization/src/quantizer.c

src/quantization/src/quantizerf.o: %.o : %.c $(include_headers) src/quantization/src/quantizer.c

src/quantization/src/quantizer.inline.o: %.o : %.c $(include_headers)


# autotests
quantization_autotests :=					\
	src/quantization/tests/compand_autotest.c		\
	src/quantization/tests/quantize_autotest.c		\


# benchmarks
quantization_benchmarks :=					\
	src/quantization/bench/quantizer_benchmark.c		\
	src/quantization/bench/compander_benchmark.c		\

# 
# MODULE : random
#

random_objects :=						\
	src/random/src/rand.o					\
	src/random/src/randn.o					\
	src/random/src/randexp.o				\
	src/random/src/randweib.o				\
	src/random/src/randgamma.o				\
	src/random/src/randnakm.o				\
	src/random/src/randricek.o				\
	src/random/src/scramble.o				\


$(random_objects) : %.o : %.c $(include_headers)

# autotests
random_autotests :=						\
	src/random/tests/scramble_autotest.c			\

#	src/random/tests/random_autotest.c


# benchmarks
random_benchmarks :=						\
	src/random/bench/random_benchmark.c			\


# 
# MODULE : sequence
#

sequence_objects :=						\
	src/sequence/src/bsequence.o				\
	src/sequence/src/msequence.o				\


$(sequence_objects) : %.o : %.c $(include_headers)


# autotests
sequence_autotests :=						\
	src/sequence/tests/bsequence_autotest.c			\
	src/sequence/tests/complementary_codes_autotest.c	\
	src/sequence/tests/msequence_autotest.c			\

# benchmarks
sequence_benchmarks :=						\
	src/sequence/bench/bsequence_benchmark.c		\

# 
# MODULE : utility
#

utility_objects :=						\
	src/utility/src/bshift_array.o				\
	src/utility/src/byte_utilities.o			\
	src/utility/src/msb_index.o				\
	src/utility/src/pack_bytes.o				\
	src/utility/src/shift_array.o				\

$(utility_objects) : %.o : %.c $(include_headers)

# autotests
utility_autotests :=						\
	src/utility/tests/bshift_array_autotest.c		\
	src/utility/tests/count_bits_autotest.c			\
	src/utility/tests/pack_bytes_autotest.c			\
	src/utility/tests/shift_array_autotest.c		\


# benchmarks
utility_benchmarks :=


#
# MODULE : vector
#

# main objects list
vector_objects :=						\
	@MLIBS_VECTOR@						\

# portable builds
src/vector/src/vectorf_add.port.o  : %.o : %.c $(include_headers) src/vector/src/vector_add.c
src/vector/src/vectorf_norm.port.o : %.o : %.c $(include_headers) src/vector/src/vector_norm.c
src/vector/src/vectorf_mul.port.o  : %.o : %.c $(include_headers) src/vector/src/vector_mul.c
src/vector/src/vectorf_trig.port.o : %.o : %.c $(include_headers) src/vector/src/vector_trig.c

src/vector/src/vectorcf_add.port.o  : %.o : %.c $(include_headers) src/vector/src/vector_add.c
src/vector/src/vectorcf_norm.port.o : %.o : %.c $(include_headers) src/vector/src/vector_norm.c
src/vector/src/vectorcf_mul.port.o  : %.o : %.c $(include_headers) src/vector/src/vector_mul.c
src/vector/src/vectorcf_trig.port.o : %.o : %.c $(include_headers) src/vector/src/vector_trig.c

# builds for specific architectures
# ...

# vector autotest scripts
vector_autotests :=

# additional autotest objects
autotest_extra_obj +=

# vector benchmark scripts
vector_benchmarks :=



# Target collection
#
# Information about targets for each module is collected
# in these variables
objects :=							\
	src/libliquid.o						\
	$(agc_objects)						\
	$(audio_objects)					\
	$(buffer_objects)					\
	$(dotprod_objects)					\
	$(equalization_objects)					\
	$(fec_objects)						\
	$(fft_objects)						\
	$(filter_objects)					\
	$(framing_objects)					\
	$(math_objects)						\
	$(matrix_objects)					\
	$(modem_objects)					\
	$(multichannel_objects)					\
	$(nco_objects)						\
	$(optim_objects)					\
	$(quantization_objects)					\
	$(random_objects)					\
	$(sequence_objects)					\
	$(utility_objects)					\
	$(vector_objects)					\
	

autotest_sources :=						\
	autotest/null_autotest.c				\
	$(agc_autotests)					\
	$(audio_autotests)					\
	$(buffer_autotests)					\
	$(dotprod_autotests)					\
	$(equalization_autotests)				\
	$(fec_autotests)					\
	$(fft_autotests)					\
	$(filter_autotests)					\
	$(framing_autotests)					\
	$(math_autotests)					\
	$(matrix_autotests)					\
	$(modem_autotests)					\
	$(multichannel_autotests)				\
	$(nco_autotests)					\
	$(optim_autotests)					\
	$(quantization_autotests)				\
	$(random_autotests)					\
	$(sequence_autotests)					\
	$(utility_autotests)					\
	$(vector_autotests)					\
	

benchmark_sources :=						\
	bench/null_benchmark.c					\
	$(agc_benchmarks)					\
	$(audio_benchmarks)					\
	$(buffer_benchmarks)					\
	$(dotprod_benchmarks)					\
	$(equalization_benchmarks)				\
	$(fec_benchmarks)					\
	$(fft_benchmarks)					\
	$(filter_benchmarks)					\
	$(framing_benchmarks)					\
	$(math_benchmarks)					\
	$(matrix_benchmarks)					\
	$(modem_benchmarks)					\
	$(multichannel_benchmarks)				\
	$(nco_benchmarks)					\
	$(optim_benchmarks)					\
	$(quantization_benchmarks)				\
	$(random_benchmarks)					\
	$(sequence_benchmarks)					\
	$(utility_benchmarks)					\
	$(vector_benchmarks)					\


##
## TARGET : all       - build shared library (default)
##
.PHONY: all

# Shared library
SHARED_LIB	= @SH_LIB@

# liquid library definition
libliquid.a: $(objects)
	$(AR) $(ARFLAGS) $@ $^
	$(RANLIB) $@

# darwin
#
# gcc -dynamiclib -install_name libliquid.dylib -o libliquid.dylib libmodem.a libutility.a 
libliquid.dylib: $(objects)
	$(CC) -dynamiclib -install_name $@ -o $@ $^ $(LDFLAGS)

# linux, et al
libliquid.so: libliquid.a
	$(CC) -shared -Xlinker -soname=$@ -o $@ -Wl,-whole-archive $^ -Wl,-no-whole-archive $(LDFLAGS)

all: libliquid.a $(SHARED_LIB)

##
## TARGET : help      - print list of targets
##

# look for all occurences of '## TARGET : ' and print rest of line to screen
help:
	@echo "Targets for liquid-dsp makefile:"
	@$(GREP) -E "^## TARGET : " [Mm]akefile | $(SED) 's/## TARGET : /  /'

## 
## TARGET : install   - installs the libraries and header files in the host system
##

install:
	@echo "installing..."
	@echo ""
	mkdir -p $(DESTDIR)$(exec_prefix)$(libdir)
	mkdir -p $(DESTDIR)$(prefix)/include/liquid
	install -m 644 -p $(SHARED_LIB) libliquid.a $(DESTDIR)$(exec_prefix)$(libdir)
	install -m 644 -p $(addprefix include/,$(headers_install)) $(DESTDIR)$(prefix)/include/liquid
	@echo ""
	@echo "---------------------------------------------------------"
	@echo "  liquid-dsp was successfully installed.     "
	@echo ""
	@echo "  On some machines (e.g. Linux) you should rebind your"
	@echo "  libraries by running 'ldconfig' to make the shared"
	@echo "  object available.  You might also need to modify your"
	@echo "  LD_LIBRARY_PATH environment variable to include the"
	@echo "  directory $(DESTDIR)$(exec_prefix)"
	@echo ""
	@echo "  Please report bugs to $(BUGREPORT)"
	@echo "---------------------------------------------------------"
	@echo ""

## 
## TARGET : uninstall - uninstalls the libraries and header files in the host system
##

uninstall:
	@echo "uninstalling..."
	$(RM) $(addprefix $(DESTDIR)$(prefix)/include/liquid/, $(headers_install))
	$(RM) $(DESTDIR)$(exec_prefix)$(libdir)/libliquid.a
	$(RM) $(DESTDIR)$(exec_prefix)$(libdir)/$(SHARED_LIB)
	@echo "done."

##
## autoscript
##

autoscript : scripts/autoscript

scripts/autoscript.o scripts/main.o : %.o : %.c
	$(CC) $(CFLAGS) -c -o $@ $<

scripts/autoscript : scripts/autoscript.o scripts/main.o
	$(CC) $(CFLAGS) -o $@ $^ $(LDFLAGS)

clean-autoscript :
	$(RM) scripts/autoscript.o scripts/main.o scripts/autoscript


##
## TARGET : check     - build and run autotest scripts
##

# Autotests are used to check the validity and accuracy of the
# DSP libraries.

.PHONY: autotest
autotest_prog	= xautotest

# run the autotest generator script to create autotest_include.h
autotest_include.h : scripts/autoscript $(autotest_sources) $(include_headers)
	./scripts/autoscript $(PATHSEP) autotest $(autotest_sources) > $@

# autotest objects
# NOTE: by default, gcc compiles any file with a '.h' extension as a 'pre-compiled
#       header' so we need to explicity tell it to compile as a c source file with
#       the '-x c' flag
autotest_obj = $(patsubst %.c,%.o,$(autotest_sources))
$(autotest_obj) : %.o : %.c $(include_headers)
	$(CC) $(CFLAGS) $< -c -o $@

# additional autotest objects
$(autotest_extra_obj) : %.o : %.c $(include_headers)

# compile the autotest internal library functions without linking
autotest/autotestlib.o : autotest/autotestlib.c autotest/autotest.h
	$(CC) $(CFLAGS) $< -c -o $@

# compile the autotest program without linking
$(autotest_prog).o : autotest/autotest.c autotest/autotest.h autotest_include.h
	$(CC) $(CFLAGS) $< -c -o $@

# link the autotest program with the objects
# NOTE: linked libraries must come _after_ the target program
$(autotest_prog): $(autotest_prog).o $(autotest_obj) $(autotest_extra_obj) autotest/autotestlib.o libliquid.a
	$(CC) $^ -o $@ $(LDFLAGS)

# run the autotest program
check: $(autotest_prog)
	./$(autotest_prog) -v

# let 'make test' be an alias for 'make check'
test: check

# clean the generated files
clean-check:
	$(RM) autotest_include.h $(autotest_prog).o $(autotest_prog)
	$(RM) autotest/autotestlib.o
	$(RM) $(autotest_obj)
	$(RM) $(autotest_extra_obj)


##
## TARGET : bench     - build and run all benchmarks
##

# Benchmarks measure the relative speed of the DSP algorithms running
# on the target platform.
.PHONY: bench
bench_prog	= benchmark
BENCH_CFLAGS	= -Wall $(INCLUDE_CFLAGS) $(CONFIG_CFLAGS)
BENCH_LDFLAGS	= $(LDFLAGS)

# run the benchmark generator script to create benchmark_include.h
benchmark_include.h : scripts/autoscript $(benchmark_sources) $(include_headers)
	./scripts/autoscript $(PATHSEP) benchmark $(benchmark_sources) > $@

# benchmark objects
# NOTE: by default, gcc compiles any file with a '.h' extension as a 'pre-compiled
#       header' so we need to explicity tell it to compile as a c source file with
#       the '-x c' flag
benchmark_obj = $(patsubst %.c,%.o,$(benchmark_sources))
$(benchmark_obj) : %.o : %.c $(include_headers)
	$(CC) $(BENCH_CFLAGS) $< -c -o $@

# additional benchmark objects
$(benchmark_extra_obj) : %.o : %.c $(include_headers)

# compile the benchmark program without linking
$(bench_prog).o: bench/bench.c benchmark_include.h bench/bench.c
	$(CC) $(BENCH_CFLAGS) $< -c -o $(bench_prog).o

# link the benchmark program with the library objects
# NOTE: linked libraries must come _after_ the target program
$(bench_prog): $(bench_prog).o $(benchmark_obj) $(benchmark_extra_obj) libliquid.a
	$(CC) $^ -o $(bench_prog) $(BENCH_LDFLAGS)

# run the benchmark program
bench: $(bench_prog)
	./$(bench_prog)

# benchmark compare script
scripts/benchmark_compare : % : %.c
	$(CC) $(CFLAGS) -o $@ $< $(LDFLAGS)

# fftbench program
bench/fftbench.o : %.o : %.c
	$(CC) $(BENCH_CFLAGS) $< -c -o $@

bench/fftbench : % : %.o libliquid.a
	$(CC) $^ -o $@ $(BENCH_LDFLAGS)

# clean up the generated files
clean-bench:
	$(RM) benchmark_include.h $(bench_prog).o $(bench_prog)
	$(RM) scripts/benchmark_compare
	$(RM) $(benchmark_obj)
	$(RM) $(benchmark_extra_obj)
	$(RM) bench/fftbench.o
	$(RM) bench/fftbench


## 
## TARGET : examples  - build all examples binaries
##
.PHONY: examples
example_programs :=						\
	examples/agc_crcf_example				\
	examples/agc_crcf_qpsk_example				\
	examples/agc_rrrf_example				\
	examples/ampmodem_example				\
	examples/asgramcf_example				\
	examples/asgramf_example				\
	examples/autocorr_cccf_example				\
	examples/bpacketsync_example				\
	examples/bpresync_example				\
	examples/bsequence_example				\
	examples/cbufferf_example				\
	examples/chromosome_example				\
	examples/compand_example				\
	examples/compand_cf_example				\
	examples/complementary_codes_example			\
	examples/crc_example					\
	examples/cgsolve_example				\
	examples/cvsd_example					\
	examples/detector_cccf_example				\
	examples/dotprod_rrrf_example				\
	examples/dotprod_cccf_example				\
	examples/eqlms_cccf_blind_example			\
	examples/eqlms_cccf_decisiondirected_example		\
	examples/eqlms_cccf_example				\
	examples/eqrls_cccf_example				\
	examples/fec_example					\
	examples/fec_soft_example				\
	examples/fft_example					\
	examples/fftfilt_crcf_example				\
	examples/firdecim_crcf_example				\
	examples/firfarrow_rrrf_example				\
	examples/firfilt_cccf_example				\
	examples/firfilt_crcf_example				\
	examples/firfilt_rrrf_example				\
	examples/firdes_kaiser_example				\
	examples/firdespm_example				\
	examples/firhilb_example				\
	examples/firhilb_decim_example				\
	examples/firhilb_interp_example				\
	examples/firpfbch2_crcf_example				\
	examples/firinterp_crcf_example				\
	examples/firpfbch_crcf_example				\
	examples/firpfbch_crcf_analysis_example			\
	examples/firpfbch_crcf_synthesis_example		\
	examples/flexframesync_example				\
	examples/flexframesync_reconfig_example			\
	examples/framesync64_example				\
	examples/freqmodem_example				\
	examples/gasearch_example				\
	examples/gasearch_knapsack_example			\
	examples/gmskframesync_example				\
	examples/gmskmodem_example				\
	examples/gradsearch_datafit_example			\
	examples/gradsearch_example				\
	examples/interleaver_example				\
	examples/interleaver_soft_example			\
	examples/interleaver_scatterplot_example		\
	examples/iirdes_example					\
	examples/iirdes_analog_example				\
	examples/iirdes_pll_example				\
	examples/iirdecim_crcf_example				\
	examples/iirfilt_cccf_example				\
	examples/iirfilt_crcf_example				\
	examples/iirfilt_crcf_dcblocker_example			\
	examples/iirinterp_crcf_example				\
	examples/kbd_window_example				\
	examples/lpc_example					\
	examples/libliquid_example				\
	examples/matched_filter_example				\
	examples/math_lngamma_example				\
	examples/math_primitive_root_example			\
	examples/modem_arb_example				\
	examples/modem_example					\
	examples/modem_soft_example				\
	examples/modular_arithmetic_example			\
	examples/msequence_example				\
	examples/msresamp_crcf_example				\
	examples/msresamp2_crcf_example				\
	examples/nco_example					\
	examples/nco_pll_example				\
	examples/nco_pll_modem_example				\
	examples/nyquist_filter_example				\
	examples/ofdmflexframesync_example			\
	examples/ofdmframesync_example				\
	examples/packetizer_example				\
	examples/packetizer_soft_example			\
	examples/pll_example					\
	examples/polyfit_example				\
	examples/polyfit_lagrange_example			\
	examples/poly_findroots_example				\
<<<<<<< HEAD
=======
	examples/qdetector_cccf_example				\
>>>>>>> 6a283a06
	examples/qpacketmodem_performance_example		\
	examples/qpacketmodem_example				\
	examples/qpilotsync_example				\
	examples/qnsearch_example				\
	examples/quantize_example				\
	examples/random_histogram_example			\
	examples/repack_bytes_example				\
	examples/resamp_crcf_example				\
	examples/resamp2_cccf_example				\
	examples/resamp2_crcf_example				\
	examples/resamp2_crcf_decim_example			\
	examples/resamp2_crcf_filter_example			\
	examples/resamp2_crcf_interp_example			\
	examples/ricek_channel_example				\
	examples/scramble_example				\
	examples/smatrix_example				\
	examples/spgramcf_example				\
	examples/spgramf_example				\
	examples/symsync_crcf_example				\
	examples/symsync_crcf_full_example			\
	examples/symsync_crcf_kaiser_example			\
	examples/wdelayf_example				\
	examples/windowf_example				\

#	examples/metadata_example
#	examples/ofdmframegen_example
#	examples/gmskframe_example
#	examples/fading_generator_example

example_objects	= $(patsubst %,%.o,$(example_programs))
examples: $(example_programs)

EXAMPLES_LDFLAGS = $(LDFLAGS)

# NOTE: linked libraries must come _after_ the target program
$(example_objects): %.o : %.c

$(example_programs): % : %.o libliquid.a
	$(CC) $(CFLAGS) $^ -o $@ $(LDFLAGS)

# clean examples
clean-examples:
	$(RM) examples/*.o
	$(RM) $(example_programs)

## 
## TARGET : sandbox   - build all sandbox binaries
##

# NOTE: sandbox _requires_ fftw3 to build
.PHONY: sandbox
sandbox_programs =						\
	sandbox/bpresync_test					\
	sandbox/cpmodem_test					\
	sandbox/count_ones_gentab				\
	sandbox/crc_gentab					\
	sandbox/ellip_func_test					\
	sandbox/ellip_test					\
	sandbox/eqlms_cccf_test					\
	sandbox/fecsoft_ber_test				\
	sandbox/fec_golay2412_test				\
	sandbox/fec_golay_test					\
	sandbox/fec_hamming3126_example				\
	sandbox/fec_hamming128_test				\
	sandbox/fec_hamming128_gentab				\
	sandbox/fec_hamming128_example				\
	sandbox/fec_hamming74_gentab				\
	sandbox/fec_hamming84_gentab				\
	sandbox/fec_hamming_test				\
	sandbox/fec_ldpc_test					\
	sandbox/fec_rep3_test					\
	sandbox/fec_rep5_test					\
	sandbox/fec_secded2216_test				\
	sandbox/fec_secded3932_test				\
	sandbox/fec_secded7264_test				\
	sandbox/fec_spc2216_test				\
	sandbox/fec_secded_punctured_test			\
	sandbox/fecsoft_conv_test				\
	sandbox/fecsoft_hamming128_gentab			\
	sandbox/fecsoft_ldpc_test				\
	sandbox/fec_sumproduct_test				\
	sandbox/fft_dual_radix_test				\
	sandbox/fft_mixed_radix_test				\
	sandbox/fft_recursive_plan_test				\
	sandbox/fft_recursive_test				\
	sandbox/fft_rader_prime_test				\
	sandbox/fft_rader_prime_radix2_test			\
	sandbox/fft_r2r_test					\
	sandbox/firdes_energy_test				\
	sandbox/firdes_fexp_test				\
	sandbox/firdes_gmskrx_test				\
	sandbox/firdes_length_test				\
	sandbox/firfarrow_rrrf_test				\
	sandbox/firpfbch_analysis_alignment_test		\
	sandbox/firpfbch2_analysis_equivalence_test		\
	sandbox/firpfbch2_test					\
	sandbox/firpfbch_analysis_equivalence_test		\
	sandbox/firpfbch_synthesis_equivalence_test		\
	sandbox/gmskmodem_test					\
	sandbox/householder_test				\
	sandbox/iirdes_example					\
	sandbox/iirfilt_intdiff_test				\
	sandbox/levinson_test					\
	sandbox/matched_filter_test				\
	sandbox/matched_filter_cfo_test				\
	sandbox/math_lngamma_test				\
	sandbox/math_cacosf_test				\
	sandbox/math_casinf_test				\
	sandbox/math_catanf_test				\
	sandbox/math_cexpf_test					\
	sandbox/math_clogf_test					\
	sandbox/math_csqrtf_test				\
	sandbox/matrix_test					\
	sandbox/minsearch_test					\
	sandbox/minsearch2_test					\
	sandbox/matrix_eig_test					\
	sandbox/modem_demodulate_arb_gentab			\
	sandbox/modem_demodulate_soft_test			\
	sandbox/modem_demodulate_soft_gentab			\
	sandbox/msresamp_crcf_test				\
	sandbox/ofdmoqam_firpfbch_test				\
	sandbox/ofdm_ber_test					\
	sandbox/ofdmframe_papr_test				\
	sandbox/ofdmframesync_cfo_test				\
	sandbox/pll_design_test					\
	sandbox/predemod_sync_test				\
	sandbox/quasinewton_test				\
	sandbox/resamp2_crcf_filterbank_test			\
	sandbox/resamp2_crcf_interp_recreate_test		\
	sandbox/reverse_byte_gentab				\
	sandbox/rkaiser2_test					\
	sandbox/simplex_test					\
	sandbox/symsync_crcf_test				\
	sandbox/symsync_eqlms_test				\
	sandbox/svd_test					\
	sandbox/thiran_allpass_iir_test				\
	sandbox/vectorcf_test					\

#	sandbox/packetizer_persistent_ber_test
#	firpfbch_analysis_test
#	sandbox/ofdmoqam_firpfbch_cfo_test
#	sandbox/mdct_test
#	sandbox/fct_test


sandbox_objects	= $(patsubst %,%.o,$(sandbox_programs))
sandbox: $(sandbox_programs)
SANDBOX_LDFLAGS = $(LDFLAGS) -lfftw3f

# NOTE: linked libraries must come _after_ the target program
$(sandbox_objects): %.o : %.c

$(sandbox_programs): % : %.o libliquid.a
	$(CC) $(CFLAGS) $^ -o $@ $(LDFLAGS)

# clean sandbox
clean-sandbox:
	$(RM) sandbox/*.o
	$(RM) $(sandbox_programs)


##
## TARGET : world     - build absolutely everything
##
world : all check bench examples sandbox

##
## TARGET : clean     - clean build (objects, dependencies, libraries, etc.)
##

.PHONY: clean

clean-modules:
	@echo "cleaning modules..."
	$(RM) src/agc/src/*.o          src/agc/bench/*.o          src/agc/tests/*.o
	$(RM) src/audio/src/*.o        src/audio/bench/*.o        src/audio/tests/*.o
	$(RM) src/buffer/src/*.o       src/buffer/bench/*.o       src/buffer/tests/*.o
	$(RM) src/dotprod/src/*.o      src/dotprod/bench/*.o      src/dotprod/tests/*.o
	$(RM) src/equalization/src/*.o src/equalization/bench/*.o src/equalization/tests/*.o
	$(RM) src/fec/src/*.o          src/fec/bench/*.o          src/fec/tests/*.o
	$(RM) src/fft/src/*.o          src/fft/bench/*.o          src/fft/tests/*.o
	$(RM) src/filter/src/*.o       src/filter/bench/*.o       src/filter/tests/*.o
	$(RM) src/framing/src/*.o      src/framing/bench/*.o      src/framing/tests/*.o
	$(RM) src/math/src/*.o         src/math/bench/*.o         src/math/tests/*.o
	$(RM) src/matrix/src/*.o       src/matrix/bench/*.o       src/matrix/tests/*.o
	$(RM) src/modem/src/*.o        src/modem/bench/*.o        src/modem/tests/*.o
	$(RM) src/multichannel/src/*.o src/multichannel/bench/*.o src/multichannel/tests/*.o
	$(RM) src/nco/src/*.o          src/nco/bench/*.o          src/nco/tests/*.o
	$(RM) src/optim/src/*.o        src/optim/bench/*.o        src/optim/tests/*.o
	$(RM) src/quantization/src/*.o src/quantization/bench/*.o src/quantization/tests/*.o
	$(RM) src/random/src/*.o       src/random/bench/*.o       src/random/tests/*.o
	$(RM) src/sequence/src/*.o     src/sequence/bench/*.o     src/sequence/tests/*.o
	$(RM) src/utility/src/*.o      src/utility/bench/*.o      src/utility/tests/*.o
	$(RM) src/vector/src/*.o       src/vector/bench/*.o       src/vector/tests/*.o
	$(RM) src/libliquid.o

clean: clean-modules clean-autoscript clean-check clean-bench clean-examples clean-sandbox
	$(RM) $(extra_clean)
	$(RM) libliquid.a
	$(RM) $(SHARED_LIB)

##
## TARGET : distclean - removes everything except the originally distributed files
##

distclean: clean
	@echo "cleaning distribution..."
	$(RM) octave-core *.m
	$(RM) configure config.h config.h.in config.h.in~ config.log config.status
	$(RM) -r autom4te.cache
	$(RM) aclocal.m4
	$(RM) makefile
<|MERGE_RESOLUTION|>--- conflicted
+++ resolved
@@ -600,10 +600,7 @@
 	src/framing/src/ofdmflexframegen.o			\
 	src/framing/src/ofdmflexframesync.o			\
 	src/framing/src/presync_cccf.o				\
-<<<<<<< HEAD
-=======
 	src/framing/src/qdetector_cccf.o			\
->>>>>>> 6a283a06
 	src/framing/src/qpacketmodem.o				\
 	src/framing/src/qpilotgen.o				\
 	src/framing/src/qpilotsync.o				\
@@ -648,12 +645,9 @@
 	src/framing/tests/detector_autotest.c			\
 	src/framing/tests/flexframesync_autotest.c		\
 	src/framing/tests/framesync64_autotest.c		\
+	src/framing/tests/qdetector_cccf_autotest.c		\
 	src/framing/tests/qpacketmodem_autotest.c		\
-<<<<<<< HEAD
 	src/framing/tests/qpilotsync_autotest.c			\
-=======
-	src/framing/tests/qdetector_cccf_autotest.c		\
->>>>>>> 6a283a06
 
 
 framing_benchmarks :=						\
@@ -1469,10 +1463,7 @@
 	examples/polyfit_example				\
 	examples/polyfit_lagrange_example			\
 	examples/poly_findroots_example				\
-<<<<<<< HEAD
-=======
 	examples/qdetector_cccf_example				\
->>>>>>> 6a283a06
 	examples/qpacketmodem_performance_example		\
 	examples/qpacketmodem_example				\
 	examples/qpilotsync_example				\
