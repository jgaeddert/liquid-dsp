# Copyright (c) 2007 - 2025 Joseph Gaeddert
# 
# Permission is hereby granted, free of charge, to any person obtaining a copy
# of this software and associated documentation files (the "Software"), to deal
# in the Software without restriction, including without limitation the rights
# to use, copy, modify, merge, publish, distribute, sublicense, and/or sell
# copies of the Software, and to permit persons to whom the Software is
# furnished to do so, subject to the following conditions:
# 
# The above copyright notice and this permission notice shall be included in
# all copies or substantial portions of the Software.
# 
# THE SOFTWARE IS PROVIDED "AS IS", WITHOUT WARRANTY OF ANY KIND, EXPRESS OR
# IMPLIED, INCLUDING BUT NOT LIMITED TO THE WARRANTIES OF MERCHANTABILITY,
# FITNESS FOR A PARTICULAR PURPOSE AND NONINFRINGEMENT. IN NO EVENT SHALL THE
# AUTHORS OR COPYRIGHT HOLDERS BE LIABLE FOR ANY CLAIM, DAMAGES OR OTHER
# LIABILITY, WHETHER IN AN ACTION OF CONTRACT, TORT OR OTHERWISE, ARISING FROM,
# OUT OF OR IN CONNECTION WITH THE SOFTWARE OR THE USE OR OTHER DEALINGS IN
# THE SOFTWARE.

# 
# Makefile for liquid-dsp libraries
#
# Targets:
#    all            : dynamic shared-library object (e.g. libliquid.so)
#    install        : install the dynamic shared library object and headers
#    uninstall      : uninstall the library and header file(s)
#    clean          : clean all targets (bench, check, examples, etc)
#    distclean      : removes everything except the originally distributed files
#    check          : build and run autotest program
#    bench          : build and run benchmarking program
#    examples       : build all examples
#    sandbox        : build all sandbox examples
#    programs       : build all programs, but don't run anything
#    world          : build absolutely everything (but don't install)
#
#    clean-modules  : clean all modules
#    clean-examples : clean examples programs
#    clean-sandbox  : clean sandbox programs
#    clean-check    : clean autotest program
#    clean-bench    : clean benchmark program
#

# autoconf initialization macros
NAME		:= @PACKAGE_NAME@
VERSION		:= @PACKAGE_VERSION@
BUGREPORT	:= @PACKAGE_BUGREPORT@
AR_LIB		:= @AR_LIB@
SH_LIB		:= @SH_LIB@
SOVERSION	:= 1

# paths
prefix		:= @prefix@
exec_prefix	:= @exec_prefix@
VPATH		:= @srcdir@
srcdir		:= @srcdir@
libdir		:= @libdir@
include_dirs	:= . ./include

# programs
CC		:= @CC@
CXX		:= g++
MV		:= mv -f
RM		:= rm -f
SED		:= @SED@
GREP		:= @GREP@
AR		:= @AR@
LIBTOOL		:= @LIBTOOL@
RANLIB		:= @RANLIB@

# flags
INCLUDE_CFLAGS	= $(addprefix -I,$(include_dirs))
COVERAGE_FLAGS  = @COVERAGE_OPTION@ # dynamic library linker needs separate flag
CONFIG_CFLAGS	= @CFLAGS@ @DEBUG_MSG_OPTION@ @ARCH_OPTION@ ${COVERAGE_FLAGS}
CPPFLAGS	= @CPPFLAGS@ $(INCLUDE_CFLAGS)
CFLAGS		= $(CONFIG_CFLAGS) -Wall -fPIC -Wno-deprecated -Wno-deprecated-declarations
CXXFLAGS	= $(CFLAGS) -std=c++14 -Wno-return-type-c-linkage
LDFLAGS		= @LDFLAGS@
LIBS		= @LIBS@
PATHSEP		= /

# 
# liquid headers
#
headers_install	:= liquid.h liquidfpm.h
headers		:= $(headers_install) liquid.internal.h
include_headers	:= $(addprefix include/,$(headers))


## 
## liquid-dsp modules
##

all:

# additional targets to clean
extra_clean :=

# additional autotest objects
autotest_extra_obj :=

# additional benchmark objects
benchmark_extra_obj :=

#
# MODULE : agc - automatic gain control
#

# object files
agc_objects =							\
	src/agc/src/agc_crcf.o					\
	src/agc/src/agc_rrrf.o					\
	src/agc/src/agc_crcq16.o				\
	src/agc/src/agc_rrrq16.o				\

agc_prototypes :=						\
	src/agc/src/agc.proto.c					\

# explicit targets and dependencies
<<<<<<< HEAD
$(agc_objects) : %.o : %.c src/agc/src/agc.c $(include_headers)
=======
src/agc/src/agc_crcf.o : %.o : %.c $(include_headers) $(agc_prototypes)
src/agc/src/agc_rrrf.o : %.o : %.c $(include_headers) $(agc_prototypes)
>>>>>>> 9a9d42c1

# autotests
agc_autotests :=						\
	src/agc/tests/agc_crcf_autotest.c			\

# benchmarks
agc_benchmarks :=						\
	src/agc/bench/agc_crcf_benchmark.c			\

#
# MODULE : audio
#

# described below
audio_objects :=						\
	src/audio/src/cvsd.o					\

src/cvsd/src/cvsd.o : %.o : %.c $(include_headers)


audio_autotests :=						\
	src/audio/tests/cvsd_autotest.c				\

audio_benchmarks :=						\
	src/audio/bench/cvsd_benchmark.c			\


# 
# MODULE : buffer
# 

buffer_objects :=						\
	src/buffer/src/bufferf.o				\
	src/buffer/src/buffercf.o				\
	src/buffer/src/bufferq16.o				\
	src/buffer/src/bufferq32.o				\
	src/buffer/src/buffercq16.o				\
	src/buffer/src/buffercq32.o				\

# src/buffer/src/buffer.proto.c
buffer_prototypes :=						\
	src/buffer/src/cbuffer.proto.c				\
	src/buffer/src/wdelay.proto.c				\
	src/buffer/src/window.proto.c				\

src/buffer/src/bufferf.o  : %.o : %.c $(include_headers) $(buffer_prototypes)
src/buffer/src/buffercf.o : %.o : %.c $(include_headers) $(buffer_prototypes)


buffer_autotests :=						\
	src/buffer/tests/cbuffer_autotest.c			\
	src/buffer/tests/wdelay_autotest.c			\
	src/buffer/tests/buffer_window_autotest.c			\

buffer_benchmarks :=						\
	src/buffer/bench/cbuffercf_benchmark.c			\
	src/buffer/bench/window_push_benchmark.c		\
	src/buffer/bench/window_read_benchmark.c		\

# 
# MODULE : channel
#

channel_objects :=						\
	src/channel/src/channel_cccf.o				\

channel_prototypes :=						\
	src/channel/src/channel.proto.c				\
	src/channel/src/tvmpch.proto.c				\

src/channel/src/channel_cccf.o : %.o : %.c $(include_headers) $(channel_prototypes)

channel_autotests :=						\
	src/channel/tests/channel_copy_autotest.c		\
	src/channel/tests/tvmpch_copy_autotest.c		\
	
#src/channel/tests/channel_cccf_autotest.c

channel_benchmarks :=						\

#src/channel/bench/channel_cccf_benchmark.c

# 
# MODULE : dotprod
#
dotprod_objects :=						\
	@MLIBS_DOTPROD@						\

src/dotprod/src/dotprod_cccf.o : %.o : %.c $(include_headers) src/dotprod/src/dotprod.proto.c
src/dotprod/src/dotprod_crcf.o : %.o : %.c $(include_headers) src/dotprod/src/dotprod.proto.c
src/dotprod/src/dotprod_rrrf.o : %.o : %.c $(include_headers) src/dotprod/src/dotprod.proto.c
src/dotprod/src/sumsq.o : %.o : %.c $(include_headers)

# fixed-point

src/dotprod/src/dotprod_rrrq16.o : %.o : %.c $(include_headers)
src/dotprod/src/dotprod_rrrq32.o : %.o : %.c $(include_headers)

src/dotprod/src/dotprod_crcq16.o : %.o : %.c $(include_headers)
src/dotprod/src/dotprod_crcq32.o : %.o : %.c $(include_headers)

src/dotprod/src/dotprod_cccq16.o : %.o : %.c $(include_headers)
src/dotprod/src/dotprod_cccq32.o : %.o : %.c $(include_headers)

src/dotprod/src/sumsqq16.o : %.o : %.c $(include_headers)

# specific machine architectures

# AltiVec
src/dotprod/src/dotprod_rrrf.av.o : %.o : %.c $(include_headers)

# MMX/SSE2
src/dotprod/src/dotprod_rrrf.mmx.o : %.o : %.c $(include_headers)
src/dotprod/src/dotprod_crcf.mmx.o : %.o : %.c $(include_headers)
src/dotprod/src/dotprod_cccf.mmx.o : %.o : %.c $(include_headers)

src/dotprod/src/dotprod_rrrq16.mmx.o : %.o : %.c $(include_headers)
src/dotprod/src/dotprod_crcq16.mmx.o : %.o : %.c $(include_headers)
src/dotprod/src/dotprod_cccq16.mmx.o : %.o : %.c $(include_headers)

src/dotprod/src/dotprod_rrrq32.mmx.o : %.o : %.c $(include_headers)
src/dotprod/src/dotprod_crcq32.mmx.o : %.o : %.c $(include_headers)
src/dotprod/src/dotprod_cccq32.mmx.o : %.o : %.c $(include_headers)

src/dotprod/src/sumsq.mmx.o : %.o : %.c $(include_headers)

# SSE4.1/2
src/dotprod/src/dotprod_rrrf.sse4.o : %.o : %.c $(include_headers)

# AVX
src/dotprod/src/sumsq.avx.o : %.o : %.c $(include_headers)

# ARM Neon
src/dotprod/src/dotprod_rrrf.neon.o : %.o : %.c $(include_headers)
src/dotprod/src/dotprod_crcf.neon.o : %.o : %.c $(include_headers)
src/dotprod/src/dotprod_cccf.neon.o : %.o : %.c $(include_headers)

dotprod_autotests :=						\
	src/dotprod/tests/dotprod_rrrf_autotest.c		\
	src/dotprod/tests/dotprod_crcf_autotest.c		\
	src/dotprod/tests/dotprod_cccf_autotest.c		\
	src/dotprod/tests/sumsqf_autotest.c			\
	src/dotprod/tests/sumsqcf_autotest.c			\
	src/dotprod/tests/dotprod_q16_autotest.c		\
	src/dotprod/tests/dotprod_q32_autotest.c		\

dotprod_benchmarks :=						\
	src/dotprod/bench/dotprod_cccf_benchmark.c		\
	src/dotprod/bench/dotprod_crcf_benchmark.c		\
	src/dotprod/bench/dotprod_rrrf_benchmark.c		\
	src/dotprod/bench/sumsqf_benchmark.c			\
	src/dotprod/bench/sumsqcf_benchmark.c			\
	src/dotprod/bench/dotprod_cccq16_benchmark.c		\
	src/dotprod/bench/dotprod_crcq16_benchmark.c		\
	src/dotprod/bench/dotprod_rrrq16_benchmark.c		\
	src/dotprod/bench/dotprod_cccq32_benchmark.c		\
	src/dotprod/bench/dotprod_crcq32_benchmark.c		\
	src/dotprod/bench/dotprod_rrrq32_benchmark.c		\
	src/dotprod/bench/sumsqq16_benchmark.c			\
	src/dotprod/bench/sumsqcq16_benchmark.c			\

# 
# MODULE : equalization
#
equalization_objects :=						\
	src/equalization/src/equalizer_cccf.o			\
	src/equalization/src/equalizer_rrrf.o			\

equalization_prototypes :=					\
	src/equalization/src/eqlms.proto.c			\
	src/equalization/src/eqrls.proto.c			\

$(equalization_objects) : %.o : %.c $(include_headers) $(equalization_prototypes)


# autotests
equalization_autotests :=					\
	src/equalization/tests/eqlms_cccf_autotest.c		\
	src/equalization/tests/eqrls_rrrf_autotest.c		\


# benchmarks
equalization_benchmarks :=					\
	src/equalization/bench/eqlms_cccf_benchmark.c		\
	src/equalization/bench/eqrls_cccf_benchmark.c		\

# 
# MODULE : fec - forward error-correction
#
fec_objects :=							\
	src/fec/src/crc.o					\
	src/fec/src/fec.o					\
	src/fec/src/fec_conv.o					\
	src/fec/src/fec_conv_poly.o				\
	src/fec/src/fec_conv_pmatrix.o				\
	src/fec/src/fec_conv_punctured.o			\
	src/fec/src/fec_golay2412.o				\
	src/fec/src/fec_hamming74.o				\
	src/fec/src/fec_hamming84.o				\
	src/fec/src/fec_hamming128.o				\
	src/fec/src/fec_hamming1511.o				\
	src/fec/src/fec_hamming3126.o				\
	src/fec/src/fec_hamming128_gentab.o			\
	src/fec/src/fec_pass.o					\
	src/fec/src/fec_rep3.o					\
	src/fec/src/fec_rep5.o					\
	src/fec/src/fec_rs.o					\
	src/fec/src/fec_secded2216.o				\
	src/fec/src/fec_secded3932.o				\
	src/fec/src/fec_secded7264.o				\
	src/fec/src/interleaver.o				\
	src/fec/src/packetizer.o				\
	src/fec/src/sumproduct.o				\


# list explicit targets and dependencies here
$(fec_objects) : %.o : %.c $(include_headers)

# autotests
fec_autotests :=						\
	src/fec/tests/crc_autotest.c				\
	src/fec/tests/fec_autotest.c				\
	src/fec/tests/fec_config_autotest.c			\
	src/fec/tests/fec_copy_autotest.c			\
	src/fec/tests/fec_soft_autotest.c			\
	src/fec/tests/fec_golay2412_autotest.c			\
	src/fec/tests/fec_hamming74_autotest.c			\
	src/fec/tests/fec_hamming84_autotest.c			\
	src/fec/tests/fec_hamming128_autotest.c			\
	src/fec/tests/fec_hamming1511_autotest.c		\
	src/fec/tests/fec_hamming3126_autotest.c		\
	src/fec/tests/fec_reedsolomon_autotest.c		\
	src/fec/tests/fec_rep3_autotest.c			\
	src/fec/tests/fec_rep5_autotest.c			\
	src/fec/tests/fec_secded2216_autotest.c			\
	src/fec/tests/fec_secded3932_autotest.c			\
	src/fec/tests/fec_secded7264_autotest.c			\
	src/fec/tests/interleaver_autotest.c			\
	src/fec/tests/packetizer_copy_autotest.c		\
	src/fec/tests/packetizer_autotest.c			\


# benchmarks
fec_benchmarks :=						\
	src/fec/bench/crc_benchmark.c				\
	src/fec/bench/fec_encode_benchmark.c			\
	src/fec/bench/fec_decode_benchmark.c			\
	src/fec/bench/fecsoft_decode_benchmark.c		\
	src/fec/bench/sumproduct_benchmark.c			\
	src/fec/bench/interleaver_benchmark.c			\
	src/fec/bench/packetizer_decode_benchmark.c		\

# 
# MODULE : fft - fast Fourier transforms, discrete sine/cosine transforms, etc.
#

fft_objects :=							\
	src/fft/src/fftf.o					\
	src/fft/src/fftq16.o					\
	src/fft/src/fftq32.o					\
	src/fft/src/spgramcf.o					\
	src/fft/src/spgramf.o					\
	src/fft/src/fft_utilities.o				\

# explicit targets and dependencies
<<<<<<< HEAD
fft_includes :=							\
	src/fft/src/asgram.c					\
	src/fft/src/fft_common.c				\
	src/fft/src/fft_dft.c					\
	src/fft/src/fft_radix2.c				\
	src/fft/src/fft_mixed_radix.c				\
	src/fft/src/fft_rader.c					\
	src/fft/src/fft_rader2.c				\
	src/fft/src/fft_r2r_1d.c				\

src/fft/src/fftf.o          : %.o : %.c $(include_headers) $(fft_includes)
src/fft/src/fftq16.o        : %.o : %.c $(include_headers) $(fft_includes)
src/fft/src/fftq32.o        : %.o : %.c $(include_headers) $(fft_includes)
=======
fft_prototypes :=						\
	src/fft/src/fft_common.proto.c				\
	src/fft/src/fft_dft.proto.c				\
	src/fft/src/fft_radix2.proto.c				\
	src/fft/src/fft_mixed_radix.proto.c			\
	src/fft/src/fft_rader.proto.c				\
	src/fft/src/fft_rader2.proto.c				\
	src/fft/src/fft_r2r_1d.proto.c				\

src/fft/src/fftf.o          : %.o : %.c $(include_headers) $(fft_prototypes)
>>>>>>> 9a9d42c1
src/fft/src/asgram.o        : %.o : %.c $(include_headers)
src/fft/src/dct.o           : %.o : %.c $(include_headers)
src/fft/src/fftf.o          : %.o : %.c $(include_headers)
src/fft/src/fft_utilities.o : %.o : %.c $(include_headers)
src/fft/src/mdct.o          : %.o : %.c $(include_headers)
src/fft/src/spgramcf.o      : %.o : %.c $(include_headers) src/fft/src/asgram.proto.c src/fft/src/spgram.proto.c src/fft/src/spwaterfall.proto.c
src/fft/src/spgramf.o       : %.o : %.c $(include_headers) src/fft/src/asgram.proto.c src/fft/src/spgram.proto.c src/fft/src/spwaterfall.proto.c

# fft autotest scripts
fft_autotests :=						\
<<<<<<< HEAD
	src/fft/tests/fftq16_autotest.c				\
=======
	src/fft/tests/asgram_autotest.c				\
>>>>>>> 9a9d42c1
	src/fft/tests/fft_small_autotest.c			\
	src/fft/tests/fft_radix2_autotest.c			\
	src/fft/tests/fft_composite_autotest.c			\
	src/fft/tests/fft_prime_autotest.c			\
	src/fft/tests/fft_r2r_autotest.c			\
	src/fft/tests/fft_shift_autotest.c			\
	src/fft/tests/spgram_autotest.c				\
	src/fft/tests/spwaterfall_autotest.c			\

# additional autotest objects
autotest_extra_obj +=						\
	src/fft/tests/fft_runtest.o				\
	src/fft/tests/fftq16_runtest.o				\
	src/fft/tests/data/fft_data_2.o				\
	src/fft/tests/data/fft_data_3.o				\
	src/fft/tests/data/fft_data_4.o				\
	src/fft/tests/data/fft_data_5.o				\
	src/fft/tests/data/fft_data_6.o				\
	src/fft/tests/data/fft_data_7.o				\
	src/fft/tests/data/fft_data_8.o				\
	src/fft/tests/data/fft_data_9.o				\
	src/fft/tests/data/fft_data_10.o			\
	src/fft/tests/data/fft_data_16.o			\
	src/fft/tests/data/fft_data_17.o			\
	src/fft/tests/data/fft_data_20.o			\
	src/fft/tests/data/fft_data_21.o			\
	src/fft/tests/data/fft_data_22.o			\
	src/fft/tests/data/fft_data_24.o			\
	src/fft/tests/data/fft_data_26.o			\
	src/fft/tests/data/fft_data_30.o			\
	src/fft/tests/data/fft_data_32.o			\
	src/fft/tests/data/fft_data_35.o			\
	src/fft/tests/data/fft_data_36.o			\
	src/fft/tests/data/fft_data_43.o			\
	src/fft/tests/data/fft_data_48.o			\
	src/fft/tests/data/fft_data_63.o			\
	src/fft/tests/data/fft_data_64.o			\
	src/fft/tests/data/fft_data_79.o			\
	src/fft/tests/data/fft_data_92.o			\
	src/fft/tests/data/fft_data_96.o			\
	src/fft/tests/data/fft_data_120.o			\
	src/fft/tests/data/fft_data_130.o			\
	src/fft/tests/data/fft_data_157.o			\
	src/fft/tests/data/fft_data_192.o			\
	src/fft/tests/data/fft_data_317.o			\
	src/fft/tests/data/fft_data_509.o			\
	src/fft/tests/data/fft_r2rdata_8.o			\
	src/fft/tests/data/fft_r2rdata_27.o			\
	src/fft/tests/data/fft_r2rdata_32.o			\

# fft benchmark scripts
fft_benchmarks :=						\
	src/fft/bench/fftq16_benchmark.c			\
	src/fft/bench/fft_composite_benchmark.c			\
	src/fft/bench/fft_prime_benchmark.c			\
	src/fft/bench/fft_radix2_benchmark.c			\
	src/fft/bench/fft_r2r_benchmark.c			\
	src/fft/bench/spgramcf_benchmark.c			\

# additional benchmark objects
benchmark_extra_obj :=						\
	src/fft/bench/fft_runbench.o				\
	src/fft/bench/fftq16_runbench.o				\

#
# MODULE : filter
#

filter_objects :=						\
	src/filter/src/bessel.o					\
	src/filter/src/butter.o					\
	src/filter/src/cheby1.o					\
	src/filter/src/cheby2.o					\
	src/filter/src/ellip.o					\
	src/filter/src/filter_rrrf.o				\
	src/filter/src/filter_crcf.o				\
	src/filter/src/filter_cccf.o				\
	src/filter/src/filter_rrrq16.o				\
	src/filter/src/filter_crcq16.o				\
	src/filter/src/filter_cccq16.o				\
	src/filter/src/firdes.o					\
	src/filter/src/firdespm.o				\
	src/filter/src/firdespm_halfband.o			\
	src/filter/src/fnyquist.o				\
	src/filter/src/gmsk.o					\
	src/filter/src/group_delay.o				\
	src/filter/src/hM3.o					\
	src/filter/src/iirdes.pll.o				\
	src/filter/src/iirdes.o					\
	src/filter/src/lpc.o					\
	src/filter/src/rcos.o					\
	src/filter/src/rkaiser.o				\
	src/filter/src/rrcos.o					\


# list explicit targets and dependencies here
filter_prototypes :=						\
	src/filter/src/autocorr.proto.c				\
	src/filter/src/dds.proto.c				\
	src/filter/src/fdelay.proto.c				\
	src/filter/src/fftfilt.proto.c				\
	src/filter/src/firdecim.proto.c				\
	src/filter/src/firfarrow.proto.c			\
	src/filter/src/firfilt.proto.c				\
	src/filter/src/firhilb.proto.c				\
	src/filter/src/firinterp.proto.c			\
	src/filter/src/firpfb.proto.c				\
	src/filter/src/iirdecim.proto.c				\
	src/filter/src/iirfilt.proto.c				\
	src/filter/src/iirfiltsos.proto.c			\
	src/filter/src/iirhilb.proto.c				\
	src/filter/src/iirinterp.proto.c			\
	src/filter/src/msresamp.proto.c				\
	src/filter/src/msresamp2.proto.c			\
	src/filter/src/ordfilt.proto.c				\
	src/filter/src/rresamp.proto.c				\
	src/filter/src/resamp.fixed.proto.c			\
	src/filter/src/resamp2.proto.c				\
	src/filter/src/symsync.proto.c				\

src/filter/src/bessel.o      : %.o : %.c $(include_headers)
src/filter/src/bessel.o      : %.o : %.c $(include_headers)
src/filter/src/butter.o      : %.o : %.c $(include_headers)
src/filter/src/cheby1.o      : %.o : %.c $(include_headers)
src/filter/src/cheby2.o      : %.o : %.c $(include_headers)
src/filter/src/ellip.o       : %.o : %.c $(include_headers)
<<<<<<< HEAD
src/filter/src/filter_rrrf.o : %.o : %.c $(include_headers) $(filter_includes)
src/filter/src/filter_crcf.o : %.o : %.c $(include_headers) $(filter_includes)
src/filter/src/filter_cccf.o : %.o : %.c $(include_headers) $(filter_includes)
src/filter/src/filter_rrrq16.o : %.o : %.c $(include_headers) $(filter_includes)
src/filter/src/filter_crcq16.o : %.o : %.c $(include_headers) $(filter_includes)
src/filter/src/filter_cccq16.o : %.o : %.c $(include_headers) $(filter_includes)
=======
src/filter/src/filter_rrrf.o : %.o : %.c $(include_headers) $(filter_prototypes)
src/filter/src/filter_crcf.o : %.o : %.c $(include_headers) $(filter_prototypes)
src/filter/src/filter_cccf.o : %.o : %.c $(include_headers) $(filter_prototypes)
>>>>>>> 9a9d42c1
src/filter/src/firdes.o      : %.o : %.c $(include_headers)
src/filter/src/firdespm.o    : %.o : %.c $(include_headers)
src/filter/src/group_delay.o : %.o : %.c $(include_headers)
src/filter/src/hM3.o         : %.o : %.c $(include_headers)
src/filter/src/iirdes.pll.o  : %.o : %.c $(include_headers)
src/filter/src/iirdes.o      : %.o : %.c $(include_headers)
src/filter/src/lpc.o         : %.o : %.c $(include_headers)
src/filter/src/rcos.o        : %.o : %.c $(include_headers)
src/filter/src/rkaiser.o     : %.o : %.c $(include_headers)
src/filter/src/rrcos.o       : %.o : %.c $(include_headers)


filter_autotests :=						\
<<<<<<< HEAD
	src/filter/tests/firfilt_cccf_notch_autotest.c		\
	src/filter/tests/firfilt_rnyquist_autotest.c		\
=======
	src/filter/tests/dds_cccf_autotest.c			\
	src/filter/tests/fdelay_rrrf_autotest.c			\
>>>>>>> 9a9d42c1
	src/filter/tests/fftfilt_xxxf_autotest.c		\
	src/filter/tests/firfilt_xxxf_autotest.c		\
	src/filter/tests/firfilt_xxxq16_autotest.c		\
	src/filter/tests/filter_crosscorr_autotest.c		\
	src/filter/tests/firdecim_autotest.c			\
	src/filter/tests/firdecim_xxxf_autotest.c		\
	src/filter/tests/firdes_autotest.c			\
	src/filter/tests/firdespm_autotest.c			\
<<<<<<< HEAD
=======
	src/filter/tests/firfilt_autotest.c			\
	src/filter/tests/firfilt_cccf_notch_autotest.c		\
	src/filter/tests/firfilt_coefficients_autotest.c	\
	src/filter/tests/firfilt_rnyquist_autotest.c		\
	src/filter/tests/firfilt_xxxf_autotest.c		\
	src/filter/tests/firfilt_copy_autotest.c		\
>>>>>>> 9a9d42c1
	src/filter/tests/firhilb_autotest.c			\
	src/filter/tests/firinterp_autotest.c			\
	src/filter/tests/firpfb_autotest.c			\
	src/filter/tests/groupdelay_autotest.c			\
	src/filter/tests/iirdecim_autotest.c			\
	src/filter/tests/iirdes_autotest.c			\
	src/filter/tests/iirdes_support_autotest.c		\
	src/filter/tests/iirfilt_autotest.c			\
	src/filter/tests/iirfilt_xxxf_autotest.c		\
<<<<<<< HEAD
	src/filter/tests/iirfilt_xxxq16_autotest.c		\
	src/filter/tests/iirfiltsos_rrrf_autotest.c		\
	src/filter/tests/iirfiltsos_rrrq16_autotest.c		\
=======
	src/filter/tests/iirfiltsos_autotest.c			\
	src/filter/tests/iirhilb_autotest.c			\
	src/filter/tests/iirinterp_autotest.c			\
>>>>>>> 9a9d42c1
	src/filter/tests/lpc_autotest.c				\
	src/filter/tests/msresamp_crcf_autotest.c		\
	src/filter/tests/msresamp2_crcf_autotest.c		\
	src/filter/tests/ordfilt_autotest.c			\
	src/filter/tests/rresamp_crcf_autotest.c		\
	src/filter/tests/rresamp_crcf_partition_autotest.c	\
	src/filter/tests/resamp_crcf_autotest.c			\
	src/filter/tests/resamp2_crcf_autotest.c		\
	src/filter/tests/rkaiser_autotest.c			\
	src/filter/tests/symsync_copy_autotest.c		\
	src/filter/tests/symsync_crcf_autotest.c		\
	src/filter/tests/symsync_rrrf_autotest.c		\

# additional autotest objects
autotest_extra_obj +=						\
	src/filter/tests/fftfilt_runtest.o			\
								\
	src/filter/tests/data/fftfilt_rrrf_data_h4x256.o	\
	src/filter/tests/data/fftfilt_crcf_data_h4x256.o	\
	src/filter/tests/data/fftfilt_cccf_data_h4x256.o	\
								\
	src/filter/tests/data/fftfilt_rrrf_data_h7x256.o	\
	src/filter/tests/data/fftfilt_crcf_data_h7x256.o	\
	src/filter/tests/data/fftfilt_cccf_data_h7x256.o	\
								\
	src/filter/tests/data/fftfilt_rrrf_data_h13x256.o	\
	src/filter/tests/data/fftfilt_crcf_data_h13x256.o	\
	src/filter/tests/data/fftfilt_cccf_data_h13x256.o	\
								\
	src/filter/tests/data/fftfilt_rrrf_data_h23x256.o	\
	src/filter/tests/data/fftfilt_crcf_data_h23x256.o	\
	src/filter/tests/data/fftfilt_cccf_data_h23x256.o	\
								\
	src/filter/tests/firdecim_runtest.o			\
								\
	src/filter/tests/data/firdecim_rrrf_data_M2h4x20.o	\
	src/filter/tests/data/firdecim_crcf_data_M2h4x20.o	\
	src/filter/tests/data/firdecim_cccf_data_M2h4x20.o	\
								\
	src/filter/tests/data/firdecim_rrrf_data_M3h7x30.o	\
	src/filter/tests/data/firdecim_crcf_data_M3h7x30.o	\
	src/filter/tests/data/firdecim_cccf_data_M3h7x30.o	\
								\
	src/filter/tests/data/firdecim_rrrf_data_M4h13x40.o	\
	src/filter/tests/data/firdecim_crcf_data_M4h13x40.o	\
	src/filter/tests/data/firdecim_cccf_data_M4h13x40.o	\
								\
	src/filter/tests/data/firdecim_rrrf_data_M5h23x50.o	\
	src/filter/tests/data/firdecim_crcf_data_M5h23x50.o	\
	src/filter/tests/data/firdecim_cccf_data_M5h23x50.o	\
								\
	src/filter/tests/firfilt_runtest.o			\
								\
	src/filter/tests/data/firfilt_rrrf_data_h4x8.o		\
	src/filter/tests/data/firfilt_crcf_data_h4x8.o		\
	src/filter/tests/data/firfilt_cccf_data_h4x8.o		\
								\
	src/filter/tests/data/firfilt_rrrf_data_h7x16.o		\
	src/filter/tests/data/firfilt_crcf_data_h7x16.o		\
	src/filter/tests/data/firfilt_cccf_data_h7x16.o		\
								\
	src/filter/tests/data/firfilt_rrrf_data_h13x32.o	\
	src/filter/tests/data/firfilt_crcf_data_h13x32.o	\
	src/filter/tests/data/firfilt_cccf_data_h13x32.o	\
								\
	src/filter/tests/data/firfilt_rrrf_data_h23x64.o	\
	src/filter/tests/data/firfilt_crcf_data_h23x64.o	\
	src/filter/tests/data/firfilt_cccf_data_h23x64.o	\
								\
	src/filter/tests/iirfilt_runtest.o			\
								\
	src/filter/tests/data/iirfilt_rrrf_data_h3x64.o		\
	src/filter/tests/data/iirfilt_crcf_data_h3x64.o		\
	src/filter/tests/data/iirfilt_cccf_data_h3x64.o		\
								\
	src/filter/tests/data/iirfilt_rrrf_data_h5x64.o		\
	src/filter/tests/data/iirfilt_crcf_data_h5x64.o		\
	src/filter/tests/data/iirfilt_cccf_data_h5x64.o		\
								\
	src/filter/tests/data/iirfilt_rrrf_data_h7x64.o		\
	src/filter/tests/data/iirfilt_crcf_data_h7x64.o		\
	src/filter/tests/data/iirfilt_cccf_data_h7x64.o		\

filter_benchmarks :=						\
	src/filter/bench/fftfilt_crcf_benchmark.c		\
	src/filter/bench/firdecim_crcf_benchmark.c		\
	src/filter/bench/firhilb_benchmark.c			\
	src/filter/bench/firinterp_crcf_benchmark.c		\
	src/filter/bench/firfilt_crcf_benchmark.c		\
	src/filter/bench/firfilt_q16_benchmark.c		\
	src/filter/bench/iirfilt_crcf_benchmark.c		\
	src/filter/bench/iirinterp_crcf_benchmark.c		\
	src/filter/bench/rresamp_crcf_benchmark.c		\
	src/filter/bench/resamp_crcf_benchmark.c		\
	src/filter/bench/resamp2_crcf_benchmark.c		\
	src/filter/bench/symsync_crcf_benchmark.c		\

# 
# MODULE : fpm
#

# define specific headers for building fixed-point math objects
fpm_headers	:= $(include_headers) include/liquidfpm.h include/liquidfpm.internal.h

# fixed-point math auto-generated tables
#   The target generator programs listed below determine which
#   source files are generated. For example,
#     "src/fpm/gentab.qtype_cordic"
#   generates these sources:
#     "src/fpm/gentab.q16_cordic.c"
#     "src/fpm/gentab.q32_cordic.c"

# target generator programs
fpm_gentab_programs :=						\
	src/fpm/gentab/gentab.qtype_constants			\
	src/fpm/gentab/gentab.qtype_logexp_shiftadd		\
	src/fpm/gentab/gentab.qtype_logexp_frac			\
	src/fpm/gentab/gentab.qtype_cordic			\
	src/fpm/gentab/gentab.qtype_hyperbolic_cordic	 	\
	src/fpm/gentab/gentab.qtype_trigtab			\

# declare target source files from above "target generator programs"
fpm_gentab_src_q16 = $(patsubst src/fpm/gentab/gentab.qtype%,src/fpm/gentab/q16%.c,$(fpm_gentab_programs))
fpm_gentab_src_q32 = $(patsubst src/fpm/gentab/gentab.qtype%,src/fpm/gentab/q32%.c,$(fpm_gentab_programs))

# declare resulting object files from above source files
fpm_gentab_obj_q16 = $(patsubst %.c,%.o,$(fpm_gentab_src_q16))
fpm_gentab_obj_q32 = $(patsubst %.c,%.o,$(fpm_gentab_src_q32))

# build gentab programs from source
$(fpm_gentab_programs) : % : %.c $(fpm_headers)
	$(CC) $(CFLAGS) $(INCLUDE_CFLAGS) -o $@ $< $(LDFLAGS)

# generate source files by running program and piping output to target
$(fpm_gentab_src_q16) : src/fpm/gentab/q16%.c : src/fpm/gentab/gentab.qtype% ;  ./$< -n16 > $@
$(fpm_gentab_src_q32) : src/fpm/gentab/q32%.c : src/fpm/gentab/gentab.qtype% ;  ./$< -n32 > $@

# type conversion scripts
scripts/q16_float_to_fixed : % : %.c
	$(CC) $(CFLAGS) -o $@ $< $(LDFLAGS)

scripts/q16_fixed_to_float : % : %.c
	$(CC) $(CFLAGS) -o $@ $< $(LDFLAGS)

# add auto-generated files to extra_clean list (programs, sources,
# and objects)
extra_clean +=							\
	$(fpm_gentab_programs)					\
	$(fpm_gentab_src_q16)					\
	$(fpm_gentab_src_q32)					\
	$(fpm_gentab_obj_q16)					\
	$(fpm_gentab_obj_q32)					\
	scripts/q16_float_to_fixed				\
	scripts/q16_fixed_to_float				\

# target fixed-point math objects
fpm_objects :=							\
	src/fpm/src/q16.o					\
	src/fpm/src/q32.o					\
	$(fpm_gentab_obj_q16)					\
	$(fpm_gentab_obj_q32)					\

# files included by macro sources
fpm_includes :=							\
	src/fpm/src/cqtype_arithmetic.c				\
	src/fpm/src/cqtype_conversion.c				\
	src/fpm/src/cqtype_trig_cordic.c			\
	src/fpm/src/cqtype_logexp_cordic.c			\
	src/fpm/src/qtype_arithmetic.port.c			\
	src/fpm/src/qtype_conversion.c				\
	src/fpm/src/qtype_inv_newton.c				\
	src/fpm/src/qtype_log2_frac.c				\
	src/fpm/src/qtype_exp2_frac.c				\
	src/fpm/src/qtype_log2_shiftadd.c			\
	src/fpm/src/qtype_exp2_shiftadd.c			\
	src/fpm/src/qtype_atan_frac.c				\
	src/fpm/src/qtype_atan_cordic.c				\
	src/fpm/src/qtype_sincos_cordic.c			\
	src/fpm/src/qtype_sincos_tab.c				\
	src/fpm/src/qtype_sinhcosh_cordic.c			\
	src/fpm/src/qtype_hyperbolic_shiftadd.c			\
	src/fpm/src/qtype_sqrt.c				\
	src/fpm/src/qtype_cbrt.c				\
	src/fpm/src/qtype_gamma.c				\
	src/fpm/src/qtype_erf.c					\
	src/fpm/src/qtype_trig.c				\
	src/fpm/src/qtype_hyperbolic.c				\
	src/fpm/src/qtype_logexp.c				\
	src/fpm/src/qtype_power.c				\

src/fpm/src/q16.o : %.o : %.c $(fpm_headers) $(fpm_includes)

src/fpm/src/q32.o : %.o : %.c $(fpm_headers) $(fpm_includes)

fpm_autotests :=						\
	src/fpm/tests/qtype_constants_autotest.c		\
	src/fpm/tests/qtype_div_autotest.c			\
	src/fpm/tests/qtype_inv_newton_autotest.c		\
	src/fpm/tests/qtype_mul_autotest.c			\
	src/fpm/tests/qtype_round_autotest.c			\
	src/fpm/tests/qtype_exp_autotest.c			\
	src/fpm/tests/qtype_log_autotest.c			\
	src/fpm/tests/qtype_atan_autotest.c			\
	src/fpm/tests/qtype_sincos_autotest.c			\
	src/fpm/tests/qtype_sinhcosh_autotest.c			\
	src/fpm/tests/qtype_sqrt_autotest.c			\
	src/fpm/tests/qtype_gamma_autotest.c			\
	src/fpm/tests/qtype_erf_autotest.c			\
	src/fpm/tests/cqtype_arithmetic_autotest.c		\
	src/fpm/tests/cqtype_logexp_autotest.c			\

fpm_benchmarks :=						\
	src/fpm/bench/cqtype_div_benchmark.c			\
	src/fpm/bench/qtype_div_benchmark.c			\
	src/fpm/bench/qtype_mul_benchmark.c			\
	src/fpm/bench/qtype_exp2_benchmark.c			\
	src/fpm/bench/qtype_log2_benchmark.c			\
	src/fpm/bench/qtype_atan_benchmark.c			\
	src/fpm/bench/qtype_sincos_benchmark.c			\


# 
# MODULE : framing
#

framing_objects :=						\
	src/framing/src/bpacketgen.o				\
	src/framing/src/bpacketsync.o				\
	src/framing/src/detector_cccf.o				\
	src/framing/src/dsssframe64gen.o			\
	src/framing/src/dsssframe64sync.o			\
	src/framing/src/dsssframegen.o				\
	src/framing/src/dsssframesync.o				\
	src/framing/src/framedatastats.o			\
	src/framing/src/framesyncstats.o			\
	src/framing/src/framegen64.o				\
	src/framing/src/framesync64.o				\
	src/framing/src/framingcf.o				\
	src/framing/src/framing_rrrf.o				\
	src/framing/src/framing_crcf.o				\
	src/framing/src/framing_cccf.o				\
	src/framing/src/flexframegen.o				\
	src/framing/src/flexframesync.o				\
	src/framing/src/fskframegen.o				\
	src/framing/src/fskframesync.o				\
	src/framing/src/gmskframegen.o				\
	src/framing/src/gmskframesync.o				\
	src/framing/src/ofdmflexframegen.o			\
	src/framing/src/ofdmflexframesync.o			\
	src/framing/src/qpilotgen.o				\
	src/framing/src/qpilotsync.o				\


# list explicit targets and dependencies here

framing_prototypes_gen :=					\
	src/framing/src/msource.proto.c				\
	src/framing/src/qpacketmodem.proto.c			\
	src/framing/src/qsource.proto.c				\
	src/framing/src/symstream.proto.c			\
	src/framing/src/symstreamr.proto.c			\

framing_prototypes_sync :=					\
	src/framing/src/bpresync.proto.c			\
	src/framing/src/bsync.proto.c				\
	src/framing/src/presync.proto.c				\
	src/framing/src/qdetector.proto.c			\
	src/framing/src/qdsync.proto.c				\
	src/framing/src/symtrack.proto.c			\

src/framing/src/framingcf.o         : %.o : %.c $(include_headers) ${framing_prototypes_gen}
src/framing/src/framing_rrrf.o      : %.o : %.c $(include_headers) ${framing_prototypes_sync}
src/framing/src/framing_crcf.o      : %.o : %.c $(include_headers) ${framing_prototypes_sync}
src/framing/src/framing_cccf.o      : %.o : %.c $(include_headers) ${framing_prototypes_sync}

framing_autotests :=						\
	src/framing/tests/bpacketsync_autotest.c		\
	src/framing/tests/bsync_autotest.c			\
	src/framing/tests/detector_autotest.c			\
	src/framing/tests/dsssframe64_autotest.c		\
	src/framing/tests/dsssframesync_autotest.c		\
	src/framing/tests/flexframesync_autotest.c		\
	src/framing/tests/framesync64_autotest.c		\
	src/framing/tests/fskframesync_autotest.c		\
	src/framing/tests/gmskframe_autotest.c			\
	src/framing/tests/msource_autotest.c			\
	src/framing/tests/ofdmflexframe_autotest.c		\
	src/framing/tests/qdetector_cccf_autotest.c		\
	src/framing/tests/qdetector_cccf_copy_autotest.c	\
	src/framing/tests/qdsync_cccf_autotest.c		\
	src/framing/tests/qpacketmodem_autotest.c		\
	src/framing/tests/qpilotsync_autotest.c			\
	src/framing/tests/qsource_autotest.c			\
	src/framing/tests/symstreamcf_autotest.c		\
	src/framing/tests/symstreamcf_delay_autotest.c		\
	src/framing/tests/symstreamrcf_autotest.c		\
	src/framing/tests/symstreamrcf_delay_autotest.c		\
	src/framing/tests/symtrack_cccf_autotest.c		\


framing_benchmarks :=						\
	src/framing/bench/presync_benchmark.c			\
	src/framing/bench/bpacketsync_benchmark.c		\
	src/framing/bench/bpresync_benchmark.c			\
	src/framing/bench/bsync_benchmark.c			\
	src/framing/bench/detector_benchmark.c			\
	src/framing/bench/flexframesync_benchmark.c		\
	src/framing/bench/framesync64_benchmark.c		\
	src/framing/bench/gmskframesync_benchmark.c		\
	src/framing/bench/qdetector_benchmark.c			\


# 
# MODULE : math
#

math_objects :=							\
	src/math/src/poly.o					\
	src/math/src/polyc.o					\
	src/math/src/polyf.o					\
	src/math/src/polycf.o					\
	src/math/src/math.o					\
	src/math/src/math.bessel.o				\
	src/math/src/math.gamma.o				\
	src/math/src/math.complex.o				\
	src/math/src/math.trig.o				\
	src/math/src/modular_arithmetic.o			\
	src/math/src/poly.findroots.o				\
	src/math/src/windows.o					\


poly_prototypes :=						\
	src/math/src/poly.common.proto.c			\
	src/math/src/poly.expand.proto.c			\
	src/math/src/poly.lagrange.proto.c			\

src/math/src/poly.o               : %.o : %.c $(include_headers) $(poly_prototypes)
src/math/src/polyc.o              : %.o : %.c $(include_headers) $(poly_prototypes)
src/math/src/polyf.o              : %.o : %.c $(include_headers) $(poly_prototypes)
src/math/src/polycf.o             : %.o : %.c $(include_headers) $(poly_prototypes)
src/math/src/math.o               : %.o : %.c $(include_headers)
src/math/src/math.bessel.o        : %.o : %.c $(include_headers)
src/math/src/math.gamma.o         : %.o : %.c $(include_headers)
src/math/src/math.complex.o       : %.o : %.c $(include_headers)
src/math/src/math.trig.o          : %.o : %.c $(include_headers)
src/math/src/modular_arithmetic.o : %.o : %.c $(include_headers)
src/math/src/windows.o            : %.o : %.c $(include_headers)


math_autotests :=						\
	src/math/tests/gcd_autotest.c				\
	src/math/tests/math_window_autotest.c			\
	src/math/tests/math_autotest.c				\
	src/math/tests/math_bessel_autotest.c			\
	src/math/tests/math_gamma_autotest.c			\
	src/math/tests/math_complex_autotest.c			\
	src/math/tests/polynomial_autotest.c			\
	src/math/tests/polynomial_findroots_autotest.c		\
	src/math/tests/prime_autotest.c				\


math_benchmarks :=						\
	src/math/bench/polyfit_benchmark.c			\


#
# MODULE : matrix
#

matrix_objects :=						\
	src/matrix/src/matrix.o					\
	src/matrix/src/matrixf.o				\
	src/matrix/src/matrixc.o				\
	src/matrix/src/matrixcf.o				\
	src/matrix/src/matrixq16.o				\
	src/matrix/src/matrixcq16.o				\
	src/matrix/src/smatrix.common.o				\
	src/matrix/src/smatrixb.o				\
	src/matrix/src/smatrixf.o				\
	src/matrix/src/smatrixi.o				\


matrix_prototypes :=						\
	src/matrix/src/matrix.base.proto.c			\
	src/matrix/src/matrix.cgsolve.proto.c			\
	src/matrix/src/matrix.chol.proto.c			\
	src/matrix/src/matrix.gramschmidt.proto.c		\
	src/matrix/src/matrix.inv.proto.c			\
	src/matrix/src/matrix.linsolve.proto.c			\
	src/matrix/src/matrix.ludecomp.proto.c			\
	src/matrix/src/matrix.qrdecomp.proto.c			\
	src/matrix/src/matrix.math.proto.c			\

<<<<<<< HEAD
src/matrix/src/matrix.o   : %.o : %.c $(include_headers) $(matrix_includes)
src/matrix/src/matrixc.o  : %.o : %.c $(include_headers) $(matrix_includes)
src/matrix/src/matrixf.o  : %.o : %.c $(include_headers) $(matrix_includes)
src/matrix/src/matrixcf.o : %.o : %.c $(include_headers) $(matrix_includes)
src/matrix/src/matrixq16.o : %.o : %.c $(include_headers) $(matrix_includes)
src/matrix/src/matrixcq16.o : %.o : %.c $(include_headers) $(matrix_includes)
src/matrix/src/smatrixb.o: %.o : %.c $(include_headers) src/matrix/src/smatrix.c
src/matrix/src/smatrixf.o: %.o : %.c $(include_headers) src/matrix/src/smatrix.c
src/matrix/src/smatrixi.o: %.o : %.c $(include_headers) src/matrix/src/smatrix.c
=======
src/matrix/src/matrix.o   : %.o : %.c $(include_headers) $(matrix_prototypes)
src/matrix/src/matrixc.o  : %.o : %.c $(include_headers) $(matrix_prototypes)
src/matrix/src/matrixf.o  : %.o : %.c $(include_headers) $(matrix_prototypes)
src/matrix/src/matrixcf.o : %.o : %.c $(include_headers) $(matrix_prototypes)
src/matrix/src/smatrixb.o : %.o : %.c $(include_headers) src/matrix/src/smatrix.proto.c
src/matrix/src/smatrixf.o : %.o : %.c $(include_headers) src/matrix/src/smatrix.proto.c
src/matrix/src/smatrixi.o : %.o : %.c $(include_headers) src/matrix/src/smatrix.proto.c
>>>>>>> 9a9d42c1


# matrix autotest scripts
matrix_autotests :=						\
	src/matrix/tests/matrixcf_autotest.c			\
	src/matrix/tests/matrixf_autotest.c			\
	src/matrix/tests/smatrixb_autotest.c			\
	src/matrix/tests/smatrixf_autotest.c			\
	src/matrix/tests/smatrixi_autotest.c			\
	src/matrix/tests/matrixq16_autotest.c			\

# additional autotest objects
autotest_extra_obj +=						\
	src/matrix/tests/data/matrixf_data_add.o		\
	src/matrix/tests/data/matrixf_data_aug.o		\
	src/matrix/tests/data/matrixf_data_cgsolve.o		\
	src/matrix/tests/data/matrixf_data_chol.o		\
	src/matrix/tests/data/matrixf_data_gramschmidt.o	\
	src/matrix/tests/data/matrixf_data_inv.o		\
	src/matrix/tests/data/matrixf_data_linsolve.o		\
	src/matrix/tests/data/matrixf_data_ludecomp.o		\
	src/matrix/tests/data/matrixf_data_mul.o		\
	src/matrix/tests/data/matrixf_data_qrdecomp.o		\
	src/matrix/tests/data/matrixf_data_transmul.o		\
								\
	src/matrix/tests/data/matrixcf_data_add.o		\
	src/matrix/tests/data/matrixcf_data_aug.o		\
	src/matrix/tests/data/matrixcf_data_chol.o		\
	src/matrix/tests/data/matrixcf_data_inv.o		\
	src/matrix/tests/data/matrixcf_data_linsolve.o		\
	src/matrix/tests/data/matrixcf_data_ludecomp.o		\
	src/matrix/tests/data/matrixcf_data_mul.o		\
	src/matrix/tests/data/matrixcf_data_qrdecomp.o		\
	src/matrix/tests/data/matrixcf_data_transmul.o		\

matrix_benchmarks :=						\
	src/matrix/bench/matrixf_inv_benchmark.c		\
	src/matrix/bench/matrixf_linsolve_benchmark.c		\
	src/matrix/bench/matrixf_mul_benchmark.c		\
	src/matrix/bench/smatrixf_mul_benchmark.c		\


# 
# MODULE : modem
#

modem_objects :=						\
	src/modem/src/ampmodem.o				\
	src/modem/src/fskdem.o					\
	src/modem/src/fskmod.o					\
	src/modem/src/gmskdem.o					\
	src/modem/src/gmskmod.o					\
	src/modem/src/modem.shim.o				\
	src/modem/src/modemcf.o					\
	src/modem/src/modem_utilities.o				\
	src/modem/src/modem_apsk_const.o			\
	src/modem/src/modem_arb_const.o				\
	src/modem/src/modemq16.o				\

# explicit targets and dependencies
modem_prototypes :=						\
	src/modem/src/cpfskdem.proto.c				\
	src/modem/src/cpfskmod.proto.c				\
	src/modem/src/freqdem.proto.c				\
	src/modem/src/freqmod.proto.c				\
	src/modem/src/modem_common.proto.c			\
	src/modem/src/modem_psk.proto.c				\
	src/modem/src/modem_dpsk.proto.c			\
	src/modem/src/modem_ask.proto.c				\
	src/modem/src/modem_qam.proto.c				\
	src/modem/src/modem_apsk.proto.c			\
	src/modem/src/modem_bpsk.proto.c			\
	src/modem/src/modem_qpsk.proto.c			\
	src/modem/src/modem_ook.proto.c				\
	src/modem/src/modem_pi4dqpsk.proto.c			\
	src/modem/src/modem_sqam32.proto.c			\
	src/modem/src/modem_sqam128.proto.c			\
	src/modem/src/modem_arb.proto.c				\
	
#src/modem/src/modem_demod_soft_const.c

<<<<<<< HEAD
src/modem/src/modemf.o           : %.o : %.c $(include_headers) $(modem_includes)
src/modem/src/modemq16.o         : %.o : %.c $(include_headers) $(modem_includes)
=======
src/modem/src/modemcf.o          : %.o : %.c $(include_headers) $(modem_prototypes)
src/modem/src/modem.shim.o       : %.o : %.c $(include_headers)
>>>>>>> 9a9d42c1
src/modem/src/gmskmod.o          : %.o : %.c $(include_headers)
src/modem/src/gmskdem.o          : %.o : %.c $(include_headers)
src/modem/src/ampmodem.o         : %.o : %.c $(include_headers)
src/modem/src/freqmodem.o        : %.o : %.c $(include_headers)
src/modem/src/modem_utilities.o  : %.o : %.c $(include_headers)
src/modem/src/modem_apsk_const.o : %.o : %.c $(include_headers)
src/modem/src/modem_arb_const.o  : %.o : %.c $(include_headers)

modem_autotests :=						\
	src/modem/tests/ampmodem_autotest.c			\
	src/modem/tests/cpfskmodem_autotest.c			\
	src/modem/tests/freqmodem_autotest.c			\
	src/modem/tests/fskmodem_autotest.c			\
	src/modem/tests/gmskmodem_autotest.c			\
	src/modem/tests/modem_autotest.c			\
	src/modem/tests/modem_config_autotest.c			\
	src/modem/tests/modem_demodsoft_autotest.c		\
	src/modem/tests/modem_demodstats_autotest.c		\
<<<<<<< HEAD
	src/modem/tests/modemq16_autotest.c			\
=======
	src/modem/tests/modem_utilities_autotest.c		\

>>>>>>> 9a9d42c1

modem_benchmarks :=						\
	src/modem/bench/freqdem_benchmark.c			\
	src/modem/bench/freqmod_benchmark.c			\
	src/modem/bench/fskdem_benchmark.c			\
	src/modem/bench/fskmod_benchmark.c			\
	src/modem/bench/gmskmodem_benchmark.c			\
	src/modem/bench/modem_modulate_benchmark.c		\
	src/modem/bench/modem_demodulate_benchmark.c		\
	src/modem/bench/modem_demodsoft_benchmark.c		\

# 
# MODULE : multichannel
#

multichannel_objects :=						\
	src/multichannel/src/firpfbch_crcf.o			\
	src/multichannel/src/firpfbch_cccf.o			\
	src/multichannel/src/ofdmframe.common.o			\
	src/multichannel/src/ofdmframegen.o			\
	src/multichannel/src/ofdmframesync.o			\

$(multichannel_objects) : %.o : %.c $(include_headers)

# list explicit targets and dependencies here
multichannel_prototypes :=					\
	src/multichannel/src/firpfbch.proto.c			\
	src/multichannel/src/firpfbch2.proto.c			\
	src/multichannel/src/firpfbchr.proto.c			\

src/multichannel/src/firpfbch_crcf.o : %.o : %.c $(include_headers) $(multichannel_prototypes)
src/multichannel/src/firpfbch_cccf.o : %.o : %.c $(include_headers) $(multichannel_prototypes)

# autotests
multichannel_autotests :=					\
	src/multichannel/tests/firpfbch_crcf_synthesizer_autotest.c	\
	src/multichannel/tests/firpfbch_crcf_analyzer_autotest.c	\
	src/multichannel/tests/firpfbch_crcf_autotest.c		\
	src/multichannel/tests/firpfbch2_crcf_autotest.c	\
	src/multichannel/tests/firpfbchr_crcf_autotest.c	\
	src/multichannel/tests/ofdmframe_autotest.c		\

# benchmarks
multichannel_benchmarks :=					\
	src/multichannel/bench/firpfbch_crcf_benchmark.c	\
	src/multichannel/bench/firpfbch2_crcf_benchmark.c	\
	src/multichannel/bench/firpfbchr_crcf_benchmark.c	\
	src/multichannel/bench/ofdmframesync_acquire_benchmark.c	\
	src/multichannel/bench/ofdmframesync_rxsymbol_benchmark.c	\

# 
# MODULE : nco - numerically-controlled oscillator
#

nco_objects :=							\
	src/nco/src/nco_crcf.o					\
	src/nco/src/nco_crcq16.o				\
	src/nco/src/nco.utilities.o				\

nco_prototypes :=						\
	src/nco/src/nco.proto.c					\
	src/nco/src/synth.proto.c				\

src/nco/src/nco_crcf.o      : %.o : %.c $(include_headers) $(nco_prototypes)
src/nco/src/nco.utilities.o : %.o : %.c $(include_headers)


# autotests
nco_autotests :=						\
	src/nco/tests/nco_crcf_autotest.c			\
	src/nco/tests/nco_crcf_frequency_autotest.c		\
	src/nco/tests/nco_crcf_mix_autotest.c			\
	src/nco/tests/nco_crcf_phase_autotest.c			\
	src/nco/tests/nco_crcf_pll_autotest.c			\
<<<<<<< HEAD
	src/nco/tests/nco_crcq16_frequency_autotest.c		\
	src/nco/tests/nco_crcq16_phase_autotest.c		\
	src/nco/tests/nco_crcq16_pll_autotest.c			\
=======
	src/nco/tests/nco_crcf_spectrum_autotest.c		\
>>>>>>> 9a9d42c1
	src/nco/tests/unwrap_phase_autotest.c			\

# additional autotest objects
autotest_extra_obj +=						\
	src/nco/tests/data/nco_sincos_fsqrt1_2.o		\
	src/nco/tests/data/nco_sincos_fsqrt1_3.o		\
	src/nco/tests/data/nco_sincos_fsqrt1_5.o		\
	src/nco/tests/data/nco_sincos_fsqrt1_7.o		\

# benchmarks
nco_benchmarks :=						\
	src/nco/bench/nco_benchmark.c				\
	src/nco/bench/vco_benchmark.c				\

# 
# MODULE : optim - optimization
#

optim_objects :=						\
	src/optim/src/chromosome.o				\
	src/optim/src/gasearch.o				\
	src/optim/src/gradsearch.o				\
	src/optim/src/optim.common.o				\
	src/optim/src/qnsearch.o				\
	src/optim/src/qs1dsearch.o				\
	src/optim/src/utilities.o				\

$(optim_objects) : %.o : %.c $(include_headers)

# autotests
optim_autotests :=						\
	src/optim/tests/gasearch_autotest.c			\
	src/optim/tests/gradsearch_autotest.c			\
	src/optim/tests/qnsearch_autotest.c			\
	src/optim/tests/qs1dsearch_autotest.c			\
	src/optim/tests/utility_autotest.c			\

# benchmarks
optim_benchmarks :=


# 
# MODULE : quantization
#

quantization_objects :=						\
	src/quantization/src/compand.o				\
	src/quantization/src/quantizercf.o			\
	src/quantization/src/quantizerf.o			\
	src/quantization/src/quantizer.inline.o			\

quantization_prototypes :=					\
	src/quantization/src/quantizer.proto.c			\

src/quantization/src/compand.o          : %.o : %.c $(include_headers)
src/quantization/src/quantizercf.o      : %.o : %.c $(include_headers) $(quantization_prototypes)
src/quantization/src/quantizerf.o       : %.o : %.c $(include_headers) $(quantization_prototypes)
src/quantization/src/quantizer.inline.o : %.o : %.c $(include_headers)


# autotests
quantization_autotests :=					\
	src/quantization/tests/compand_autotest.c		\
	src/quantization/tests/quantize_autotest.c		\


# benchmarks
quantization_benchmarks :=					\
	src/quantization/bench/quantizer_benchmark.c		\
	src/quantization/bench/compander_benchmark.c		\

# 
# MODULE : random
#

random_objects :=						\
	src/random/src/rand.o					\
	src/random/src/randn.o					\
	src/random/src/randexp.o				\
	src/random/src/randweib.o				\
	src/random/src/randgamma.o				\
	src/random/src/randnakm.o				\
	src/random/src/randricek.o				\
	src/random/src/scramble.o				\


$(random_objects) : %.o : %.c $(include_headers)

# autotests
random_autotests :=						\
	src/random/tests/scramble_autotest.c			\
	src/random/tests/random_autotest.c			\
	src/random/tests/random_distributions_autotest.c	\


# benchmarks
random_benchmarks :=						\
	src/random/bench/random_benchmark.c			\


# 
# MODULE : sequence
#

sequence_objects :=						\
	src/sequence/src/bsequence.o				\
	src/sequence/src/msequence.o				\


$(sequence_objects) : %.o : %.c $(include_headers)


# autotests
sequence_autotests :=						\
	src/sequence/tests/bsequence_autotest.c			\
	src/sequence/tests/complementary_codes_autotest.c	\
	src/sequence/tests/msequence_autotest.c			\

# benchmarks
sequence_benchmarks :=						\
	src/sequence/bench/bsequence_benchmark.c		\

# 
# MODULE : utility
#

utility_objects :=						\
	src/utility/src/bshift_array.o				\
	src/utility/src/byte_utilities.o			\
	src/utility/src/memory.o				\
	src/utility/src/msb_index.o				\
	src/utility/src/pack_bytes.o				\
	src/utility/src/shift_array.o				\
	src/utility/src/utility.o				\

$(utility_objects) : %.o : %.c $(include_headers)

# autotests
utility_autotests :=						\
	src/utility/tests/bshift_array_autotest.c		\
	src/utility/tests/count_bits_autotest.c			\
	src/utility/tests/pack_bytes_autotest.c			\
	src/utility/tests/shift_array_autotest.c		\

# benchmarks
utility_benchmarks :=						\
	src/utility/bench/byte_utilities_benchmark.c		\


#
# MODULE : vector
#

# main objects list
vector_objects :=						\
	@MLIBS_VECTOR@						\

# vector prototypes (portable) - explicit dependencies
vector_prototypes :=						\
	src/vector/src/vector_add.proto.c			\
	src/vector/src/vector_mul.proto.c			\
	src/vector/src/vector_norm.proto.c			\
	src/vector/src/vector_trig.proto.c			\

# targets: portable builds
src/vector/src/vectorf.port.o   : %.o : %.c $(include_headers) ${vector_prototypes}
src/vector/src/vectorcf.port.o  : %.o : %.c $(include_headers) ${vector_prototypes}

# specific machine architectures
# ...

# vector autotest scripts
vector_autotests :=						\
	src/vector/tests/vectorcf_autotest.c			\

# additional autotest objects
autotest_extra_obj +=

# vector benchmark scripts
vector_benchmarks :=						\
	src/vector/bench/vectorcf_benchmark.c			\
	src/vector/bench/vectorf_benchmark.c			\



# Target collection
#
# Information about targets for each module is collected
# in these variables
objects :=							\
	src/libliquid.o						\
	$(agc_objects)						\
	$(audio_objects)					\
	$(buffer_objects)					\
	$(channel_objects)					\
	$(dotprod_objects)					\
	$(equalization_objects)					\
	$(fec_objects)						\
	$(fft_objects)						\
	$(filter_objects)					\
	$(fpm_objects)						\
	$(framing_objects)					\
	$(math_objects)						\
	$(matrix_objects)					\
	$(modem_objects)					\
	$(multichannel_objects)					\
	$(nco_objects)						\
	$(optim_objects)					\
	$(quantization_objects)					\
	$(random_objects)					\
	$(sequence_objects)					\
	$(utility_objects)					\
	$(vector_objects)					\

$(objects) : %.o : %.c $(include_headers)

autotest_sources :=						\
	autotest/null_autotest.c				\
	autotest/libliquid_autotest.c				\
	$(agc_autotests)					\
	$(audio_autotests)					\
	$(buffer_autotests)					\
	$(channel_autotests)					\
	$(dotprod_autotests)					\
	$(equalization_autotests)				\
	$(fec_autotests)					\
	$(fft_autotests)					\
	$(filter_autotests)					\
	$(fpm_autotests)					\
	$(framing_autotests)					\
	$(math_autotests)					\
	$(matrix_autotests)					\
	$(modem_autotests)					\
	$(multichannel_autotests)				\
	$(nco_autotests)					\
	$(optim_autotests)					\
	$(quantization_autotests)				\
	$(random_autotests)					\
	$(sequence_autotests)					\
	$(utility_autotests)					\
	$(vector_autotests)					\
	

benchmark_sources :=						\
	bench/null_benchmark.c					\
	$(agc_benchmarks)					\
	$(audio_benchmarks)					\
	$(buffer_benchmarks)					\
	$(channel_benchmarks)					\
	$(dotprod_benchmarks)					\
	$(equalization_benchmarks)				\
	$(fec_benchmarks)					\
	$(fft_benchmarks)					\
	$(filter_benchmarks)					\
	$(fpm_benchmarks)					\
	$(framing_benchmarks)					\
	$(math_benchmarks)					\
	$(matrix_benchmarks)					\
	$(modem_benchmarks)					\
	$(multichannel_benchmarks)				\
	$(nco_benchmarks)					\
	$(optim_benchmarks)					\
	$(quantization_benchmarks)				\
	$(random_benchmarks)					\
	$(sequence_benchmarks)					\
	$(utility_benchmarks)					\
	$(vector_benchmarks)					\


##
## TARGET : all       - build shared library (default)
##
.PHONY: all

# Shared library targets
ARCHIVE_LIB	= libliquid.${AR_LIB}
SHARED_LIB	= libliquid.${SH_LIB}

#
# darwin
#
libliquid.ar : $(objects)
	${LIBTOOL} -static -o $@ $^

# gcc -dynamiclib -install_name libliquid.dylib -o libliquid.dylib libmodem.a libutility.a 
libliquid.dylib : $(objects)
	$(CC) -dynamiclib ${COVERAGE_FLAGS} -install_name $@ -o $@ $^ $(LDFLAGS) $(LIBS)

#
# linux, et al
#
libliquid.a : $(objects)
	${AR} r $@ $^
	${RANLIB} $@

libliquid.so : libliquid.a
	$(CC) $(CFLAGS) $(LDFLAGS) -shared -Xlinker -soname=libliquid.so.$(SOVERSION) -o $@ -Wl,-whole-archive $^ -Wl,-no-whole-archive $(LIBS)

# static archive and library objects
all: ${ARCHIVE_LIB} ${SHARED_LIB}

##
## TARGET : help      - print list of targets
##

# look for all occurrences of '## TARGET : ' and print rest of line to screen
help:
	@echo "Targets for liquid-dsp makefile:"
	@$(GREP) -E "^## TARGET : " [Mm]akefile | $(SED) 's/## TARGET : /  /'

## 
## TARGET : install   - installs the libraries and header files in the host system
##

install: all
	@echo "installing..."
	@echo ""
	mkdir -p $(DESTDIR)$(prefix)/include/liquid
	mkdir -p $(DESTDIR)$(libdir)
	install -m 644 -p libliquid.${AR_LIB} $(DESTDIR)$(libdir)/libliquid.${AR_LIB}
	install -m 644 -p libliquid.${SH_LIB} $(DESTDIR)$(libdir)/libliquid.${SH_LIB}.${VERSION}
	install -m 644 -p include/liquid.h $(DESTDIR)$(prefix)/include/liquid/liquid.h
	ln -sf libliquid.${SH_LIB}.${VERSION} $(DESTDIR)$(libdir)/libliquid.${SH_LIB}
	ln -sf libliquid.${SH_LIB}.${VERSION} $(DESTDIR)$(libdir)/libliquid.${SH_LIB}.${SOVERSION}
	@echo ""
	@echo "---------------------------------------------------------"
	@echo "  liquid-dsp was successfully installed.     "
	@echo ""
	@echo "  On some machines (e.g. Linux) you should rebind your"
	@echo "  libraries by running 'ldconfig' to make the shared"
	@echo "  object available.  You might also need to modify your"
	@echo "  LD_LIBRARY_PATH environment variable to include the"
	@echo "  directory $(DESTDIR)$(exec_prefix)"
	@echo ""
	@echo "  Please report bugs to $(BUGREPORT)"
	@echo "---------------------------------------------------------"
	@echo ""

## 
## TARGET : uninstall - uninstalls the libraries and header files in the host system
##

#$(RM) $(addprefix $(DESTDIR)$(prefix)/include/liquid/, $(headers_install))
uninstall:
	@echo "uninstalling..."
	$(RM) $(DESTDIR)$(prefix)/include/liquid/liquid.h
	$(RM) $(DESTDIR)$(libdir)/libliquid.${AR_LIB}
	$(RM) $(DESTDIR)$(libdir)/libliquid.${SH_LIB}.${VERSION}
	$(RM) $(DESTDIR)$(libdir)/libliquid.${SH_LIB}.${SOVERSION}
	$(RM) $(DESTDIR)$(libdir)/libliquid.${SH_LIB}
	@echo "done."

##
## autoscript
##

autoscript : scripts/autoscript

scripts/autoscript.o scripts/main.o : %.o : %.c
	$(CC) $(CPPFLAGS) $(CFLAGS) -c -o $@ $<

scripts/autoscript : scripts/autoscript.o scripts/main.o
	$(CC) $(CFLAGS) $(LDFLAGS) -o $@ $^ $(LIBS)

clean-autoscript :
	$(RM) scripts/autoscript.o scripts/main.o scripts/autoscript


##
## TARGET : check     - build and run autotest scripts
##

# Autotests are used to check the validity and accuracy of the
# DSP libraries.

.PHONY: autotest
autotest_prog = xautotest

# run the autotest generator script to create autotest_include.h
autotest_include.h : scripts/autoscript $(autotest_sources) $(include_headers)
	./scripts/autoscript $(PATHSEP) autotest $(autotest_sources) > $@

# autotest objects
# NOTE: by default, gcc compiles any file with a '.h' extension as a 'pre-compiled
#       header' so we need to explicitly tell it to compile as a c source file with
#       the '-x c' flag
autotest_obj = $(patsubst %.c,%.o,$(autotest_sources))
$(autotest_obj) $(autotest_extra_obj) autotest/autotest.o : %.o : %.c $(include_headers) autotest/autotest.h
	$(CC) $(CPPFLAGS) $(CFLAGS) $< -c -o $@

# compile the autotest program without linking
$(autotest_prog).o : autotest/xautotest.c autotest/autotest.h autotest_include.h
	$(CC) $(CPPFLAGS) $(CFLAGS) $< -c -o $@

# link the autotest program with the objects
# NOTE: linked libraries must come _after_ the target program
$(autotest_prog): $(autotest_prog).o $(autotest_obj) $(autotest_extra_obj) autotest/autotest.o ${ARCHIVE_LIB}
	$(CC) $(CFLAGS) $(LDFLAGS) $^ -o $@ $(LIBS)

# run the autotest program
check: $(autotest_prog)
	./$(autotest_prog) -v -o autotest.json

# let 'make test' be an alias for 'make check'
test: check

# clean the generated files
clean-check:
	$(RM) autotest_include.h $(autotest_prog).o $(autotest_prog)
	$(RM) $(autotest_obj)
	$(RM) $(autotest_extra_obj)
	$(RM) autotest/autotest.o
	$(RM) autotest.json
	$(RM) autotest/logs/*.m autotest/logs/*.dat
	$(RM) autotest/logs/*.bin autotest/logs/*.gnu autotest/logs/*.png

##
## TARGET : check-doc - build and run basic documentation checks
##

readme.c.example.c : README.rst
	${SED} -n '19,39p' $< | ${SED} "s/<liquid\/liquid.h>/\"liquid.h\"/g" > $@

readme.c.example.o : %.o : %.c ${include_headers}
	${CC} ${CPPFLAGS} ${CFLAGS} $< -c -o $@

readme.c.example : % : %.o ${ARCHIVE_LIB}
	${CC} ${CFLAGS} ${LDFLAGS} $^ -o $@ ${LIBS}

readme.cc.example.cc : README.rst
	${SED} -n '190,210p' $< | ${SED} "s/<liquid\/liquid.h>/\"liquid.h\"/g" > $@

readme.cc.example.o : %.o : %.cc ${include_headers}
	${CXX} ${CPPFLAGS} ${CXXFLAGS} $< -c -o $@

readme.cc.example : % : %.o ${ARCHIVE_LIB}
	${CXX} ${CXXFLAGS} ${LDFLAGS} $^ -o $@ ${LIBS}

check-doc-c : readme.c.example ; ./readme.c.example

check-doc-cc : readme.cc.example ; ./readme.cc.example

check-doc : check-doc-c check-doc-cc

clean-check-doc:
	${RM} readme.*.example*

##
## TARGET : coverage  - run coverage test and produce report
##
coverage: coverage.out
	tail -n5 $<

${autotest_prog}.gcda : %.gcda : %
	./${autotest_prog}

coverage.out : ${autotest_prog}.gcda
	gcovr --root=src --exclude-directories=src/.*/tests --print-summary > $@

clean-coverage:
	$(RM) src/*.gcda src/*/src/*.gcda src/*/tests/*.gcda src/*/tests/data/*.gcda autotest/*.gcda scripts/*.gcda
	$(RM) src/*.gcno src/*/src/*.gcno src/*/tests/*.gcno src/*/tests/data/*.gcno autotest/*.gcno scripts/*.gcno
	$(RM) autotest/*.gcda bench/*.gcda examples/*.gcda sandbox/*.gcda
	$(RM) autotest/*.gcno bench/*.gcno examples/*.gcno sandbox/*.gcno
	$(RM) *.gcda *.gcno coverage.out


##
## TARGET : bench     - build and run all benchmarks
##

# Benchmarks measure the relative speed of the DSP algorithms running
# on the target platform.
.PHONY: bench
bench_prog	= benchmark
BENCH_CPPFLAGS	= $(CPPFLAGS)
BENCH_CFLAGS	= -Wall $(CFLAGS)
BENCH_LDFLAGS	= $(LDFLAGS)
BENCH_LIBS	= $(LIBS)

# run the benchmark generator script to create benchmark_include.h
benchmark_include.h : scripts/autoscript $(benchmark_sources) $(include_headers)
	./scripts/autoscript $(PATHSEP) benchmark $(benchmark_sources) > $@

# benchmark objects
# NOTE: by default, gcc compiles any file with a '.h' extension as a 'pre-compiled
#       header' so we need to explicitly tell it to compile as a c source file with
#       the '-x c' flag
benchmark_obj = $(patsubst %.c,%.o,$(benchmark_sources))
$(benchmark_obj) : %.o : %.c $(include_headers)
	$(CC) $(BENCH_CPPFLAGS) $(BENCH_CFLAGS) $< -c -o $@

# additional benchmark objects
$(benchmark_extra_obj) : %.o : %.c $(include_headers)

# compile the benchmark program without linking
$(bench_prog).o: bench/bench.c benchmark_include.h bench/bench.c
	$(CC) $(BENCH_CPPFLAGS) $(BENCH_CFLAGS) $< -c -o $(bench_prog).o

# link the benchmark program with the library objects
# NOTE: linked libraries must come _after_ the target program
$(bench_prog): $(bench_prog).o $(benchmark_obj) $(benchmark_extra_obj) ${ARCHIVE_LIB}
	$(CC) $(BENCH_CFLAGS) $(BENCH_LDFLAGS) $^ -o $(bench_prog) $(BENCH_LIBS)

# run the benchmark program
bench: $(bench_prog)
	./$(bench_prog) -o benchmark.json

# fftbench program
bench/fftbench.o : %.o : %.c
	$(CC) $(BENCH_CPPFLAGS) $(BENCH_CFLAGS) $< -c -o $@

bench/fftbench : % : %.o ${ARCHIVE_LIB}
	$(CC) $(BENCH_CFLAGS) $(BENCH_LDFLAGS) $^ -o $@ $(BENCH_LIBS)

# clean up the generated files
clean-bench:
	$(RM) benchmark_include.h $(bench_prog).o $(bench_prog)
	$(RM) $(benchmark_obj)
	$(RM) $(benchmark_extra_obj)
	$(RM) bench/fftbench.o
	$(RM) bench/fftbench


## 
## TARGET : examples  - build all examples binaries
##
.PHONY: examples
example_programs :=						\
	examples/agc_crcf_example				\
	examples/agc_crcf_squelch_example			\
	examples/agc_crcf_qpsk_example				\
	examples/agc_rrrf_example				\
	examples/ampmodem_example				\
	examples/asgramcf_example				\
	examples/asgramf_example				\
	examples/autocorr_cccf_example				\
	examples/bpacketsync_example				\
	examples/bpresync_example				\
	examples/bsequence_example				\
	examples/cbufferf_example				\
	examples/cgsolve_example				\
	examples/channel_cccf_example				\
	examples/compand_example				\
	examples/compand_cf_example				\
	examples/complementary_codes_example			\
	examples/conversion_example				\
	examples/crc_example					\
	examples/cpfskmodem_example				\
	examples/cpfskmodem_psd_example				\
	examples/cvsd_example					\
	examples/detector_cccf_example				\
	examples/dds_cccf_example				\
	examples/dsssframe64sync_performance_example		\
	examples/dsssframe64sync_example			\
	examples/dsssframesync_example				\
	examples/dotprod_rrrf_example				\
	examples/dotprod_cccf_example				\
	examples/eqlms_cccf_block_example			\
	examples/eqlms_cccf_blind_example			\
	examples/eqlms_cccf_decisiondirected_example		\
	examples/eqlms_cccf_example				\
	examples/eqrls_cccf_example				\
	examples/error_handling_example				\
	examples/fec_example					\
	examples/fec_soft_example				\
	examples/fdelay_rrrf_example				\
	examples/fft_example					\
	examples/fftfilt_crcf_example				\
	examples/firdecim_crcf_example				\
	examples/firfarrow_rrrf_example				\
	examples/firfilt_cccf_example				\
	examples/firfilt_cccf_notch_example			\
	examples/firfilt_crcf_copy_example			\
	examples/firfilt_crcf_example				\
	examples/firfilt_crcf_dcblocker_example			\
	examples/firfilt_rrrf_example				\
	examples/firdes_doppler_example				\
	examples/firdes_kaiser_example				\
	examples/firdespm_callback_example			\
	examples/firdespm_halfband_example			\
	examples/firdespm_example				\
	examples/firdespm_lowpass_example			\
	examples/firhilb_example				\
	examples/firhilb_decim_example				\
	examples/firhilb_filter_example				\
	examples/firhilb_interp_example				\
	examples/firpfb_rrrf_example				\
	examples/firpfbch2_crcf_example				\
	examples/firpfbch2_crcf_reconstruct_example		\
	examples/firpfbchr_crcf_example				\
	examples/firinterp_crcf_example				\
	examples/firinterp_firdecim_crcf_example		\
	examples/firinterp_rrrf_linear_example			\
	examples/firinterp_rrrf_window_example			\
	examples/firpfbch_crcf_example				\
	examples/firpfbch_crcf_analysis_example			\
	examples/firpfbch_crcf_msource_example			\
	examples/firpfbch_crcf_synthesis_example		\
	examples/flexframesync_debug_example			\
	examples/flexframesync_example				\
	examples/flexframesync_reconfig_example			\
	examples/framesync64_example				\
	examples/framesync64_performance_example		\
	examples/freqmodem_example				\
	examples/freqmodemq16_example				\
	examples/fskframesync_example				\
	examples/fskmodem_example				\
	examples/fskmodem_waterfall_example			\
	examples/gasearch_example				\
	examples/gasearch_knapsack_example			\
	examples/gmskframesync_example				\
	examples/gmskmodem_example				\
	examples/gmskmodem_ber_example				\
	examples/gmsk_eqlms_example				\
	examples/gmsk_tracking_example				\
	examples/gradsearch_datafit_example			\
	examples/gradsearch_example				\
	examples/interleaver_example				\
	examples/interleaver_soft_example			\
	examples/interleaver_scatterplot_example		\
	examples/iirdes_example					\
	examples/iirdes_analog_example				\
	examples/iirdes_pll_example				\
	examples/iirdecim_crcf_example				\
	examples/iirfilt_cccf_example				\
	examples/iirfilt_crcf_example				\
	examples/iirfilt_crcq16_example				\
	examples/iirfilt_crcf_dcblocker_example			\
	examples/iirfilt_rrrf_integrator_example		\
	examples/iirhilb_example				\
	examples/iirhilb_filter_example				\
	examples/iirinterp_crcf_example				\
	examples/iirinterp_crcq16_example			\
	examples/kaiser_window_example				\
	examples/kbd_window_example				\
	examples/lpc_example					\
	examples/libliquid_example				\
	examples/matched_filter_example				\
	examples/math_lngamma_example				\
	examples/math_primitive_root_example			\
	examples/modem_arb_example				\
	examples/modem_ber_example				\
	examples/modem_example					\
<<<<<<< HEAD
	examples/modemq16_example				\
=======
	examples/modem_pi4dqpsk_example				\
>>>>>>> 9a9d42c1
	examples/modem_soft_example				\
	examples/modemq16_soft_example				\
	examples/modular_arithmetic_example			\
	examples/msequence_autocorr_example			\
	examples/msequence_example				\
	examples/msequence_generator_example			\
	examples/msourcecf_example				\
	examples/msresamp_crcf_example				\
	examples/msresamp_crcf_noise_example			\
	examples/msresamp2_crcf_example				\
	examples/nco_crcf_mix_example				\
	examples/nco_crcf_tone_example				\
	examples/nco_example					\
	examples/nco_pll_example				\
	examples/nco_pll_real_example				\
	examples/nco_pll_modem_example				\
	examples/nco_crcq16_pll_example				\
	examples/nco_crcq16_pll_modem_example			\
	examples/nyquist_filter_example				\
	examples/ofdmflexframesync_example			\
	examples/ofdmframesync_example				\
	examples/ordfilt_rrrf_example				\
	examples/packetizer_example				\
	examples/packetizer_soft_example			\
	examples/pll_example					\
	examples/polyfit_comparison_example			\
	examples/polyfit_example				\
	examples/polyfit_lagrange_example			\
	examples/poly_findroots_example				\
	examples/qdetector_cccf_example				\
	examples/qdsync_cccf_example				\
	examples/qdsync_cccf_performance_example		\
	examples/qpacketmodem_performance_example		\
	examples/qpacketmodem_example				\
	examples/qpilotsync_example				\
	examples/qnsearch_example				\
	examples/qs1dsearch_example				\
	examples/quantize_example				\
	examples/random_histogram_example			\
	examples/repack_bytes_example				\
	examples/rresamp_crcf_example				\
	examples/rresamp_crcf_partition_example			\
	examples/rresamp_crcf_rnyquist_example			\
	examples/rresamp_rrrf_example				\
	examples/resamp_crcf_example				\
	examples/resamp_crcf_noise_example			\
	examples/resamp_crcf_rate_match_example			\
	examples/resamp2_cccf_example				\
	examples/resamp2_crcf_example				\
	examples/resamp2_crcf_decim_example			\
	examples/resamp2_crcf_filter_example			\
	examples/resamp2_crcf_interp_example			\
	examples/resamp2_crcq16_decim_example			\
	examples/resamp2_crcq16_interp_example			\
	examples/ricek_channel_example				\
	examples/scramble_example				\
	examples/smatrix_example				\
	examples/spgramcf_example				\
	examples/spgramf_example				\
	examples/spwaterfallcf_example				\
	examples/symsync_crcf_example				\
	examples/symsync_crcf_full_example			\
	examples/symsync_crcf_kaiser_example			\
	examples/symstreamcf_delay_example			\
	examples/symstreamcf_example				\
	examples/symstreamrcf_delay_example			\
	examples/symstreamrcf_example				\
	examples/symtrack_cccf_example				\
	examples/wdelayf_example				\
	examples/windowf_example				\
	examples/window_enbw_example				\
	examples/windowing_example				\

#	examples/metadata_example
#	examples/ofdmframegen_example
#	examples/gmskframe_example
#	examples/fading_generator_example

example_objects	= $(patsubst %,%.o,$(example_programs))
examples: $(example_programs)

# NOTE: linked libraries must come _after_ the target program
$(example_objects): %.o : %.c

$(example_programs): % : %.o ${ARCHIVE_LIB}
	$(CC) $(CFLAGS) $(LDFLAGS) $^ -o $@ $(LIBS)

# clean examples
clean-examples:
	$(RM) examples/*.o
	$(RM) $(example_programs)

## 
## TARGET : sandbox   - build all sandbox binaries
##

# NOTE: sandbox _requires_ fftw3 to build
.PHONY: sandbox
sandbox_programs =						\
	sandbox/am_demod_dsb_peak_detect_test			\
	sandbox/am_demod_dsb_pll_carrier_test			\
	sandbox/am_demod_dsb_pll_costas_test			\
	sandbox/am_demod_ssb_pll_carrier_test			\
	sandbox/bpresync_test					\
	sandbox/chromosome_test					\
	sandbox/cpmodem_test					\
	sandbox/count_ones_gentab				\
	sandbox/crc_gentab					\
	sandbox/ellip_func_test					\
	sandbox/ellip_test					\
	sandbox/eqlms_cccf_test					\
	sandbox/fecsoft_ber_test				\
	sandbox/fec_g2412product_test				\
	sandbox/fec_golay2412_test				\
	sandbox/fec_golay_test					\
	sandbox/fec_hamming3126_example				\
	sandbox/fec_hamming128_test				\
	sandbox/fec_hamming128_gentab				\
	sandbox/fec_hamming128_example				\
	sandbox/fec_hamming74_gentab				\
	sandbox/fec_hamming84_gentab				\
	sandbox/fec_hamming_test				\
	sandbox/fec_ldpc_test					\
	sandbox/fec_rep3_test					\
	sandbox/fec_rep5_test					\
	sandbox/fec_secded2216_test				\
	sandbox/fec_secded3932_test				\
	sandbox/fec_secded7264_test				\
	sandbox/fec_spc2216_test				\
	sandbox/fec_secded_punctured_test			\
	sandbox/fecsoft_conv_test				\
	sandbox/fecsoft_hamming128_gentab			\
	sandbox/fecsoft_ldpc_test				\
	sandbox/fec_sumproduct_test				\
	sandbox/fskcorr_test					\
	sandbox/fskmodem_test					\
	sandbox/fft_dual_radix_test				\
	sandbox/fft_mixed_radix_test				\
	sandbox/fft_recursive_plan_test				\
	sandbox/fft_recursive_test				\
	sandbox/fft_rader_prime_test				\
	sandbox/fft_rader_prime_radix2_test			\
	sandbox/fft_r2r_test					\
	sandbox/firdes_energy_test				\
	sandbox/firdes_fexp_test				\
	sandbox/firdes_gmskrx_test				\
	sandbox/firdes_group_delay_test				\
	sandbox/firdes_length_test				\
	sandbox/firdespm_halfband_test				\
	sandbox/firfarrow_rrrf_test				\
	sandbox/firfilt_dcblocker_test				\
	sandbox/firpfbch_analysis_alignment_test		\
	sandbox/firpfbch2_analysis_equivalence_test		\
	sandbox/firpfbch2_test					\
	sandbox/firpfbch2_flatness_test				\
	sandbox/firpfbch_analysis_equivalence_test		\
	sandbox/firpfbch_synthesis_equivalence_test		\
	sandbox/gmskmodem_test					\
	sandbox/gmskmodem_coherent_test				\
	sandbox/gmskmodem_equalizer_test			\
	sandbox/gmskmodem_psd_filter_compare_test		\
	sandbox/householder_test				\
	sandbox/iirfilt_fpm_test				\
	sandbox/iirdes_test					\
	sandbox/iirdes_gradsearch_test				\
	sandbox/iirfilt_intdiff_test				\
	sandbox/levinson_test					\
	sandbox/matched_filter_test				\
	sandbox/matched_filter_cfo_test				\
	sandbox/math_lngamma_test				\
	sandbox/math_cacosf_test				\
	sandbox/math_casinf_test				\
	sandbox/math_catanf_test				\
	sandbox/math_cexpf_test					\
	sandbox/math_clogf_test					\
	sandbox/math_csqrtf_test				\
	sandbox/matrix_test					\
	sandbox/minsearch_test					\
	sandbox/minsearch2_test					\
	sandbox/matrix_eig_test					\
	sandbox/modem_demodulate_arb_gentab			\
	sandbox/modem_demodulate_soft_test			\
	sandbox/modem_demodulate_soft_gentab			\
	sandbox/mskmodem_test					\
	sandbox/msresamp_crcf_test				\
	sandbox/ofdmoqam_firpfbch_test				\
	sandbox/ofdm_ber_test					\
	sandbox/ofdmframe_papr_test				\
	sandbox/ofdmframesync_cfo_test				\
	sandbox/pll_3rd_order_test				\
	sandbox/pll_design_test					\
	sandbox/predemod_sync_test				\
	sandbox/quasinewton_test				\
	sandbox/recursive_qpsk_test				\
	sandbox/resamp2_crcf_filterbank_test			\
	sandbox/resamp2_crcf_interp_recreate_test		\
	sandbox/reverse_byte_gentab				\
	sandbox/rhamming_test					\
	sandbox/rkaiser2_test					\
	sandbox/shadowing_test					\
	sandbox/simplex_test					\
	sandbox/symsync_crcf_test				\
	sandbox/symsync_eqlms_test				\
	sandbox/svd_test					\
	sandbox/thiran_allpass_iir_test				\
	sandbox/vectorcf_test					\

#	sandbox/packetizer_persistent_ber_test
#	firpfbch_analysis_test
#	sandbox/ofdmoqam_firpfbch_cfo_test
#	sandbox/mdct_test
#	sandbox/fct_test
#	sandbox/throttle_test # needs -lrt for certain gcc versions, rpi3


sandbox_objects	= $(patsubst %,%.o,$(sandbox_programs))
sandbox: $(sandbox_programs)
SANDBOX_LDFLAGS = $(LDFLAGS) -lfftw3f

# NOTE: linked libraries must come _after_ the target program
$(sandbox_objects): %.o : %.c

$(sandbox_programs): % : %.o ${ARCHIVE_LIB}
	$(CC) $(CFLAGS) $^ -o $@ $(LDFLAGS) $(LIBS)

# clean sandbox
clean-sandbox:
	$(RM) sandbox/*.o
	$(RM) $(sandbox_programs)

##
## TARGET : check-link- test linking to installed library
##

# run program, ensuring proper error code
check-link: scripts/liquid_linker_test ; ./$<

# use subset of compiler flags so we don't try to build or link against
# local files
scripts/liquid_linker_test.o : %.o : %.c
	$(CC) -c -Wall -O2 -o $@ $<

scripts/liquid_linker_test : % : %.o
	$(CC) -Wall -O2 -o $@ $< -L/usr/local/lib ${LIBS} -lliquid

extra_clean += scripts/liquid_linker_test.o scripts/liquid_linker_test

##
## TARGET : programs  - build all programs, but don't run anything
##
programs: all xautotest benchmark examples sandbox

##
## TARGET : world     - build absolutely everything
##
world : all bench check check-doc examples sandbox

##
## TARGET : clean     - clean build (objects, dependencies, libraries, etc.)
##

.PHONY: clean

clean-modules:
	@echo "cleaning modules..."
	$(RM) src/*/src/*.o src/*/bench/*.o src/*/tests/*.o
	$(RM) src/libliquid.o

clean: clean-modules clean-autoscript clean-check clean-coverage clean-bench clean-examples clean-sandbox clean-check-doc
	$(RM) ${ARCHIVE_LIB} ${SHARED_LIB} $(extra_clean)

##
## TARGET : distclean - removes everything except the originally distributed files
##

distclean: clean
	@echo "cleaning distribution..."
	$(RM) octave-core *_example.m
	$(RM) configure config.h config.h.in config.h.in~ config.log config.status
	$(RM) -r autom4te.cache
	$(RM) aclocal.m4
	$(RM) makefile
<|MERGE_RESOLUTION|>--- conflicted
+++ resolved
@@ -117,12 +117,7 @@
 	src/agc/src/agc.proto.c					\
 
 # explicit targets and dependencies
-<<<<<<< HEAD
-$(agc_objects) : %.o : %.c src/agc/src/agc.c $(include_headers)
-=======
-src/agc/src/agc_crcf.o : %.o : %.c $(include_headers) $(agc_prototypes)
-src/agc/src/agc_rrrf.o : %.o : %.c $(include_headers) $(agc_prototypes)
->>>>>>> 9a9d42c1
+$(agc_objects) : %.o : %.c $(include_headers) $(agc_prototypes)
 
 # autotests
 agc_autotests :=						\
@@ -388,21 +383,6 @@
 	src/fft/src/fft_utilities.o				\
 
 # explicit targets and dependencies
-<<<<<<< HEAD
-fft_includes :=							\
-	src/fft/src/asgram.c					\
-	src/fft/src/fft_common.c				\
-	src/fft/src/fft_dft.c					\
-	src/fft/src/fft_radix2.c				\
-	src/fft/src/fft_mixed_radix.c				\
-	src/fft/src/fft_rader.c					\
-	src/fft/src/fft_rader2.c				\
-	src/fft/src/fft_r2r_1d.c				\
-
-src/fft/src/fftf.o          : %.o : %.c $(include_headers) $(fft_includes)
-src/fft/src/fftq16.o        : %.o : %.c $(include_headers) $(fft_includes)
-src/fft/src/fftq32.o        : %.o : %.c $(include_headers) $(fft_includes)
-=======
 fft_prototypes :=						\
 	src/fft/src/fft_common.proto.c				\
 	src/fft/src/fft_dft.proto.c				\
@@ -413,10 +393,10 @@
 	src/fft/src/fft_r2r_1d.proto.c				\
 
 src/fft/src/fftf.o          : %.o : %.c $(include_headers) $(fft_prototypes)
->>>>>>> 9a9d42c1
+src/fft/src/fftq16.o        : %.o : %.c $(include_headers) $(fft_prototypes)
+src/fft/src/fftq32.o        : %.o : %.c $(include_headers) $(fft_prototypes)
 src/fft/src/asgram.o        : %.o : %.c $(include_headers)
 src/fft/src/dct.o           : %.o : %.c $(include_headers)
-src/fft/src/fftf.o          : %.o : %.c $(include_headers)
 src/fft/src/fft_utilities.o : %.o : %.c $(include_headers)
 src/fft/src/mdct.o          : %.o : %.c $(include_headers)
 src/fft/src/spgramcf.o      : %.o : %.c $(include_headers) src/fft/src/asgram.proto.c src/fft/src/spgram.proto.c src/fft/src/spwaterfall.proto.c
@@ -424,11 +404,8 @@
 
 # fft autotest scripts
 fft_autotests :=						\
-<<<<<<< HEAD
+	src/fft/tests/asgram_autotest.c				\
 	src/fft/tests/fftq16_autotest.c				\
-=======
-	src/fft/tests/asgram_autotest.c				\
->>>>>>> 9a9d42c1
 	src/fft/tests/fft_small_autotest.c			\
 	src/fft/tests/fft_radix2_autotest.c			\
 	src/fft/tests/fft_composite_autotest.c			\
@@ -555,18 +532,14 @@
 src/filter/src/cheby1.o      : %.o : %.c $(include_headers)
 src/filter/src/cheby2.o      : %.o : %.c $(include_headers)
 src/filter/src/ellip.o       : %.o : %.c $(include_headers)
-<<<<<<< HEAD
-src/filter/src/filter_rrrf.o : %.o : %.c $(include_headers) $(filter_includes)
-src/filter/src/filter_crcf.o : %.o : %.c $(include_headers) $(filter_includes)
-src/filter/src/filter_cccf.o : %.o : %.c $(include_headers) $(filter_includes)
-src/filter/src/filter_rrrq16.o : %.o : %.c $(include_headers) $(filter_includes)
-src/filter/src/filter_crcq16.o : %.o : %.c $(include_headers) $(filter_includes)
-src/filter/src/filter_cccq16.o : %.o : %.c $(include_headers) $(filter_includes)
-=======
+
 src/filter/src/filter_rrrf.o : %.o : %.c $(include_headers) $(filter_prototypes)
 src/filter/src/filter_crcf.o : %.o : %.c $(include_headers) $(filter_prototypes)
 src/filter/src/filter_cccf.o : %.o : %.c $(include_headers) $(filter_prototypes)
->>>>>>> 9a9d42c1
+src/filter/src/filter_rrrq16.o : %.o : %.c $(include_headers) $(filter_prototypes)
+src/filter/src/filter_crcq16.o : %.o : %.c $(include_headers) $(filter_prototypes)
+src/filter/src/filter_cccq16.o : %.o : %.c $(include_headers) $(filter_prototypes)
+
 src/filter/src/firdes.o      : %.o : %.c $(include_headers)
 src/filter/src/firdespm.o    : %.o : %.c $(include_headers)
 src/filter/src/group_delay.o : %.o : %.c $(include_headers)
@@ -580,30 +553,21 @@
 
 
 filter_autotests :=						\
-<<<<<<< HEAD
-	src/filter/tests/firfilt_cccf_notch_autotest.c		\
-	src/filter/tests/firfilt_rnyquist_autotest.c		\
-=======
 	src/filter/tests/dds_cccf_autotest.c			\
 	src/filter/tests/fdelay_rrrf_autotest.c			\
->>>>>>> 9a9d42c1
 	src/filter/tests/fftfilt_xxxf_autotest.c		\
-	src/filter/tests/firfilt_xxxf_autotest.c		\
-	src/filter/tests/firfilt_xxxq16_autotest.c		\
 	src/filter/tests/filter_crosscorr_autotest.c		\
 	src/filter/tests/firdecim_autotest.c			\
 	src/filter/tests/firdecim_xxxf_autotest.c		\
 	src/filter/tests/firdes_autotest.c			\
 	src/filter/tests/firdespm_autotest.c			\
-<<<<<<< HEAD
-=======
 	src/filter/tests/firfilt_autotest.c			\
 	src/filter/tests/firfilt_cccf_notch_autotest.c		\
 	src/filter/tests/firfilt_coefficients_autotest.c	\
+	src/filter/tests/firfilt_copy_autotest.c		\
 	src/filter/tests/firfilt_rnyquist_autotest.c		\
 	src/filter/tests/firfilt_xxxf_autotest.c		\
-	src/filter/tests/firfilt_copy_autotest.c		\
->>>>>>> 9a9d42c1
+	src/filter/tests/firfilt_xxxq16_autotest.c		\
 	src/filter/tests/firhilb_autotest.c			\
 	src/filter/tests/firinterp_autotest.c			\
 	src/filter/tests/firpfb_autotest.c			\
@@ -613,24 +577,20 @@
 	src/filter/tests/iirdes_support_autotest.c		\
 	src/filter/tests/iirfilt_autotest.c			\
 	src/filter/tests/iirfilt_xxxf_autotest.c		\
-<<<<<<< HEAD
 	src/filter/tests/iirfilt_xxxq16_autotest.c		\
-	src/filter/tests/iirfiltsos_rrrf_autotest.c		\
+	src/filter/tests/iirfiltsos_autotest.c			\
 	src/filter/tests/iirfiltsos_rrrq16_autotest.c		\
-=======
-	src/filter/tests/iirfiltsos_autotest.c			\
 	src/filter/tests/iirhilb_autotest.c			\
 	src/filter/tests/iirinterp_autotest.c			\
->>>>>>> 9a9d42c1
 	src/filter/tests/lpc_autotest.c				\
 	src/filter/tests/msresamp_crcf_autotest.c		\
 	src/filter/tests/msresamp2_crcf_autotest.c		\
 	src/filter/tests/ordfilt_autotest.c			\
-	src/filter/tests/rresamp_crcf_autotest.c		\
-	src/filter/tests/rresamp_crcf_partition_autotest.c	\
 	src/filter/tests/resamp_crcf_autotest.c			\
 	src/filter/tests/resamp2_crcf_autotest.c		\
 	src/filter/tests/rkaiser_autotest.c			\
+	src/filter/tests/rresamp_crcf_autotest.c		\
+	src/filter/tests/rresamp_crcf_partition_autotest.c	\
 	src/filter/tests/symsync_copy_autotest.c		\
 	src/filter/tests/symsync_crcf_autotest.c		\
 	src/filter/tests/symsync_rrrf_autotest.c		\
@@ -1015,25 +975,15 @@
 	src/matrix/src/matrix.qrdecomp.proto.c			\
 	src/matrix/src/matrix.math.proto.c			\
 
-<<<<<<< HEAD
-src/matrix/src/matrix.o   : %.o : %.c $(include_headers) $(matrix_includes)
-src/matrix/src/matrixc.o  : %.o : %.c $(include_headers) $(matrix_includes)
-src/matrix/src/matrixf.o  : %.o : %.c $(include_headers) $(matrix_includes)
-src/matrix/src/matrixcf.o : %.o : %.c $(include_headers) $(matrix_includes)
-src/matrix/src/matrixq16.o : %.o : %.c $(include_headers) $(matrix_includes)
-src/matrix/src/matrixcq16.o : %.o : %.c $(include_headers) $(matrix_includes)
-src/matrix/src/smatrixb.o: %.o : %.c $(include_headers) src/matrix/src/smatrix.c
-src/matrix/src/smatrixf.o: %.o : %.c $(include_headers) src/matrix/src/smatrix.c
-src/matrix/src/smatrixi.o: %.o : %.c $(include_headers) src/matrix/src/smatrix.c
-=======
 src/matrix/src/matrix.o   : %.o : %.c $(include_headers) $(matrix_prototypes)
 src/matrix/src/matrixc.o  : %.o : %.c $(include_headers) $(matrix_prototypes)
 src/matrix/src/matrixf.o  : %.o : %.c $(include_headers) $(matrix_prototypes)
 src/matrix/src/matrixcf.o : %.o : %.c $(include_headers) $(matrix_prototypes)
+src/matrix/src/matrixq16.o  : %.o : %.c $(include_headers) $(matrix_prototypes)
+src/matrix/src/matrixcq16.o : %.o : %.c $(include_headers) $(matrix_prototypes)
 src/matrix/src/smatrixb.o : %.o : %.c $(include_headers) src/matrix/src/smatrix.proto.c
 src/matrix/src/smatrixf.o : %.o : %.c $(include_headers) src/matrix/src/smatrix.proto.c
 src/matrix/src/smatrixi.o : %.o : %.c $(include_headers) src/matrix/src/smatrix.proto.c
->>>>>>> 9a9d42c1
 
 
 # matrix autotest scripts
@@ -1086,12 +1036,11 @@
 	src/modem/src/fskmod.o					\
 	src/modem/src/gmskdem.o					\
 	src/modem/src/gmskmod.o					\
-	src/modem/src/modem.shim.o				\
-	src/modem/src/modemcf.o					\
 	src/modem/src/modem_utilities.o				\
 	src/modem/src/modem_apsk_const.o			\
 	src/modem/src/modem_arb_const.o				\
-	src/modem/src/modemq16.o				\
+	src/modem/src/modemcf.o					\
+	src/modem/src/modemcq16.o				\
 
 # explicit targets and dependencies
 modem_prototypes :=						\
@@ -1115,13 +1064,8 @@
 	
 #src/modem/src/modem_demod_soft_const.c
 
-<<<<<<< HEAD
-src/modem/src/modemf.o           : %.o : %.c $(include_headers) $(modem_includes)
-src/modem/src/modemq16.o         : %.o : %.c $(include_headers) $(modem_includes)
-=======
 src/modem/src/modemcf.o          : %.o : %.c $(include_headers) $(modem_prototypes)
-src/modem/src/modem.shim.o       : %.o : %.c $(include_headers)
->>>>>>> 9a9d42c1
+src/modem/src/modemcq16.o        : %.o : %.c $(include_headers) $(modem_prototypes)
 src/modem/src/gmskmod.o          : %.o : %.c $(include_headers)
 src/modem/src/gmskdem.o          : %.o : %.c $(include_headers)
 src/modem/src/ampmodem.o         : %.o : %.c $(include_headers)
@@ -1140,12 +1084,8 @@
 	src/modem/tests/modem_config_autotest.c			\
 	src/modem/tests/modem_demodsoft_autotest.c		\
 	src/modem/tests/modem_demodstats_autotest.c		\
-<<<<<<< HEAD
-	src/modem/tests/modemq16_autotest.c			\
-=======
 	src/modem/tests/modem_utilities_autotest.c		\
-
->>>>>>> 9a9d42c1
+	src/modem/tests/modemcq16_autotest.c			\
 
 modem_benchmarks :=						\
 	src/modem/bench/freqdem_benchmark.c			\
@@ -1220,13 +1160,10 @@
 	src/nco/tests/nco_crcf_mix_autotest.c			\
 	src/nco/tests/nco_crcf_phase_autotest.c			\
 	src/nco/tests/nco_crcf_pll_autotest.c			\
-<<<<<<< HEAD
 	src/nco/tests/nco_crcq16_frequency_autotest.c		\
 	src/nco/tests/nco_crcq16_phase_autotest.c		\
 	src/nco/tests/nco_crcq16_pll_autotest.c			\
-=======
 	src/nco/tests/nco_crcf_spectrum_autotest.c		\
->>>>>>> 9a9d42c1
 	src/nco/tests/unwrap_phase_autotest.c			\
 
 # additional autotest objects
@@ -1871,13 +1808,10 @@
 	examples/modem_arb_example				\
 	examples/modem_ber_example				\
 	examples/modem_example					\
-<<<<<<< HEAD
-	examples/modemq16_example				\
-=======
+	examples/modemcq16_example				\
 	examples/modem_pi4dqpsk_example				\
->>>>>>> 9a9d42c1
 	examples/modem_soft_example				\
-	examples/modemq16_soft_example				\
+	examples/modemcq16_soft_example				\
 	examples/modular_arithmetic_example			\
 	examples/msequence_autocorr_example			\
 	examples/msequence_example				\
