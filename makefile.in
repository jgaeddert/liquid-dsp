--- conflicted
+++ resolved
@@ -1234,20 +1234,14 @@
 	bind/firpfbch2.hh			\
 	bind/fg64.hh				\
 	bind/fs64.hh				\
-<<<<<<< HEAD
-=======
 	bind/modem.hh				\
->>>>>>> 9e0c81d8
 	bind/msresamp.hh			\
 	bind/ofdmflexframetx.hh			\
 	bind/ofdmflexframerx.hh			\
 	bind/rresamp.hh				\
 	bind/spgram.hh				\
 	bind/spwaterfall.hh			\
-<<<<<<< HEAD
-=======
 	bind/symstreamr.hh			\
->>>>>>> 9e0c81d8
 
 bind_examples_cc :=				\
 	bind/main				\
@@ -1271,8 +1265,6 @@
 
 examples-bind: ${bind_examples_cc}
 
-<<<<<<< HEAD
-=======
 # test compiling separate object files and linking together
 bind/link_test_obj.o : %.o : %.cc ${bind_headers}
 	g++ ${CXXFLAGS} -I. -I./bind -I./include -c $< -o $@
@@ -1281,7 +1273,6 @@
 bind/link_test : % : %_obj.o %_main.o ${ARCHIVE_LIB}
 	g++ ${CXXFLAGS} ${LDFLAGS} ${PYBIND11_FLAGS} -o $@ $^ ${LIBS}
 
->>>>>>> 9e0c81d8
 # python
 bind/liquid.python.o : %.o : %.cc %.hh ${bind_headers} bind/liquid.python.hh
 	g++ ${CXXFLAGS} -D PYTHONLIB ${PYBIND11_INCLUDES} -c -o $@ $<
@@ -1294,10 +1285,6 @@
 
 python: ${pythonlib}
 
-<<<<<<< HEAD
-clean-python:
-	rm -f bind/*.o ${bind_examples_cc}
-=======
 # rough python test; needs proper testing harness, dependency on .py files
 check-python: ${pythonlib}
 	./bind/check_python.sh
@@ -1309,7 +1296,6 @@
 
 clean-bind:
 	rm -f bind/*.o bind/link_test ${bind_examples_cc}
->>>>>>> 9e0c81d8
 	rm -f ${pythonlib}
 
 ##
@@ -1443,23 +1429,6 @@
 
 # C++ link example
 readme.link.example.cc : README.md
-<<<<<<< HEAD
-	${SED} -n '151,172p' $< | ${SED} "s/<liquid\/liquid.h>/\"liquid.h\"/g" > $@
-
-readme.link.example.o : %.o : %.cc ${include_headers}
-	${CXX} ${CPPFLAGS} ${CXXFLAGS} -c -o $@ $<
-
-readme.link.example : % : %.o ${ARCHIVE_LIB}
-	${CXX} ${CXXFLAGS} ${LDFLAGS} -o $@ ${LIBS} $^
-
-# C++ bind example
-readme.bind.example.cc : README.md
-	${SED} -n '186,203p' $< | ${SED} "s/<liquid\/liquid.hh>/\"liquid.hh\"/g" > $@
-
-readme.bind.example.o : %.o : %.cc ${include_headers} bind/firinterp.hh
-	${CXX} ${CPPFLAGS} ${CXXFLAGS} -I ./bind -c -o $@ $<
-
-=======
 	${SED} -n '152,173p' $< | ${SED} "s/<liquid\/liquid.h>/\"liquid.h\"/g" > $@
 
 readme.link.example.o : %.o : %.cc ${include_headers}
@@ -1475,17 +1444,12 @@
 readme.bind.example.o : %.o : %.cc ${include_headers} bind/firinterp.hh
 	${CXX} ${CPPFLAGS} ${CXXFLAGS} -I ./bind -c -o $@ $<
 
->>>>>>> 9e0c81d8
 readme.bind.example : % : %.o ${ARCHIVE_LIB}
 	${CXX} ${CXXFLAGS} ${LDFLAGS} -o $@ ${LIBS} $^
 
 # Python bind example
 readme.bind.py : README.md
-<<<<<<< HEAD
-	${SED} -n '227,234p' $< > $@
-=======
 	${SED} -n '228,235p' $< > $@
->>>>>>> 9e0c81d8
 
 doc-check : readme.c.example readme.link.example readme.bind.example readme.bind.py ${pythonlib}
 	./readme.c.example && ./readme.link.example && ./readme.bind.example && python3 readme.bind.py
@@ -1921,11 +1885,7 @@
 	$(RM) src/*/src/*.o src/*/bench/*.o src/*/tests/*.o
 	$(RM) src/libliquid.o
 
-<<<<<<< HEAD
-clean: clean-modules clean-autoscript clean-check clean-coverage clean-bench clean-examples clean-sandbox clean-doc-check clean-python
-=======
 clean: clean-modules clean-autoscript clean-check clean-coverage clean-bench clean-examples clean-sandbox clean-doc-check clean-bind
->>>>>>> 9e0c81d8
 	$(RM) ${ARCHIVE_LIB} ${SHARED_LIB} $(extra_clean)
 
 ##
