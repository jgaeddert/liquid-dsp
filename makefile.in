--- conflicted
+++ resolved
@@ -1511,18 +1511,11 @@
 readme.bind.py : README.md
 	${SED} -n '229,236p' $< > $@
 
-<<<<<<< HEAD
-doc-check : readme.c.example readme.link.example readme.bind.example readme.bind.py ${pythonlib}
+check-doc : readme.c.example readme.link.example readme.bind.example readme.bind.py ${pythonlib}
 	./readme.c.example && ./readme.link.example && ./readme.bind.example && python3 readme.bind.py
 
-clean-doc-check:
+clean-check-doc:
 	${RM} readme.*.example* readme.bind.py
-=======
-check-doc : readme.c.example readme.cc.example ; ./readme.c.example && ./readme.cc.example
-
-clean-check-doc:
-	${RM} readme.*.example*
->>>>>>> 0ddff9c1
 
 ##
 ## TARGET : coverage  - run coverage test and produce report
@@ -1968,11 +1961,7 @@
 ##
 ## TARGET : world     - build absolutely everything
 ##
-<<<<<<< HEAD
-world : all check bench doc-check examples python sandbox
-=======
-world : all bench check check-doc examples sandbox
->>>>>>> 0ddff9c1
+world : all bench check check-doc examples python sandbox
 
 ##
 ## TARGET : clean     - clean build (objects, dependencies, libraries, etc.)
@@ -1985,11 +1974,7 @@
 	$(RM) src/*/src/*.o src/*/bench/*.o src/*/tests/*.o
 	$(RM) src/libliquid.o
 
-<<<<<<< HEAD
-clean: clean-modules clean-autoscript clean-check clean-coverage clean-bench clean-examples clean-sandbox clean-doc-check clean-bind
-=======
-clean: clean-modules clean-autoscript clean-check clean-coverage clean-bench clean-examples clean-sandbox clean-check-doc
->>>>>>> 0ddff9c1
+clean: clean-modules clean-autoscript clean-check clean-coverage clean-bench clean-examples clean-sandbox clean-check-doc clean-bind
 	$(RM) ${ARCHIVE_LIB} ${SHARED_LIB} $(extra_clean)
 
 ##
