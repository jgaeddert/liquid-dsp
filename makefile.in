--- conflicted
+++ resolved
@@ -334,18 +334,15 @@
 
 fft_objects :=							\
 	src/fft/src/fftf.o					\
-<<<<<<< HEAD
 	src/fft/src/fftq16.o					\
 	src/fft/src/fftq32.o					\
-	src/fft/src/asgram.o					\
-=======
->>>>>>> 39f9b03f
 	src/fft/src/spgramcf.o					\
 	src/fft/src/spgramf.o					\
 	src/fft/src/fft_utilities.o				\
 
 # explicit targets and dependencies
 fft_includes :=							\
+	src/fft/src/asgram.c					\
 	src/fft/src/fft_common.c				\
 	src/fft/src/fft_dft.c					\
 	src/fft/src/fft_radix2.c				\
@@ -357,8 +354,6 @@
 src/fft/src/fftf.o   : %.o : %.c $(include_headers) $(fft_includes)
 src/fft/src/fftq16.o : %.o : %.c $(include_headers) $(fft_includes)
 src/fft/src/fftq32.o : %.o : %.c $(include_headers) $(fft_includes)
-
-src/fft/src/asgram.o : %.o : %.c $(include_headers)
 
 src/fft/src/dct.o : %.o : %.c $(include_headers)
 
@@ -1627,11 +1622,8 @@
 	examples/iirdecim_crcf_example				\
 	examples/iirfilt_cccf_example				\
 	examples/iirfilt_crcf_example				\
-<<<<<<< HEAD
 	examples/iirfilt_crcq16_example				\
-=======
 	examples/iirfilt_crcf_dcblocker_example			\
->>>>>>> 39f9b03f
 	examples/iirinterp_crcf_example				\
 	examples/iirinterp_crcq16_example			\
 	examples/kbd_window_example				\
@@ -1668,16 +1660,13 @@
 	examples/random_histogram_example			\
 	examples/repack_bytes_example				\
 	examples/resamp_crcf_example				\
-<<<<<<< HEAD
-	examples/resamp2_crcq16_decim_example			\
-	examples/resamp2_crcq16_interp_example			\
-=======
 	examples/resamp2_cccf_example				\
->>>>>>> 39f9b03f
 	examples/resamp2_crcf_example				\
 	examples/resamp2_crcf_decim_example			\
 	examples/resamp2_crcf_filter_example			\
 	examples/resamp2_crcf_interp_example			\
+	examples/resamp2_crcq16_decim_example			\
+	examples/resamp2_crcq16_interp_example			\
 	examples/ricek_channel_example				\
 	examples/scramble_example				\
 	examples/smatrix_example				\
