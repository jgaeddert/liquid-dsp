--- conflicted
+++ resolved
@@ -1477,14 +1477,9 @@
 ## TARGET : check-doc - build and run basic documentation checks
 ##
 
-<<<<<<< HEAD
 # C example
-readme.c.example.c : README.md
-	${SED} -n '24,44p' $< | ${SED} "s/<liquid\/liquid.h>/\"liquid.h\"/g" > $@
-=======
 readme.c.example.c : README.rst
 	${SED} -n '19,39p' $< | ${SED} "s/<liquid\/liquid.h>/\"liquid.h\"/g" > $@
->>>>>>> 72b22cf1
 
 readme.c.example.o : %.o : %.c ${include_headers}
 	${CC} ${CPPFLAGS} ${CFLAGS} -c -o $@ $<
@@ -1492,24 +1487,19 @@
 readme.c.example : % : %.o ${ARCHIVE_LIB}
 	${CC} ${CFLAGS} ${LDFLAGS} $^ -o $@ ${LIBS}
 
-<<<<<<< HEAD
 # C++ link example
-readme.link.example.cc : README.md
-	${SED} -n '153,174p' $< | ${SED} "s/<liquid\/liquid.h>/\"liquid.h\"/g" > $@
+readme.link.example.cc : README.rst
+	${SED} -n '190,211p' $< | ${SED} "s/<liquid\/liquid.h>/\"liquid.h\"/g" > $@
 
 readme.link.example.o : %.o : %.cc ${include_headers}
 	${CXX} ${CPPFLAGS} ${CXXFLAGS} -c -o $@ $<
 
 readme.link.example : % : %.o ${ARCHIVE_LIB}
 	${CXX} ${CXXFLAGS} ${LDFLAGS} -o $@ ${LIBS} $^
-=======
-readme.cc.example.cc : README.rst
-	${SED} -n '190,210p' $< | ${SED} "s/<liquid\/liquid.h>/\"liquid.h\"/g" > $@
->>>>>>> 72b22cf1
 
 # C++ bind example
-readme.bind.example.cc : README.md
-	${SED} -n '188,205p' $< | ${SED} "s/<liquid\/liquid.hh>/\"liquid.hh\"/g" > $@
+readme.bind.example.cc : README.rst
+	${SED} -n '227,244p' $< | ${SED} "s/<liquid\/liquid.hh>/\"liquid.hh\"/g" > $@
 
 readme.bind.example.o : %.o : %.cc ${include_headers} bind/firinterp.hh
 	${CXX} ${CPPFLAGS} ${CXXFLAGS} -I ./bind -c -o $@ $<
@@ -1518,8 +1508,8 @@
 	${CXX} ${CXXFLAGS} ${LDFLAGS} -o $@ ${LIBS} $^
 
 # Python bind example
-readme.bind.py : README.md
-	${SED} -n '229,236p' $< > $@
+readme.bind.py : README.rst
+	${SED} -n '269,276p' $< | ${SED} "s/    //g" > $@
 
 check-doc : readme.c.example readme.link.example readme.bind.example readme.bind.py ${pythonlib}
 	./readme.c.example && ./readme.link.example && ./readme.bind.example && python3 readme.bind.py
