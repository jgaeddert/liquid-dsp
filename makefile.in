--- conflicted
+++ resolved
@@ -1487,6 +1487,8 @@
 readme.c.example : % : %.o ${ARCHIVE_LIB}
 	${CC} ${CFLAGS} ${LDFLAGS} $^ -o $@ ${LIBS}
 
+check-doc-c : readme.c.example ; ./$<
+
 # C++ link example
 readme.link.example.cc : README.md
 	${SED} -n '153,174p' $< | ${SED} "s/<liquid\/liquid.h>/\"liquid.h\"/g" > $@
@@ -1497,6 +1499,8 @@
 readme.link.example : % : %.o ${ARCHIVE_LIB}
 	${CXX} ${CXXFLAGS} ${LDFLAGS} -o $@ ${LIBS} $^
 
+check-doc-cc : readme.link.example ; ./$<
+
 # C++ bind example
 readme.bind.example.cc : README.md
 	${SED} -n '188,205p' $< | ${SED} "s/<liquid\/liquid.hh>/\"liquid.hh\"/g" > $@
@@ -1507,20 +1511,16 @@
 readme.bind.example : % : %.o ${ARCHIVE_LIB}
 	${CXX} ${CXXFLAGS} ${LDFLAGS} -o $@ ${LIBS} $^
 
+check-doc-bind-cc : readme.bind.example ; ./$<
+
 # Python bind example
 readme.bind.py : README.md
 	${SED} -n '229,236p' $< > $@
 
-<<<<<<< HEAD
-check-doc : readme.c.example readme.link.example readme.bind.example readme.bind.py ${pythonlib}
-	./readme.c.example && ./readme.link.example && ./readme.bind.example && python3 readme.bind.py
-=======
-check-doc-c : readme.c.example ; ./readme.c.example
-
-check-doc-cc : readme.cc.example ; ./readme.cc.example
-
-check-doc : check-doc-c check-doc-cc
->>>>>>> 9f32eb7b
+check-doc-python : readme.bind.py ${pythonlib} ; python3 ./readme.bind.py
+
+# run all documentation examples
+check-doc : check-doc-c check-doc-cc check-doc-bind-cc check-doc-python
 
 clean-check-doc:
 	${RM} readme.*.example* readme.bind.py
