--- conflicted
+++ resolved
@@ -1501,18 +1501,10 @@
 readme.bind.py : README.md
 	${SED} -n '229,236p' $< > $@
 
-<<<<<<< HEAD
-doc-check : readme.c.example readme.link.example readme.bind.example readme.bind.py ${pythonlib}
-	./readme.c.example && ./readme.link.example && ./readme.bind.example && python3 readme.bind.py
-
-clean-doc-check:
-	${RM} readme.*.example* readme.bind.py
-=======
 check-doc : readme.c.example readme.cc.example ; ./readme.c.example && ./readme.cc.example
 
 clean-check-doc:
 	${RM} readme.*.example*
->>>>>>> 231df906
 
 ##
 ## TARGET : coverage  - run coverage test and produce report
@@ -1958,11 +1950,7 @@
 ##
 ## TARGET : world     - build absolutely everything
 ##
-<<<<<<< HEAD
-world : all bench check doc-check examples python sandbox
-=======
 world : all bench check check-doc examples sandbox
->>>>>>> 231df906
 
 ##
 ## TARGET : clean     - clean build (objects, dependencies, libraries, etc.)
@@ -1975,11 +1963,7 @@
 	$(RM) src/*/src/*.o src/*/bench/*.o src/*/tests/*.o
 	$(RM) src/libliquid.o
 
-<<<<<<< HEAD
-clean: clean-modules clean-autoscript clean-check clean-coverage clean-bench clean-examples clean-sandbox clean-doc-check clean-bind
-=======
-clean: clean-modules clean-autoscript clean-check clean-coverage clean-bench clean-examples clean-sandbox clean-check-doc
->>>>>>> 231df906
+clean: clean-modules clean-autoscript clean-check clean-coverage clean-bench clean-examples clean-sandbox clean-check-doc clean-bind
 	$(RM) ${ARCHIVE_LIB} ${SHARED_LIB} $(extra_clean)
 
 ##
